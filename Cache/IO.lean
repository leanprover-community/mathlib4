/-
Copyright (c) 2023 Arthur Paulino. All rights reserved.
Released under Apache 2.0 license as described in the file LICENSE.
Authors: Arthur Paulino, Jon Eugster
-/
import Std.Data.TreeSet
import Cache.Lean

variable {α : Type}

open Lean

namespace Cache.IO

open System (FilePath)

/-- Target directory for build files -/
def LIBDIR : FilePath :=
  ".lake" / "build" / "lib" / "lean"

/-- Target directory for IR files -/
def IRDIR : FilePath :=
  ".lake" / "build" / "ir"

/-- Determine if the package `mod` is part of the mathlib cache.

TODO: write a better predicate. -/
def isPartOfMathlibCache (mod : Name) : Bool := #[
  `Mathlib,
  `Batteries,
  `Aesop,
  `Cli,
  `ImportGraph,
  `LeanSearchClient,
  `Plausible,
  `Qq,
  `ProofWidgets,
  `Archive,
  `Counterexamples,
  `MathlibTest ].contains mod.getRoot

/-- Target directory for caching -/
initialize CACHEDIR : FilePath ← do
  match ← IO.getEnv "MATHLIB_CACHE_DIR" with
  | some path => return path
  | none =>
    match ← IO.getEnv "XDG_CACHE_HOME" with
    | some path => return path / "mathlib"
    | none =>
      let home ← if System.Platform.isWindows then
        let drive ← IO.getEnv "HOMEDRIVE"
        let path ← IO.getEnv "HOMEPATH"
        pure <| return (← drive) ++ (← path)
      else IO.getEnv "HOME"
      match home with
      | some path => return path / ".cache" / "mathlib"
      | none => pure ⟨".cache"⟩

/-- Target file path for `curl` configurations -/
def CURLCFG :=
  IO.CACHEDIR / "curl.cfg"

/-- curl version at https://github.com/leanprover-community/static-curl -/
def CURLVERSION :=
  "7.88.1"

def CURLBIN :=
  -- change file name if we ever need a more recent version to trigger re-download
  IO.CACHEDIR / s!"curl-{CURLVERSION}"

/-- leantar version at https://github.com/digama0/leangz -/
def LEANTARVERSION :=
<<<<<<< HEAD
  "0.1.16-pre2"
=======
  "0.1.16-pre3"
>>>>>>> f23e0ba9

def EXE := if System.Platform.isWindows then ".exe" else ""

def LEANTARBIN :=
  -- change file name if we ever need a more recent version to trigger re-download
  IO.CACHEDIR / s!"leantar-{LEANTARVERSION}{EXE}"

def LAKEPACKAGESDIR : FilePath :=
  ".lake" / "packages"

def getCurl : IO String := do
  return if (← CURLBIN.pathExists) then CURLBIN.toString else "curl"

def getLeanTar : IO String := do
  return if (← LEANTARBIN.pathExists) then LEANTARBIN.toString else "leantar"

/-- Bump this number to invalidate the cache, in case the existing hashing inputs are insufficient.
It is not a global counter, and can be reset to 0 as long as the lean githash or lake manifest has
changed since the last time this counter was touched. -/
def rootHashGeneration : UInt64 := 1

/--
`CacheM` stores the following information:
* the source directory where `Mathlib.lean` lies
* the Lean search path. This contains
  paths to the source directory of each imported package, i.e. where the `.lean` files
  can be found.
  (Note: in a standard setup these might also be the paths where the correpsponding `.lake`
  folders are located. However, `lake` has multiple options to customise these paths, like
  setting `srcDir` in a `lean_lib`. See `mkBuildPaths` below which currently assumes
  that no such options are set in any mathlib dependency)
* the build directory for proofwidgets
-/
structure CacheM.Context where
  /-- source directory for mathlib files -/
  mathlibDepPath : FilePath
  /-- the Lean source search path -/
  srcSearchPath : SearchPath
  /-- build directory for proofwidgets -/
  proofWidgetsBuildDir : FilePath

@[inherit_doc CacheM.Context]
abbrev CacheM := ReaderT CacheM.Context IO

/-- Whether this is running on Mathlib repo or not -/
def isMathlibRoot : IO Bool :=
  FilePath.mk "Mathlib" |>.pathExists

section

/-- Find path to `Mathlib` source directory -/
private def CacheM.mathlibDepPath (sp : SearchPath) : IO FilePath := do
  let mathlibSourceFile ← Lean.findLean sp `Mathlib
  let some mathlibSource ← pure mathlibSourceFile.parent
    | throw <| IO.userError s!"Mathlib not found in dependencies"
  return mathlibSource

def _root_.Lean.SearchPath.relativize (sp : SearchPath) : IO SearchPath := do
  let pwd ← IO.FS.realPath "."
  let pwd' := pwd.toString ++ System.FilePath.pathSeparator.toString
  return sp.map fun x => ⟨if x = pwd then "." else x.toString.stripPrefix pwd'⟩

private def CacheM.getContext : IO CacheM.Context := do
  let sp ← (← getSrcSearchPath).relativize
  let mathlibSource ← CacheM.mathlibDepPath sp
  return {
    mathlibDepPath := mathlibSource,
    srcSearchPath := sp,
    proofWidgetsBuildDir := LAKEPACKAGESDIR / "proofwidgets" / ".lake" / "build"}

/-- Run a `CacheM` in `IO` by loading the context from `LEAN_SRC_PATH`. -/
def CacheM.run (f : CacheM α) : IO α := do ReaderT.run f (← getContext)

end

/--
`mod` is assumed to be the module name like `Mathlib.Init`.

Find the source directory for `mod`.
This corresponds to the folder where the `.lean` files are located, i.e. for `Mathlib.Init`,
the file should be located at `(← getSrcDir _) / "Mathlib" / "Init.lean`.

Usually it is either `.` or something like `./.lake/packages/mathlib/`
-/
def getSrcDir (sp : SearchPath) (mod : Name) : IO FilePath := do

  let some srcDir ← sp.findWithExtBase "lean" mod |
    throw <| IO.userError s!"Unknown package directory for {mod}\nsearch paths: {sp}"

  return srcDir

/-- Runs a terminal command and retrieves its output, passing the lines to `processLine` -/
partial def runCurlStreaming (args : Array String) (init : α)
    (processLine : α → String → IO α) : IO α := do
  let child ← IO.Process.spawn { cmd := ← getCurl, args, stdout := .piped, stderr := .piped }
  loop child.stdout init
where
  loop (h : IO.FS.Handle) (a : α) : IO α := do
    let line ← h.getLine
    if line.isEmpty then
      return a
    else
      loop h (← processLine a line)

/-- Runs a terminal command and retrieves its output -/
def runCmd (cmd : String) (args : Array String) (throwFailure stderrAsErr := true) : IO String := do
  let out ← IO.Process.output { cmd := cmd, args := args }
  if (out.exitCode != 0 || stderrAsErr && !out.stderr.isEmpty) && throwFailure then
    throw <| IO.userError s!"failure in {cmd} {args}:\n{out.stderr}"
  else if !out.stderr.isEmpty then
    IO.eprintln out.stderr
  return out.stdout

def runCurl (args : Array String) (throwFailure stderrAsErr := true) : IO String := do
  runCmd (← getCurl) (#["--no-progress-meter"] ++ args) throwFailure stderrAsErr

def validateCurl : IO Bool := do
  if (← CURLBIN.pathExists) then return true
  match (← runCmd "curl" #["--version"]).splitOn " " with
  | "curl" :: v :: _ => match v.splitOn "." with
    | maj :: min :: _ =>
      let version := (maj.toNat!, min.toNat!)
      let _ := @lexOrd
      let _ := @leOfOrd
      if version >= (7, 81) then return true
      -- TODO: support more platforms if the need arises
      let arch ← (·.trim) <$> runCmd "uname" #["-m"] false
      let kernel ← (·.trim) <$> runCmd "uname" #["-s"] false
      if kernel == "Linux" && arch ∈ ["x86_64", "aarch64"] then
        IO.println s!"curl is too old; downloading more recent version"
        IO.FS.createDirAll IO.CACHEDIR
        let _ ← runCmd "curl" (stderrAsErr := false) #[
          s!"https://github.com/leanprover-community/static-curl/releases/download/v{CURLVERSION}/curl-{arch}-linux-static",
          "-L", "-o", CURLBIN.toString]
        let _ ← runCmd "chmod" #["u+x", CURLBIN.toString]
        return true
      if version >= (7, 70) then
        IO.println s!"Warning: recommended `curl` version ≥7.81. Found {v}"
        return true
      else
        IO.println s!"Warning: recommended `curl` version ≥7.70. Found {v}. Can't use `--parallel`."
        return false
    | _ => throw <| IO.userError "Invalidly formatted version of `curl`"
  | _ => throw <| IO.userError "Invalidly formatted response from `curl --version`"

def Version := Nat × Nat × Nat
  deriving Inhabited, DecidableEq

instance : Ord Version := let _ := @lexOrd; lexOrd
instance : LE Version := leOfOrd

def parseVersion (s : String) : Option Version := do
  let [maj, min, patch] := s.splitOn "." | none
  some (maj.toNat!, min.toNat!, patch.toNat!)

def validateLeanTar : IO Unit := do
  if (← LEANTARBIN.pathExists) then return
  if let some version ← some <$> runCmd "leantar" #["--version"] <|> pure none then
    let "leantar" :: v :: _ := version.splitOn " "
      | throw <| IO.userError "Invalidly formatted response from `leantar --version`"
    let some v := parseVersion v | throw <| IO.userError "Invalidly formatted version of `leantar`"
    -- currently we need exactly one version of leantar, change this to reflect compatibility
    if v = (parseVersion LEANTARVERSION).get! then return
  let win := System.Platform.getIsWindows ()
  let target ← if win then
    pure "x86_64-pc-windows-msvc"
  else
    let mut arch ← (·.trim) <$> runCmd "uname" #["-m"] false
    if arch = "arm64" then arch := "aarch64"
    unless arch ∈ ["x86_64", "aarch64"] do
      throw <| IO.userError s!"unsupported architecture {arch}"
    pure <|
      if System.Platform.getIsOSX () then s!"{arch}-apple-darwin"
      else s!"{arch}-unknown-linux-musl"
  IO.println s!"installing leantar {LEANTARVERSION}"
  IO.FS.createDirAll IO.CACHEDIR
  let ext := if win then "zip" else "tar.gz"
  let _ ← runCmd "curl" (stderrAsErr := false) #[
    s!"https://github.com/digama0/leangz/releases/download/v{LEANTARVERSION}/leantar-v{LEANTARVERSION}-{target}.{ext}",
    "-L", "-o", s!"{LEANTARBIN}.{ext}"]
  let _ ← runCmd "tar" #["-xf", s!"{LEANTARBIN}.{ext}",
    "-C", IO.CACHEDIR.toString, "--strip-components=1"]
  IO.FS.rename (IO.CACHEDIR / s!"leantar{EXE}").toString LEANTARBIN.toString

/-- Recursively gets all files from a directory with a certain extension -/
partial def getFilesWithExtension
  (fp : FilePath) (extension : String) (acc : Array FilePath := #[]) :
    IO <| Array FilePath := do
  if ← fp.isDir then
    (← fp.readDir).foldlM (fun acc dir => getFilesWithExtension dir.path extension acc) acc
  else return if fp.extension == some extension then acc.push fp else acc

/--
The Hash map of the cache.
-/
abbrev ModuleHashMap := Std.HashMap Name UInt64

namespace ModuleHashMap

/-- Filter the hashmap by whether the entries exist as files in the cache directory.

If `keep` is true, the result will contain the entries that do exist;
if `keep` is false, the result will contain the entries that do not exist.
-/
def filterExists (hashMap : ModuleHashMap) (keep : Bool) : IO ModuleHashMap :=
  hashMap.foldM (init := ∅) fun acc mod hash => do
    let exist ← (CACHEDIR / hash.asLTar).pathExists
    let add := if keep then exist else !exist
    if add then return acc.insert mod hash else return acc

def hashes (hashMap : ModuleHashMap) : Std.TreeSet UInt64 compare :=
  hashMap.fold (init := ∅) fun acc _ hash => acc.insert hash

end ModuleHashMap

/--
Given a module name, concatenates the paths to its build files.
Each build file also has a `Bool` indicating whether that file is required for caching to proceed.
-/
def mkBuildPaths (mod : Name) : CacheM <| List (FilePath × Bool) := do
  /-
  TODO: if `srcDir` or other custom lake layout options are set in the `lean_lib`,
  `packageSrcDir / LIBDIR` might be the wrong path!

  See [Lake documentation](https://github.com/leanprover/lean4/tree/master/src/lake#layout)
  for available options.

  If a dependency is added to mathlib which uses such a custom layout, `mkBuildPaths`
  needs to be adjusted!
  -/
  let sp := (← read).srcSearchPath
  let packageDir ← getSrcDir sp mod
  let path := (System.mkFilePath <| mod.components.map toString)
  if !(← (packageDir / ".lake").isDir) then
    IO.eprintln <| s!"Warning: {packageDir / ".lake"} seems not to exist, most likely `cache` \
      will not work as expected!"

  return [
    -- Note that `packCache` below requires that the `.trace` file is first in this list.
    (packageDir / LIBDIR / path.withExtension "trace", true),
    -- Note: the `.olean`, `.olean.server`, `.olean.private` files must be consecutive,
    -- and in this order. The corresponding `.hash` files can come afterwards, in any order.
    (packageDir / LIBDIR / path.withExtension "olean", true),
    (packageDir / LIBDIR / path.withExtension "olean.server", false),
    (packageDir / LIBDIR / path.withExtension "olean.private", false),
    (packageDir / LIBDIR / path.withExtension "olean.hash", true),
    (packageDir / LIBDIR / path.withExtension "olean.server.hash", false),
    (packageDir / LIBDIR / path.withExtension "olean.private.hash", false),
    (packageDir / LIBDIR / path.withExtension "ilean", true),
    (packageDir / LIBDIR / path.withExtension "ilean.hash", true),
    (packageDir / IRDIR  / path.withExtension "c", true),
    (packageDir / IRDIR  / path.withExtension "c.hash", true),
    -- (packageDir / LIBDIR / path.withExtension "ir", true),
    -- (packageDir / LIBDIR / path.withExtension "ir.hash", true),
<<<<<<< HEAD
    -- (packageDir / LIBDIR / path.withExtension "olean.private", false),
    -- (packageDir / LIBDIR / path.withExtension "olean.private.hash", false),
    -- (packageDir / LIBDIR / path.withExtension "olean.server", false),
    -- (packageDir / LIBDIR / path.withExtension "olean.server.hash", false),
=======
>>>>>>> f23e0ba9
    (packageDir / LIBDIR / path.withExtension "extra", false)]

/-- Check that all required build files exist. -/
def allExist (paths : List (FilePath × Bool)) : IO Bool := do
  for (path, required) in paths do
    if required then if !(← path.pathExists) then return false
  pure true

private structure PackTask where
  sourceFile : FilePath
  zip : String
  task? : Option (Task (Except IO.Error Unit))

/-- Compresses build files into the local cache and returns an array with the compressed files -/
def packCache (hashMap : ModuleHashMap) (overwrite verbose unpackedOnly : Bool)
    (comment : Option String := none) :
    CacheM <| Array String := do
  IO.FS.createDirAll CACHEDIR
  IO.println "Compressing cache"
  let sp := (← read).srcSearchPath
  let mut acc : Array PackTask := #[]
  for (mod, hash) in hashMap.toList do
    let sourceFile ← Lean.findLean sp mod
    let zip := hash.asLTar
    let zipPath := CACHEDIR / zip
    let buildPaths ← mkBuildPaths mod
    if ← allExist buildPaths then
      if overwrite || !(← zipPath.pathExists) then
        let task ← IO.asTask do
          -- Note here we require that the `.trace` file is first
          -- in the list generated by `mkBuildPaths`.
          let trace :: args := (← buildPaths.filterM (·.1.pathExists)) |>.map (·.1.toString)
            | unreachable!
          discard <| runCmd (← getLeanTar) <| #[zipPath.toString, trace] ++
            (if let some c := comment then #["-c", s!"git=mathlib4@{c}"] else #[]) ++ args
        acc := acc.push {sourceFile, zip, task? := some task}
      else if !unpackedOnly then
        acc := acc.push {sourceFile, zip, task? := none}
  acc := acc.qsort (·.sourceFile.toString < ·.sourceFile.toString)
  acc.mapM fun {sourceFile, zip, task?} => do
    if let some task := task? then
      if verbose then
        IO.println s!"packing {sourceFile} as {zip}"
      IO.ofExcept task.get
    return zip

/-- Gets the set of all cached files -/
def getLocalCacheSet : IO <| Std.TreeSet String compare := do
  let paths ← getFilesWithExtension CACHEDIR "ltar"
  return .ofList (paths.toList.map (·.withoutParent CACHEDIR |>.toString)) _

def isFromMathlib (mod : Name) : Bool :=
  mod.getRoot == `Mathlib

/-- Decompresses build files into their respective folders -/
def unpackCache (hashMap : ModuleHashMap) (force : Bool) : CacheM Unit := do
  let hashMap ← hashMap.filterExists true
  let size := hashMap.size
  if size > 0 then
    let now ← IO.monoMsNow
    IO.println s!"Decompressing {size} file(s)"
    let args := (if force then #["-f"] else #[]) ++ #["-x", "--delete-corrupted", "-j", "-"]
    let child ← IO.Process.spawn { cmd := ← getLeanTar, args, stdin := .piped }
    let (stdin, child) ← child.takeStdin
    /-
    TODO: The case distinction below could be avoided by making use of the `leantar` option `-C`
    (rsp the `"base"` field in JSON format, see below) here and in `packCache`.

    See also https://github.com/leanprover-community/mathlib4/pull/8767#discussion_r1422077498

    Doing this, one could avoid that the package directory path (for dependencies) appears
    inside the leantar files, but unless `cache` is upstreamed to work on upstream packages
    themselves (without `Mathlib`), this might not be too useful to change.

    NOTE: making changes to the generated .ltar files invalidates them while it *DOES NOT* change
    the file hash! This means any such change needs to be accompanied by a change
    to the root hash affecting *ALL* files
    (e.g. any modification to lakefile, lean-toolchain or manifest)
    -/
    let isMathlibRoot ← isMathlibRoot
    let mathlibDepPath := (← read).mathlibDepPath.toString
    let config : Array Lean.Json := hashMap.fold (init := #[]) fun config mod hash =>
      let pathStr := s!"{CACHEDIR / hash.asLTar}"
      if isMathlibRoot || !isFromMathlib mod then
        config.push <| .str pathStr
      else
        -- only mathlib files, when not in the mathlib4 repo, need to be redirected
        config.push <| .mkObj [("file", pathStr), ("base", mathlibDepPath)]
    stdin.putStr <| Lean.Json.compress <| .arr config
    let exitCode ← child.wait
    if exitCode != 0 then throw <| IO.userError s!"leantar failed with error code {exitCode}"
    IO.println s!"Unpacked in {(← IO.monoMsNow) - now} ms"
    IO.println "Completed successfully!"
  else IO.println "No cache files to decompress"

instance : Ord FilePath where
  compare x y := compare x.toString y.toString

/-- Removes all cache files except for what's in the `keep` set -/
def cleanCache (keep : Std.TreeSet FilePath compare := ∅) : IO Unit := do
  for path in ← getFilesWithExtension CACHEDIR "ltar" do
    if !keep.contains path then IO.FS.removeFile path

/-- Prints the LTAR file and embedded comments (in particular, the mathlib commit that built the
file) regarding the specified modules. -/
def lookup (hashMap : ModuleHashMap) (modules : List Name) : IO Unit := do
  let mut err := false
  for mod in modules do
    let some hash := hashMap[mod]? | err := true
    let ltar := CACHEDIR / hash.asLTar
    IO.println s!"{mod}: {ltar}"
    for line in (← runCmd (← getLeanTar) #["-k", ltar.toString]).splitOn "\n" |>.dropLast do
      println! "  comment: {line}"
  if err then IO.Process.exit 1

/--
Parse a string as either a path or a Lean module name.
TODO: If the argument describes a folder, use `walkDir` to find all `.lean` files within.

Return tuples of the form ("module name", "path to .lean file").

The input string `arg` takes one of the following forms:

1. `Mathlib.Algebra.Fields.Basic`: there exists such a Lean file
2. `Mathlib.Algebra.Fields`: no Lean file exists but a folder (TODO)
3. `Mathlib/Algebra/Fields/Basic.lean`: the file exists (note potentially `\` on Windows)
4. `Mathlib/Algebra/Fields/`: the folder exists (TODO)

Not supported yet:

5. `Aesop/Builder.lean`: the file does not exist, it's actually somewhere in `.lake`.

Note: An argument like `Archive` is treated as module, not a path.
-/
def leanModulesFromSpec (sp : SearchPath) (argₛ : String) :
    IO <| Except String <| Array (Name × FilePath) := do
  -- TODO: This could be just `FilePath.normalize` if the TODO there was addressed
  let arg : FilePath := System.mkFilePath <|
    (argₛ : FilePath).normalize.components.filter (· != "")
  if arg.components.length > 1 || arg.extension == "lean" then
    -- provided file name of a Lean file
    let mod : Name := arg.withExtension "" |>.components.foldl .str .anonymous
    if !(← arg.pathExists) then
      -- TODO: (5.) We could use `getSrcDir` to allow arguments like `Aesop/Builder.lean` which
      -- refer to a file located under `.lake/packages/...`
      return .error s!"Invalid argument: non-existing path {arg}"
    if arg.extension == "lean" then
      -- (3.) provided existing `.lean` file
      return .ok #[(mod, arg)]
    else
      -- (4.) provided existing directory: walk it
      return .error "Searching lean files in a folder is not supported yet!"
  else
    -- provided a module
    let mod := argₛ.toName
    let sourceFile ← Lean.findLean sp mod
    if ← sourceFile.pathExists then
      -- (1.) provided valid module
      return .ok #[(mod, sourceFile)]
    else
      -- provided "pseudo-module" (like `Mathlib.Data`) which
      -- does not correspond to a Lean file, but to an existing folder
      -- `Mathlib/Data/`
      let folder := sourceFile.withExtension ""
      IO.println s!"Searching directory {folder} for .lean files"
      if ← folder.pathExists then
        -- (2.) provided "module name" of an existing folder: walk dir
        -- TODO: will be implemented in https://github.com/leanprover-community/mathlib4/issues/21838
        return .error "Entering a part of a module name \
          (i.e. `Mathlib.Data` when only the folder `Mathlib/Data/` but no \
          file `Mathlib/Data.lean` exists) is not supported yet!"
      else
        return .error s!"Invalid argument: non-existing module {mod}"

/--
Parse command line arguments.
Position `0` (i.e. the command `get`, `clean`, etc.) is ignored.

The remaining arguments are parsed as either module name or file path, see `leanModulesFromSpec`.
-/
def parseArgs (args : List String) : CacheM <| Std.HashMap Name FilePath := do
  match args with
  | [] => pure ∅
  | _ :: args₀ => args₀.foldlM (init := ∅) fun acc (arg : String) => do
    let sp := (← read).srcSearchPath
    match (← leanModulesFromSpec sp arg) with
    | .ok mods =>
      pure <| acc.insertMany mods
    | .error msg =>
      IO.eprintln msg
      IO.Process.exit 1

end Cache.IO<|MERGE_RESOLUTION|>--- conflicted
+++ resolved
@@ -70,11 +70,7 @@
 
 /-- leantar version at https://github.com/digama0/leangz -/
 def LEANTARVERSION :=
-<<<<<<< HEAD
-  "0.1.16-pre2"
-=======
   "0.1.16-pre3"
->>>>>>> f23e0ba9
 
 def EXE := if System.Platform.isWindows then ".exe" else ""
 
@@ -329,13 +325,6 @@
     (packageDir / IRDIR  / path.withExtension "c.hash", true),
     -- (packageDir / LIBDIR / path.withExtension "ir", true),
     -- (packageDir / LIBDIR / path.withExtension "ir.hash", true),
-<<<<<<< HEAD
-    -- (packageDir / LIBDIR / path.withExtension "olean.private", false),
-    -- (packageDir / LIBDIR / path.withExtension "olean.private.hash", false),
-    -- (packageDir / LIBDIR / path.withExtension "olean.server", false),
-    -- (packageDir / LIBDIR / path.withExtension "olean.server.hash", false),
-=======
->>>>>>> f23e0ba9
     (packageDir / LIBDIR / path.withExtension "extra", false)]
 
 /-- Check that all required build files exist. -/
