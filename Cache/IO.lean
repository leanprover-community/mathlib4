/-
Copyright (c) 2023 Arthur Paulino. All rights reserved.
Released under Apache 2.0 license as described in the file LICENSE.
Authors: Arthur Paulino
-/

import Lean.Data.HashMap
import Lean.Data.RBMap
import Lean.Data.RBTree
import Lean.Data.Json.Printer
import Lean.Data.Json.Parser

set_option autoImplicit true

/-- Removes a parent path from the beginning of a path -/
def System.FilePath.withoutParent (path parent : FilePath) : FilePath :=
  let rec aux : List String → List String → List String
    | z@(x :: xs), y :: ys => if x == y then aux xs ys else z
    | [], _ => []
    | x, [] => x
  mkFilePath <| aux path.components parent.components

def Nat.toHexDigits (n : Nat) : Nat → (res : String := "") → String
  | 0, s => s
  | len+1, s =>
    let b := UInt8.ofNat (n >>> (len * 8))
    Nat.toHexDigits n len <|
      s.push (Nat.digitChar (b >>> 4).toNat) |>.push (Nat.digitChar (b &&& 15).toNat)

def UInt64.asLTar (n : UInt64) : String :=
  s!"{Nat.toHexDigits n.toNat 8}.ltar"

namespace Cache.IO

open System (FilePath)

/-- Target directory for build files -/
def LIBDIR : FilePath :=
  ".lake" / "build" / "lib"

/-- Target directory for IR files -/
def IRDIR : FilePath :=
  ".lake" / "build" / "ir"

/-- Target directory for caching -/
initialize CACHEDIR : FilePath ← do
  match ← IO.getEnv "XDG_CACHE_HOME" with
  | some path => return path / "mathlib"
  | none =>
    let home ← if System.Platform.isWindows then
      let drive ← IO.getEnv "HOMEDRIVE"
      let path ← IO.getEnv "HOMEPATH"
      pure <| return (← drive) ++ (← path)
    else IO.getEnv "HOME"
    match home with
    | some path => return path / ".cache" / "mathlib"
    | none => pure ⟨".cache"⟩

/-- Target file path for `curl` configurations -/
def CURLCFG :=
  IO.CACHEDIR / "curl.cfg"

/-- curl version at https://github.com/leanprover-community/static-curl -/
def CURLVERSION :=
  "7.88.1"

def CURLBIN :=
  -- change file name if we ever need a more recent version to trigger re-download
  IO.CACHEDIR / s!"curl-{CURLVERSION}"

/-- leantar version at https://github.com/digama0/leangz -/
def LEANTARVERSION :=
  "0.1.10"

def EXE := if System.Platform.isWindows then ".exe" else ""

def LEANTARBIN :=
  -- change file name if we ever need a more recent version to trigger re-download
  IO.CACHEDIR / s!"leantar-{LEANTARVERSION}{EXE}"

def LAKEPACKAGESDIR : FilePath :=
  ".lake" / "packages"

def getCurl : IO String := do
  return if (← CURLBIN.pathExists) then CURLBIN.toString else "curl"

def getLeanTar : IO String := do
  return if (← LEANTARBIN.pathExists) then LEANTARBIN.toString else "leantar"

abbrev PackageDirs := Lean.RBMap String FilePath compare

/-- Whether this is running on Mathlib repo or not -/
def isMathlibRoot : IO Bool :=
  FilePath.mk "Mathlib" |>.pathExists

def parseMathlibDepPath (json : Lean.Json) : Except String (Option FilePath) := do
  let deps ← (← json.getObjVal? "packages").getArr?
  for d in deps do
    let n := ← (← d.getObjVal? "name").getStr?
    if n != "mathlib" then
      continue
    let t := ← (← d.getObjVal? "type").getStr?
    if t == "path" then
      return some ⟨← (← d.getObjVal? "dir").getStr?⟩
    else
      return LAKEPACKAGESDIR / "mathlib"
  return none

def mathlibDepPath : IO FilePath := do
  let raw ← IO.FS.readFile "lake-manifest.json"
  match (Lean.Json.parse raw >>= parseMathlibDepPath) with
  | .ok (some p) => return p
  | .ok none =>
      if ← isMathlibRoot then
        return ⟨"."⟩
      else
        throw <| IO.userError s!"Mathlib not found in dependencies"
  | .error e => throw <| IO.userError s!"Cannot parse lake-manifest.json: {e}"

-- TODO this should be generated automatically from the information in `lakefile.lean`.
def getPackageDirs : IO PackageDirs := do
  let root ← mathlibDepPath
  return .ofList [
    ("Mathlib", root),
    ("MathlibExtras", root),
    ("Archive", root),
    ("Counterexamples", root),
    ("Aesop", LAKEPACKAGESDIR / "aesop"),
    ("Std", LAKEPACKAGESDIR / "std"),
    ("Cli", LAKEPACKAGESDIR / "Cli"),
    ("ProofWidgets", LAKEPACKAGESDIR / "proofwidgets"),
    ("Qq", LAKEPACKAGESDIR / "Qq")
  ]

initialize pkgDirs : PackageDirs ← getPackageDirs

def getPackageDir (path : FilePath) : IO FilePath :=
  match path.withExtension "" |>.components.head? with
  | none => throw <| IO.userError "Can't find package directory for empty path"
  | some pkg => match pkgDirs.find? pkg with
    | none => throw <| IO.userError s!"Unknown package directory for {pkg}"
    | some path => return path

/-- Runs a terminal command and retrieves its output, passing the lines to `processLine` -/
partial def runCurlStreaming (args : Array String) (init : α)
    (processLine : α → String → IO α) : IO α := do
  let child ← IO.Process.spawn { cmd := ← getCurl, args, stdout := .piped, stderr := .piped }
  loop child.stdout init
where
  loop (h : IO.FS.Handle) (a : α) : IO α := do
    let line ← h.getLine
    if line.isEmpty then
      return a
    else
      loop h (← processLine a line)

/-- Runs a terminal command and retrieves its output -/
def runCmd (cmd : String) (args : Array String) (throwFailure := true) : IO String := do
  let out ← IO.Process.output { cmd := cmd, args := args }
  if out.exitCode != 0 && throwFailure then throw <| IO.userError out.stderr
  else return out.stdout

def runCurl (args : Array String) (throwFailure := true) : IO String := do
  runCmd (← getCurl) args throwFailure

def validateCurl : IO Bool := do
  if (← CURLBIN.pathExists) then return true
  match (← runCmd "curl" #["--version"]).splitOn " " with
  | "curl" :: v :: _ => match v.splitOn "." with
    | maj :: min :: _ =>
      let version := (maj.toNat!, min.toNat!)
      let _ := @lexOrd
      let _ := @leOfOrd
      if version >= (7, 81) then return true
      -- TODO: support more platforms if the need arises
      let arch ← (·.trim) <$> runCmd "uname" #["-m"] false
      let kernel ← (·.trim) <$> runCmd "uname" #["-s"] false
      if kernel == "Linux" && arch ∈ ["x86_64", "aarch64"] then
        IO.println s!"curl is too old; downloading more recent version"
        IO.FS.createDirAll IO.CACHEDIR
        let _ ← runCmd "curl" #[
          s!"https://github.com/leanprover-community/static-curl/releases/download/v{CURLVERSION}/curl-{arch}-linux-static",
          "-L", "-o", CURLBIN.toString]
        let _ ← runCmd "chmod" #["u+x", CURLBIN.toString]
        return true
      if version >= (7, 70) then
        IO.println s!"Warning: recommended `curl` version ≥7.81. Found {v}"
        return true
      else
        IO.println s!"Warning: recommended `curl` version ≥7.70. Found {v}. Can't use `--parallel`."
        return false
    | _ => throw <| IO.userError "Invalidly formatted version of `curl`"
  | _ => throw <| IO.userError "Invalidly formatted response from `curl --version`"

def Version := Nat × Nat × Nat
  deriving Inhabited, DecidableEq

instance : Ord Version := let _ := @lexOrd; lexOrd
instance : LE Version := leOfOrd

def parseVersion (s : String) : Option Version := do
  let [maj, min, patch] := s.splitOn "." | none
  some (maj.toNat!, min.toNat!, patch.toNat!)

def validateLeanTar : IO Unit := do
  if (← LEANTARBIN.pathExists) then return
  if let some version ← some <$> runCmd "leantar" #["--version"] <|> pure none then
    let "leantar" :: v :: _ := version.splitOn " "
      | throw <| IO.userError "Invalidly formatted response from `leantar --version`"
    let some v := parseVersion v | throw <| IO.userError "Invalidly formatted version of `leantar`"
    -- currently we need exactly one version of leantar, change this to reflect compatibility
    if v = (parseVersion LEANTARVERSION).get! then return
  let win := System.Platform.getIsWindows ()
  let target ← if win then
    pure "x86_64-pc-windows-msvc"
  else
    let mut arch ← (·.trim) <$> runCmd "uname" #["-m"] false
    if arch = "arm64" then arch := "aarch64"
    unless arch ∈ ["x86_64", "aarch64"] do
      throw <| IO.userError s!"unsupported architecture {arch}"
    pure <|
      if System.Platform.getIsOSX () then s!"{arch}-apple-darwin"
      else s!"{arch}-unknown-linux-musl"
  IO.println s!"installing leantar {LEANTARVERSION}"
  IO.FS.createDirAll IO.CACHEDIR
  let ext := if win then "zip" else "tar.gz"
  let _ ← runCmd "curl" #[
    s!"https://github.com/digama0/leangz/releases/download/v{LEANTARVERSION}/leantar-v{LEANTARVERSION}-{target}.{ext}",
    "-L", "-o", s!"{LEANTARBIN}.{ext}"]
  let _ ← runCmd "tar" #["-xf", s!"{LEANTARBIN}.{ext}",
    "-C", IO.CACHEDIR.toString, "--strip-components=1"]
  IO.FS.rename (IO.CACHEDIR / s!"leantar{EXE}").toString LEANTARBIN.toString

/-- Recursively gets all files from a directory with a certain extension -/
partial def getFilesWithExtension
  (fp : FilePath) (extension : String) (acc : Array FilePath := #[]) :
    IO <| Array FilePath := do
  if ← fp.isDir then
    (← fp.readDir).foldlM (fun acc dir => getFilesWithExtension dir.path extension acc) acc
  else return if fp.extension == some extension then acc.push fp else acc

abbrev HashMap := Lean.HashMap FilePath UInt64

namespace HashMap

/-- Filter the hashmap by whether the entries exist as files in the cache directory.

If `keep` is true, the result will contain the entries that do exist;
if `keep` is false, the result will contain the entries that do not exist.
-/
def filterExists (hashMap : HashMap) (keep : Bool) : IO HashMap :=
  hashMap.foldM (init := default) fun acc path hash => do
    let exist ← (CACHEDIR / hash.asLTar).pathExists
    let add := if keep then exist else !exist
    if add then return acc.insert path hash else return acc

def hashes (hashMap : HashMap) : Lean.RBTree UInt64 compare :=
  hashMap.fold (init := default) fun acc _ hash => acc.insert hash

end HashMap

def mkDir (path : FilePath) : IO Unit := do
  if !(← path.pathExists) then IO.FS.createDirAll path

/--
Given a path to a Lean file, concatenates the paths to its build files.
Each build file also has a `Bool` indicating whether that file is required for caching to proceed.
-/
def mkBuildPaths (path : FilePath) : IO <| List (FilePath × Bool) := do
  let packageDir ← getPackageDir path
  return [
    -- Note that `packCache` below requires that the `.trace` file is first in this list.
    (packageDir / LIBDIR / path.withExtension "trace", true),
    (packageDir / LIBDIR / path.withExtension "olean", true),
    (packageDir / LIBDIR / path.withExtension "olean.hash", true),
    (packageDir / LIBDIR / path.withExtension "ilean", true),
    (packageDir / LIBDIR / path.withExtension "ilean.hash", true),
    (packageDir / IRDIR  / path.withExtension "c", true),
    (packageDir / IRDIR  / path.withExtension "c.hash", true),
    (packageDir / LIBDIR / path.withExtension "extra", false)]

/-- Check that all required build files exist. -/
def allExist (paths : List (FilePath × Bool)) : IO Bool := do
  for (path, required) in paths do
    if required then if !(← path.pathExists) then return false
  pure true

/-- Compresses build files into the local cache and returns an array with the compressed files -/
<<<<<<< HEAD
def packCache (hashMap : HashMap) (overwrite : Bool) (comment : Option String := none) :
    IO <| Array String := do
=======
def packCache (hashMap : HashMap) (overwrite verbose : Bool) (comment : Option String := none) :
    IO $ Array String := do
>>>>>>> 526457f3
  mkDir CACHEDIR
  IO.println "Compressing cache"
  let mut acc := #[]
  let mut tasks := #[]
  for (path, hash) in hashMap.toList do
    let zip := hash.asLTar
    let zipPath := CACHEDIR / zip
    let buildPaths ← mkBuildPaths path
    if ← allExist buildPaths then
      if overwrite || !(← zipPath.pathExists) then
        tasks := tasks.push <| ← IO.asTask do
          -- Note here we require that the `.trace` file is first
          -- in the list generated by `mkBuildPaths`.
          let trace :: args := (← buildPaths.filterM (·.1.pathExists)) |>.map (·.1.toString)
            | unreachable!
          runCmd (← getLeanTar) <| #[zipPath.toString, trace] ++
            (if let some c := comment then #["-c", s!"git=mathlib4@{c}"] else #[]) ++ args
      acc := acc.push (path, zip)
  for task in tasks do
    _ ← IO.ofExcept task.get
  acc := acc.qsort (·.1.1 < ·.1.1)
  if verbose then
    for (path, zip) in acc do
      println! "packing {path} as {zip}"
  return acc.map (·.2)

/-- Gets the set of all cached files -/
def getLocalCacheSet : IO <| Lean.RBTree String compare := do
  let paths ← getFilesWithExtension CACHEDIR "ltar"
  return .fromList (paths.data.map (·.withoutParent CACHEDIR |>.toString)) _

def isPathFromMathlib (path : FilePath) : Bool :=
  match path.components with
  | "Mathlib" :: _ => true
  | ["Mathlib.lean"] => true
  | "MathlibExtras" :: _ => true
  | ["MathlibExtras.lean"] => true
  | _ => false

/-- Decompresses build files into their respective folders -/
def unpackCache (hashMap : HashMap) (force : Bool) : IO Unit := do
  let hashMap ← hashMap.filterExists true
  let size := hashMap.size
  if size > 0 then
    let now ← IO.monoMsNow
    IO.println s!"Decompressing {size} file(s)"
    let isMathlibRoot ← isMathlibRoot
    let args := (if force then #["-f"] else #[]) ++ #["-x", "-j", "-"]
    let child ← IO.Process.spawn { cmd := ← getLeanTar, args, stdin := .piped }
    let (stdin, child) ← child.takeStdin
    let mathlibDepPath := (← mathlibDepPath).toString
    let config : Array Lean.Json := hashMap.fold (init := #[]) fun config path hash =>
      let pathStr := s!"{CACHEDIR / hash.asLTar}"
      if isMathlibRoot || !isPathFromMathlib path then
        config.push <| .str pathStr
      else -- only mathlib files, when not in the mathlib4 repo, need to be redirected
        config.push <| .mkObj [("file", pathStr), ("base", mathlibDepPath)]
    stdin.putStr <| Lean.Json.compress <| .arr config
    let exitCode ← child.wait
    if exitCode != 0 then throw <| IO.userError s!"leantar failed with error code {exitCode}"
    IO.println s!"unpacked in {(← IO.monoMsNow) - now} ms"
  else IO.println "No cache files to decompress"

<<<<<<< HEAD
/-- Retrieves the azure token from the environment -/
def getToken : IO String := do
  let some token ← IO.getEnv "MATHLIB_CACHE_SAS"
    | throw <| IO.userError "environment variable MATHLIB_CACHE_SAS must be set to upload caches"
  return token

=======
>>>>>>> 526457f3
instance : Ord FilePath where
  compare x y := compare x.toString y.toString

/-- Removes all cache files except for what's in the `keep` set -/
def cleanCache (keep : Lean.RBTree FilePath compare := default) : IO Unit := do
  for path in ← getFilesWithExtension CACHEDIR "ltar" do
    if !keep.contains path then IO.FS.removeFile path

/-- Prints the LTAR file and embedded comments (in particular, the mathlib commit that built the
file) regarding the files with specified paths. -/
def lookup (hashMap : HashMap) (paths : List FilePath) : IO Unit := do
  let mut err := false
  for path in paths do
    let some hash := hashMap.find? path | err := true
    let ltar := CACHEDIR / hash.asLTar
    IO.println s!"{path}: {ltar}"
    for line in (← runCmd (← getLeanTar) #["-k", ltar.toString]).splitOn "\n" |>.dropLast do
      println! "  comment: {line}"
  if err then IO.Process.exit 1

end Cache.IO<|MERGE_RESOLUTION|>--- conflicted
+++ resolved
@@ -286,13 +286,8 @@
   pure true
 
 /-- Compresses build files into the local cache and returns an array with the compressed files -/
-<<<<<<< HEAD
-def packCache (hashMap : HashMap) (overwrite : Bool) (comment : Option String := none) :
+def packCache (hashMap : HashMap) (overwrite verbose : Bool) (comment : Option String := none) :
     IO <| Array String := do
-=======
-def packCache (hashMap : HashMap) (overwrite verbose : Bool) (comment : Option String := none) :
-    IO $ Array String := do
->>>>>>> 526457f3
   mkDir CACHEDIR
   IO.println "Compressing cache"
   let mut acc := #[]
@@ -356,15 +351,6 @@
     IO.println s!"unpacked in {(← IO.monoMsNow) - now} ms"
   else IO.println "No cache files to decompress"
 
-<<<<<<< HEAD
-/-- Retrieves the azure token from the environment -/
-def getToken : IO String := do
-  let some token ← IO.getEnv "MATHLIB_CACHE_SAS"
-    | throw <| IO.userError "environment variable MATHLIB_CACHE_SAS must be set to upload caches"
-  return token
-
-=======
->>>>>>> 526457f3
 instance : Ord FilePath where
   compare x y := compare x.toString y.toString
 
