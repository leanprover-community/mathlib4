--- conflicted
+++ resolved
@@ -1,7 +1,3 @@
 /build
 /lake-packages
-<<<<<<< HEAD
-/port-repos
-=======
-/.cache
->>>>>>> d6cb18da
+/.cache