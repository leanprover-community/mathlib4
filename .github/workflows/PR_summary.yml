name: Post PR summary comment

on:
  pull_request:

jobs:
  build:
    name: "post-or-update-summary-comment"
    runs-on: ubuntu-latest

    steps:
    - name: Checkout code
      uses: actions/checkout@11bd71901bbe5b1630ceea73d27597364c9af683 # v4.2.2
      with:
        fetch-depth: 0

    - name: Update the merge-conflict label
      run: |
        printf 'PR number: "%s"\n' "${{ github.event.pull_request.number }}"
        if git merge origin/master --no-ff --no-commit
        then
          git merge --abort || true
          echo "This PR does not have merge conflicts with master."
          # we use curl rather than octokit/request-action so that the job won't fail
          # (and send an annoying email) if the labels don't exist
          curl --request DELETE \
            --url https://api.github.com/repos/${{ github.repository }}/issues/${{ github.event.pull_request.number }}/labels/merge-conflict \
            --header 'authorization: Bearer ${{ secrets.GITHUB_TOKEN }}'
        else
          echo "This PR has merge conflicts with main."
          # we use curl rather than octokit/request-action so that the job won't fail
          # (and send an annoying email) if the labels don't exist
          curl --request POST \
            --url https://api.github.com/repos/${{ github.repository }}/issues/${{ github.event.pull_request.number }}/labels/merge-conflict \
            --header 'authorization: Bearer ${{ secrets.GITHUB_TOKEN }}'
        fi

    - name: Set up Python
      uses: actions/setup-python@a26af69be951a213d495a4c3e4e4022e16d87065 # v5.6.0
      with:
        python-version: 3.12

    - name: Install dependencies
      run: |
        python -m pip install --upgrade pip
        sudo apt-get install -y jq
        # If you have additional dependencies, install them here

    - name: Get changed and removed/renamed files
      run: |
        git fetch origin ${{ github.base_ref }}  # fetch the base branch
        # Get the list of all changed files.
        git diff --name-only origin/${{ github.base_ref }}... > changed_files.txt
        # Get all files which were removed or renamed.
<<<<<<< HEAD
        movedFiles=$(git diff --name-only --diff-filter DR origin/${{ github.base_ref }}...)
        if [ -n "$movedFiles" ]; then
          echo "info: found removed file(s) $movedFiles"
        fi
        echo $movedFiles > removed_renamed_files.txt

    - name: Compute (re)moved files without deprecation
      run: |
        echo "" > moved_without_deprecation.txt
        git checkout ${{ github.base_ref }}
        for file in $(cat removed_renamed_files.txt) ; do
          if grep ^deprecated_module $file ; then
            echo "info: removed file $file contains a deprecation"
          else
            echo "**error**: file $file was removed without a module deprecation" >> moved_without_deprecation.txt
=======
        echo "Checking for removed files..."
        git diff --name-only --diff-filter DR origin/${{ github.base_ref }}... | tee removed_renamed_files.txt

    - name: Compute (re)moved files without deprecation
      run: |
        touch moved_without_deprecation.txt
        git checkout ${{ github.base_ref }}
        for file in $(cat removed_renamed_files.txt) ; do
          if grep ^deprecated_module "${file}" ; then
            printf 'info: removed file %s contains a deprecation\n' "${file}"
          else
            printf '**error**: file %s was removed without a module deprecation\n' "${file}" >> moved_without_deprecation.txt
>>>>>>> 74adf94e
          fi
        done

    - name: Compute transitive imports
      run: |
        # the checkout dance, to avoid a detached head
        git checkout master
        git checkout -
        currentHash="$(git rev-parse HEAD)"

        # Compute the counts for the HEAD of the PR
        python ./scripts/count-trans-deps.py "Mathlib/" > head.json

        # Checkout the merge base
        git checkout "$(git merge-base master ${{ github.sha }})"

        # Compute the counts for the merge base
        python ./scripts/count-trans-deps.py "Mathlib/" > base.json

        # switch back to the current branch: the `declarations_diff` script should be here
        git checkout "${currentHash}"

    - name: Post or update the summary comment
      env:
        GITHUB_TOKEN: ${{ secrets.GITHUB_TOKEN }}
        BRANCH_NAME: ${{ github.head_ref }}
      run: |
        PR="${{ github.event.pull_request.number }}"
        title="### PR summary"

        graphAndHighPercentReports=$(python ./scripts/import-graph-report.py base.json head.json changed_files.txt)

        ## Import count comment
        importCount=$(
          printf '%s\n' "${graphAndHighPercentReports}" | sed '/^Import changes exceeding/Q'
          ./scripts/import_trans_difference.sh
        )

        ## High percentage imports
        high_percentages=$(
          printf '%s\n' "${graphAndHighPercentReports}" | sed -n '/^Import changes exceeding/,$p'
        )
        # if there are files with large increase in transitive imports, then we add the `large-import` label
        if [ -n "${high_percentages}" ]
        then
          high_percentages=$'\n\n'"${high_percentages}"
          gh pr edit "${PR}" --add-label large-import
        else # otherwise, we remove the label
          gh pr edit "${PR}" --remove-label large-import
        fi

        if [ "$(printf '%s' "${importCount}" | wc -l)" -gt 12 ]
        then
          importCount="$(printf '<details><summary>\n\n%s\n\n</summary>\n\n%s\n\n</details>\n' "#### Import changes for modified files" "${importCount}")"
        else
          importCount="$(printf '#### Import changes for modified files\n\n%s\n' "${importCount}")"
        fi

        ## Declarations' diff comment
        declDiff=$(./scripts/declarations_diff.sh)
        if [ "$(printf '%s' "${declDiff}" | wc -l)" -gt 15 ]
        then
          declDiff="$(printf '<details><summary>\n\n%s\n\n</summary>\n\n%s\n\n</details>\n' "#### Declarations diff" "${declDiff}")"
        else
          declDiff="$(printf '#### Declarations diff\n\n%s\n' "${declDiff}")"
        fi
        git checkout "${BRANCH_NAME}"
        currentHash="$(git rev-parse HEAD)"
        hashURL="https://github.com/${{ github.repository }}/pull/${{ github.event.pull_request.number }}/commits/${currentHash}"

        ## Technical debt changes
        techDebtVar="$(./scripts/technical-debt-metrics.sh pr_summary)"

        # store in a file, to avoid "long arguments" error.
        printf '%s [%s](%s)%s\n\n%s\n\n---\n\n%s\n\n---\n\n%s\n' "${title}" "$(git rev-parse --short HEAD)" "${hashURL}" "${high_percentages}" "${importCount}" "${declDiff}" "${techDebtVar}" > please_merge_master.md

        # At the end, include any errors about removed or renamed files without deprecation.
        cat moved_without_deprecation.txt >> please_merge_master.md

        cat please_merge_master.md
        ./scripts/update_PR_comment.sh please_merge_master.md "${title}" "${PR}"

    - name: Update the file-removed label
      run: |
        undeprecatedMoves="$(cat moved_without_deprecation.txt)"
        if [ -n $undeprecatedMoves ]; then
          echo "This PR has undeprecated module (re)movals."
          # we use curl rather than octokit/request-action so that the job won't fail
          # (and send an annoying email) if the labels don't exist
          curl --request POST \
            --url https://api.github.com/repos/${{ github.repository }}/issues/${{ github.event.pull_request.number }}/labels/file-removed \
            --header 'authorization: Bearer ${{ secrets.GITHUB_TOKEN }}'
        else
          echo "This PR (re)moves no modules without deprecations."
          # we use curl rather than octokit/request-action so that the job won't fail
          # (and send an annoying email) if the labels don't exist
          curl --request DELETE \
            --url https://api.github.com/repos/${{ github.repository }}/issues/${{ github.event.pull_request.number }}/labels/file-removed \
            --header 'authorization: Bearer ${{ secrets.GITHUB_TOKEN }}'
        fi<|MERGE_RESOLUTION|>--- conflicted
+++ resolved
@@ -46,29 +46,12 @@
         sudo apt-get install -y jq
         # If you have additional dependencies, install them here
 
-    - name: Get changed and removed/renamed files
+    - name: Get changed and removed/renamed and removed/renamed files
       run: |
         git fetch origin ${{ github.base_ref }}  # fetch the base branch
         # Get the list of all changed files.
         git diff --name-only origin/${{ github.base_ref }}... > changed_files.txt
         # Get all files which were removed or renamed.
-<<<<<<< HEAD
-        movedFiles=$(git diff --name-only --diff-filter DR origin/${{ github.base_ref }}...)
-        if [ -n "$movedFiles" ]; then
-          echo "info: found removed file(s) $movedFiles"
-        fi
-        echo $movedFiles > removed_renamed_files.txt
-
-    - name: Compute (re)moved files without deprecation
-      run: |
-        echo "" > moved_without_deprecation.txt
-        git checkout ${{ github.base_ref }}
-        for file in $(cat removed_renamed_files.txt) ; do
-          if grep ^deprecated_module $file ; then
-            echo "info: removed file $file contains a deprecation"
-          else
-            echo "**error**: file $file was removed without a module deprecation" >> moved_without_deprecation.txt
-=======
         echo "Checking for removed files..."
         git diff --name-only --diff-filter DR origin/${{ github.base_ref }}... | tee removed_renamed_files.txt
 
@@ -81,7 +64,6 @@
             printf 'info: removed file %s contains a deprecation\n' "${file}"
           else
             printf '**error**: file %s was removed without a module deprecation\n' "${file}" >> moved_without_deprecation.txt
->>>>>>> 74adf94e
           fi
         done
 
