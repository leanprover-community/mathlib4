name: update nolints

on:
  schedule:
    - cron: "0 0 * * 0"

jobs:
  build:
    name: Build, lint and update nolints and style exceptions
    runs-on: ubuntu-latest
    steps:
      - name: cleanup
        run: |
          find . -name . -o -prune -exec rm -rf -- {} +

      # The Hoskinson runners may not have jq installed, so do that now.
      - name: 'Setup jq'
        uses: dcarbone/install-jq-action@v1.0.1

      - name: install elan
        run: |
          set -o pipefail
          curl -sSfL https://github.com/leanprover/elan/releases/download/v3.0.0/elan-x86_64-unknown-linux-gnu.tar.gz | tar xz
          ./elan-init -y --default-toolchain none
          echo "$HOME/.elan/bin" >> "${GITHUB_PATH}"

      - uses: actions/checkout@v4

      - name: print lean and lake versions
        run: |
          lean --version
          lake --version

      - name: prune ProofWidgets .lake
        run: |
          # The ProofWidgets release contains not just the `.js` (which we need in order to build)
          # but also `.oleans`, which may have been built with the wrong toolchain.
          # This removes them.
          # See discussion at https://leanprover.zulipchat.com/#narrow/stream/287929-mathlib4/topic/nightly-testing/near/411225235
          rm -rf .lake/packages/proofwidgets/.lake/build/lib
          rm -rf .lake/packages/proofwidgets/.lake/build/ir

      - name: get cache
        run: |
          lake exe cache clean
          lake exe cache get

      - name: build mathlib
        id: build
        uses: liskin/gh-problem-matcher-wrap@v3
        with:
          linters: gcc
          run: |
            bash -o pipefail -c "env LEAN_ABORT_ON_PANIC=1 lake build --wfail -KCI"

      - name: update nolints.json and style-exceptions.txt
<<<<<<< HEAD
        id: lint
        uses: liskin/gh-problem-matcher-wrap@v3
        with:
          linters: gcc
          run: |
            env LEAN_ABORT_ON_PANIC=1 lake exe runLinter Mathlib
            mv nolints.json scripts/nolints.json
            ./scripts/update-style-exceptions.sh
            git diff
=======
        shell: bash
        run: |
          env LEAN_ABORT_ON_PANIC=1 lake exe runLinter --update Mathlib
          ./scripts/update-style-exceptions.sh
>>>>>>> de564130

      - name: configure git setup
        run: |
          git remote add origin-bot "https://leanprover-community-bot:${{ secrets.UPDATE_NOLINTS_TOKEN }}@github.com/leanprover-community/mathlib.git"
          git config user.email "leanprover.community@gmail.com"
          git config user.name "leanprover-community-bot"

          # By default, github actions overrides the credentials used to access any
          # github url so that it uses the github-actions[bot] user.  We want to access
          # github using a different username.
          git config --unset http.https://github.com/.extraheader

      - name: file a new PR to update nolints.json and style-exceptions.txt
        run: ./scripts/update_nolints_CI.sh
        env:
          DEPLOY_GITHUB_TOKEN: ${{ secrets.UPDATE_NOLINTS_TOKEN }}<|MERGE_RESOLUTION|>--- conflicted
+++ resolved
@@ -54,22 +54,10 @@
             bash -o pipefail -c "env LEAN_ABORT_ON_PANIC=1 lake build --wfail -KCI"
 
       - name: update nolints.json and style-exceptions.txt
-<<<<<<< HEAD
-        id: lint
-        uses: liskin/gh-problem-matcher-wrap@v3
-        with:
-          linters: gcc
-          run: |
-            env LEAN_ABORT_ON_PANIC=1 lake exe runLinter Mathlib
-            mv nolints.json scripts/nolints.json
-            ./scripts/update-style-exceptions.sh
-            git diff
-=======
         shell: bash
         run: |
           env LEAN_ABORT_ON_PANIC=1 lake exe runLinter --update Mathlib
           ./scripts/update-style-exceptions.sh
->>>>>>> de564130
 
       - name: configure git setup
         run: |
