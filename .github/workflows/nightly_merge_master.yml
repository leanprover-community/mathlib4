# This job merges every commit to `master` into `nightly-testing`, resolving merge conflicts in favor of `nightly-testing`.

name: Merge master to nightly

on:
  schedule:
    - cron: '30 */3 * * *'  # At minute 30 past every 3rd hour.
  workflow_dispatch:

jobs:
  merge-to-nightly:
    runs-on: ubuntu-latest
    if: github.repository == 'leanprover-community/mathlib4'
    steps:
      - name: Checkout nightly-testing from fork
        uses: actions/checkout@11bd71901bbe5b1630ceea73d27597364c9af683 # v4.2.2
        with:
          repository: leanprover-community/mathlib4-nightly-testing
          ref: nightly-testing
          path: nightly-testing
          token: ${{ secrets.NIGHTLY_TESTING }}
<<<<<<< HEAD
=======
          fetch-depth: 0
>>>>>>> f0b41744

      - name: Configure Lean
        uses: leanprover/lean-action@f807b338d95de7813c5c50d018f1c23c9b93b4ec # 2025-04-24
        with:
          auto-config: false
          use-github-cache: false
          use-mathlib-cache: false
          lake-package-directory: "nightly-testing" # We will run `lake update` here later.

      - name: Configure Git User
        run: |
          cd nightly-testing
          git config user.name "leanprover-community-mathlib4-bot"
          git config user.email "leanprover-community-mathlib4-bot@users.noreply.github.com"

      - name: Merge master to nightly favoring nightly changes
        run: |
          cd nightly-testing
          git remote add upstream https://github.com/leanprover-community/mathlib4.git
          git fetch upstream master
          # Merge master into nightly-testing, resolving conflicts in favor of nightly-testing
          # If the merge goes badly, we proceed anyway via '|| true'.
          # CI will report failures on the 'nightly-testing' branch direct to Zulip.
          git merge upstream/master --strategy-option ours --no-commit --allow-unrelated-histories || true
          # We aggressively run `lake update`, to avoid having to do this by hand.
          # When Batteries changes break Mathlib, this will likely show up on nightly-testing first.
          lake update
          git add .
          # If there's nothing to do (because there are no new commits from master),
          # that's okay, hence the '|| true'.
          git commit -m "Merge master into nightly-testing" || true
          # Push to the mathlib4-nightly-testing fork
          git push origin nightly-testing<|MERGE_RESOLUTION|>--- conflicted
+++ resolved
@@ -19,10 +19,7 @@
           ref: nightly-testing
           path: nightly-testing
           token: ${{ secrets.NIGHTLY_TESTING }}
-<<<<<<< HEAD
-=======
           fetch-depth: 0
->>>>>>> f0b41744
 
       - name: Configure Lean
         uses: leanprover/lean-action@f807b338d95de7813c5c50d018f1c23c9b93b4ec # 2025-04-24
