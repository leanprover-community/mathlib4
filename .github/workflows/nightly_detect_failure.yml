--- conflicted
+++ resolved
@@ -202,19 +202,15 @@
             payload = f"🛠️: it looks like it's time to create a new bump/nightly-{current_version} branch from nightly-testing, and then PR that to {bump_branch}. "
             payload += "To do so semi-automatically, run the following script from mathlib root:\n\n"
             payload += f"```bash\n./scripts/create-adaptation-pr.sh {bump_branch_suffix} {current_version}\n```\n"
-<<<<<<< HEAD
-        # Only post if the message is different
-        # We compare the first 160 characters, since that includes the date and bump version
-        if not messages or messages[0]['content'][:160] != payload[:160]:
-=======
-            if not messages or messages[0]['content'] != payload:
+            # Only post if the message is different
+            # We compare the first 160 characters, since that includes the date and bump version
+            if not messages or messages[0]['content'][:160] != payload[:160]:
                 # Log messages, because the bot seems to repeat itself...
                 if messages:
                     print("###### Last message:")
                     print(messages[0]['content'])
                     print("###### Current message:")
                     print(payload)
->>>>>>> 8af6748e
                 # Post the reminder message
                 request = {
                     'type': 'stream',
