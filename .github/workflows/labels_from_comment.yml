# This workflow allows any user to add or remove one of the labels in the array `labelArray`
# by commenting on the PR or issue.
# The script reacts to lines in the comment whose entire content is, up to whitespace,
# the label name, optionally preceded by `-`.
# For each label, the bot follows the instruction of the *last* line that matches the label.

name: Label PR based on Comment

on:
  issue_comment:
    types: [created]

# Limit permissions for GITHUB_TOKEN for the entire workflow
permissions:
  contents: read
  pull-requests: write  # Only allow PR comments/labels
  # All other permissions are implicitly 'none'

jobs:
  update-label:
    env:
      COMMENT: ${{ github.event.comment.body }}
    runs-on: ubuntu-latest

    steps:
    - name: Add / remove label based on comment
      run: |
        labelArray=("awaiting-author" "WIP" "easy")

        # we strip `\r` since line endings from GitHub contain this character
        COMMENT="${COMMENT//$'\r'/}"

        # trim leading/trailing whitespace and collapse "internal" whitespace
        COMMENT="$(printf '%s' "${COMMENT}" | awk '{$1=$1};1')"

        # for debugging, we print some information
        printf '%s' "${COMMENT}" | hexdump -cC
        printf 'Comment:"%s"\n' "${COMMENT}"

        for i in "${!labelArray[@]}"; do
          inComment=""
          label="${labelArray[$i]}"
          printf $'\nProcessing label \'%s\'\n' "${label}"
          # extract the last line that, up to leading/trailing whitespace, matches the current label
          inComment="$(printf '%s' "${COMMENT}" | grep "[-]\?${label}$" | tail -1)"
          if [ -n "${inComment}" ]
          then
            printf $'Found \'%s\'\n' "${inComment}"
            if [ "${inComment:0:1}" == "-" ]
            then
              printf $'Removing label \'%s\'\n' "${label}"
<<<<<<< HEAD
              req="DELETE"
            else
              printf $'Adding label \'%s\'\n' "${label}"
              req="POST"
            fi

            # we use curl rather than octokit/request-action so that the job won't fail
            # (and send an annoying email) if the labels don't exist
            curl --request "${req}" \
              --url "https://api.github.com/repos/${{ github.repository }}/issues/${{ github.event.issue.number }}/labels/${label}" \
              --header 'authorization: Bearer ${{ secrets.GITHUB_TOKEN }}'
            printf $'%s %s done\n' "${inComment}" "${req}"
=======
              # we use curl rather than octokit/request-action so that the job won't fail
              # (and send an annoying email) if the labels don't exist
              curl --request DELETE \
                --url "https://api.github.com/repos/${{ github.repository }}/issues/${{ github.event.issue.number }}/labels/${label}" \
                --header 'authorization: Bearer ${{ secrets.GITHUB_TOKEN }}'
              printf $'%s DELETE done\n' "${inComment}"

            else
              data="$(printf $'{"labels":["%s"]}' "${label}")"
              printf $'Using data: %s\n' "${data}"
              # we use curl rather than octokit/request-action so that the job won't fail
              # (and send an annoying email) if the labels don't exist
              curl --request POST \
                --header 'Accept: application/vnd.github+json' \
                --header 'authorization: Bearer ${{ secrets.GITHUB_TOKEN }}' \
                --header 'X-GitHub-Api-Version: 2022-11-28' \
                --url "https://api.github.com/repos/${{ github.repository }}/issues/${{ github.event.issue.number }}/labels" \
                --data "${data}"
              printf $'%s POST done\n' "${inComment}"

            fi
>>>>>>> b1e4075f

          else
            printf $'Label \'%s\' not found.\n' "${label}"
          fi

        done<|MERGE_RESOLUTION|>--- conflicted
+++ resolved
@@ -49,20 +49,6 @@
             if [ "${inComment:0:1}" == "-" ]
             then
               printf $'Removing label \'%s\'\n' "${label}"
-<<<<<<< HEAD
-              req="DELETE"
-            else
-              printf $'Adding label \'%s\'\n' "${label}"
-              req="POST"
-            fi
-
-            # we use curl rather than octokit/request-action so that the job won't fail
-            # (and send an annoying email) if the labels don't exist
-            curl --request "${req}" \
-              --url "https://api.github.com/repos/${{ github.repository }}/issues/${{ github.event.issue.number }}/labels/${label}" \
-              --header 'authorization: Bearer ${{ secrets.GITHUB_TOKEN }}'
-            printf $'%s %s done\n' "${inComment}" "${req}"
-=======
               # we use curl rather than octokit/request-action so that the job won't fail
               # (and send an annoying email) if the labels don't exist
               curl --request DELETE \
@@ -84,7 +70,6 @@
               printf $'%s POST done\n' "${inComment}"
 
             fi
->>>>>>> b1e4075f
 
           else
             printf $'Label \'%s\' not found.\n' "${label}"
