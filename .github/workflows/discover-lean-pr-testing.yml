--- conflicted
+++ resolved
@@ -102,11 +102,7 @@
             if echo "$DIFF_FILES" | grep -v -e 'lake-manifest.json' -e 'lakefile.lean' -e 'lean-toolchain'; then
                 # Extract the PR number and actual branch name
                 PR_NUMBER=$(echo "$BRANCH" | grep -oP '\d+$')
-<<<<<<< HEAD
-                ACTUAL_BRANCH=$(echo "$BRANCH" | sed 's|origin/||')
-=======
                 ACTUAL_BRANCH=${BRANCH#origin/}
->>>>>>> 1443a7f4
                 GITHUB_DIFF="https://github.com/leanprover-community/mathlib4/compare/nightly-testing...$ACTUAL_BRANCH"
                 
                 # Append the branch details to RELEVANT_BRANCHES
