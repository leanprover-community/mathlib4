--- conflicted
+++ resolved
@@ -53,13 +53,9 @@
           ZULIP_EMAIL: github-mathlib4-bot@leanprover.zulipchat.com
           ZULIP_SITE: https://leanprover.zulipchat.com
         run: |
-<<<<<<< HEAD
           # ${{ github.event.action }} is either "closed" or "reopened"
           # however, it only matters that it is either "closed" or
           # something different from "closed"
           # the effect is to add the "closed-pr" emoji to the message, if it is "closed"
           # and to remove it otherwise
-          python scripts/zulip_emoji_merge_delegate.py "$ZULIP_API_KEY" "$ZULIP_EMAIL" "$ZULIP_SITE" "${{ github.event.action }}" "${{ github.event.issue.number }}${{ github.event.pull_request.number }}"
-=======
-          python scripts/zulip_emoji_merge_delegate.py "$ZULIP_API_KEY" "$ZULIP_EMAIL" "$ZULIP_SITE" "closed" "${{ github.event.pull_request.number }}"
->>>>>>> 8d5e2c1a
+          python scripts/zulip_emoji_merge_delegate.py "$ZULIP_API_KEY" "$ZULIP_EMAIL" "$ZULIP_SITE" "${{ github.event.action }}" "${{ github.event.pull_request.number }}"