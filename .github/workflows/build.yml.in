
jobs:
  # Cancels previous runs of jobs in this file
  cancel:
    if: github.repository == 'leanprover-community/mathlib4'
    name: 'Cancel Previous Runs (CI)'
    runs-on: ubuntu-latest
    # timeout-minutes: 3
    steps:
      - uses: styfle/cancel-workflow-action@0.11.0
        with:
          all_but_latest: true
          access_token: ${{ github.token }}

  style_lint:
    if: github.repository MAIN_OR_FORK 'leanprover-community/mathlib4'
    name: Lint styleJOB_NAME
    runs-on: STYLE_LINT_RUNNER
    steps:
      - name: cleanup
        run: |
          find . -name . -o -prune -exec rm -rf -- {} +

      - uses: actions/checkout@v3

      # Run the case checker action
      - name: Check Case Sensitivity
        uses: credfeto/action-case-checker@v1.3.0

      - name: Look for ignored files
        uses: credfeto/action-no-ignored-files@v1.1.0

      - name: install Python
        if: ${{ 'STYLE_LINT_RUNNER' == 'ubuntu-latest' }}
        uses: actions/setup-python@v4
        with:
          python-version: 3.8

      - name: lint
        run: |
          ./scripts/lint-style.sh

      - name: Install bibtool
        if: ${{ 'STYLE_LINT_RUNNER' == 'ubuntu-latest' }}
        run: |
          sudo apt-get update
          sudo apt-get install -y bibtool

      - name: lint references.bib
        run: |
          ./scripts/lint-bib.sh

  check_imported:
    if: github.repository MAIN_OR_FORK 'leanprover-community/mathlib4'
    name: Check all files importedJOB_NAME
    runs-on: ubuntu-latest
    steps:
      - name: cleanup
        run: |
          find . -name . -o -prune -exec rm -rf -- {} +

      - uses: actions/checkout@v3

      - name: update Mathlib.lean
        run: |
          git ls-files 'Mathlib/*.lean' | LC_ALL=C sort | sed 's/\.lean//;s,/,.,g;s/^/import /' > Mathlib.lean

      - name: update MathlibExtras.lean
        run: |
          git ls-files 'MathlibExtras/*.lean' | LC_ALL=C sort | sed 's/\.lean//;s,/,.,g;s/^/import /' > MathlibExtras.lean

      - name: update Mathlib/Tactic.lean
        run: |
          git ls-files 'Mathlib/Tactic/*.lean' | LC_ALL=C sort | sed 's/\.lean//;s,/,.,g;s/^/import /' > Mathlib/Tactic.lean

      - name: update Counterexamples.lean
        run: |
          git ls-files 'Counterexamples/*.lean' | LC_ALL=C sort | sed 's/\.lean//;s,/,.,g;s/^/import /' > Counterexamples.lean

      - name: update Archive.lean
        run: |
          git ls-files 'Archive/*.lean' | LC_ALL=C sort | sed 's/\.lean//;s,/,.,g;s/^/import /' > Archive.lean

      - name: check that all files are imported
        run: git diff --exit-code

  build:
    if: github.repository MAIN_OR_FORK 'leanprover-community/mathlib4'
    name: BuildJOB_NAME
    runs-on: RUNS_ON
    steps:
      - name: cleanup
        run: |
          find . -name . -o -prune -exec rm -rf -- {} +
          # Delete all but the 10 most recent toolchains.
          # Make sure to delete both the `~/.elan/toolchains/X` directory and the `~/.elan/update-hashes/X` file.
          # Skip symbolic links (`-type d`), the current directory (`! -name .`), and `nightly` and `stable`.
          cd ~/.elan/toolchains && find . -maxdepth 1 -type d ! -name . -print0 | xargs -0 ls -1td | grep -v 'nightly$' | grep -v 'stable$' | tail -n +11 | xargs -I {} sh -c 'echo {} && rm -rf "{}" && rm "../update-hashes/{}"' || true

      # The Hoskinson runners may not have jq installed, so do that now.
      - name: 'Setup jq'
        uses: dcarbone/install-jq-action@v1.0.1

      - name: install elan
        run: |
          set -o pipefail
          curl -sSfL https://github.com/leanprover/elan/releases/download/v3.0.0/elan-x86_64-unknown-linux-gnu.tar.gz | tar xz
          ./elan-init -y --default-toolchain none
          echo "$HOME/.elan/bin" >> $GITHUB_PATH

      - uses: actions/checkout@v3

      # We update `Mathlib.lean` as a convenience here,
      # but verify that this didn't change anything in the `check_imported` job.
      - name: update Mathlib.lean
        run: |
          find Mathlib -name "*.lean" | LC_ALL=C sort | sed 's/\.lean//;s,/,.,g;s/^/import /' > Mathlib.lean

      - name: If using a lean-pr-release toolchain, uninstall
        run: |
          if [[ `cat lean-toolchain` =~ ^leanprover/lean4-pr-releases:pr-release-[0-9]+$ ]]; then
            echo "Uninstalling transient toolchain `cat lean-toolchain`"
            elan toolchain uninstall `cat lean-toolchain`
          fi

      - name: get cache
        run: |
          lake exe cache clean
          # We've been seeing many failures at this step recently because of network errors.
          # As a band-aid, we try twice.
          # The 'sleep 1' is small pause to let the network recover.
          lake exe cache get || (sleep 1; lake exe cache get)

      - name: build mathlib
        id: build
        uses: liskin/gh-problem-matcher-wrap@v2
        with:
          linters: gcc
          run: |
            bash -o pipefail -c "env LEAN_ABORT_ON_PANIC=1 lake build -KCI | tee stdout.log"

      - name: check for noisy stdout lines
        run: |
          ! grep "stdout:" stdout.log

      - name: build library_search cache
        run: lake build -KCI MathlibExtras

      - name: upload cache
        if: always()
        run: |
          # run this in CI if it gets an incorrect lake hash for existing cache files somehow
          # lake exe cache pack! || true
          lake exe cache commit || true
          # try twice in case of network errors
          lake exe cache put || (sleep 1; lake exe cache put) || true
        env:
          MATHLIB_CACHE_SAS: ${{ secrets.MATHLIB_CACHE_SAS }}

      - name: check the cache
        run: |
<<<<<<< HEAD
          lake exe cache get || (sleep 1; lake exe cache get)
          # We pipe the output of `lake build` to a file,
          # and if we find " Building Mathlib" in that file we kill `lake build`, and error.
          lake build > tmp & tail --pid=$! -n +1 -F tmp | (! (grep -m 1 " Building Mathlib" && kill $! ))
=======
          # Because the `lean-pr-testing-NNNN` branches use toolchains that are "updated in place"
          # the cache mechanism is unreliable, so we don't test it if we are on such a branch.
          if [[ ! `cat lean-toolchain` =~ ^leanprover/lean4-pr-releases:pr-release-[0-9]+$ ]]; then
            lake exe cache get
            # We pipe the output of `lake build` to a file,
            # and if we find " Building Mathlib" in that file we kill `lake build`, and error.
            lake build > tmp & tail --pid=$! -n +1 -F tmp | (! (grep -m 1 " Building Mathlib" && kill $! ))
          fi
>>>>>>> 2b8dea43

      - name: build archive
        run: |
          # Note: we should not be including `Archive` and `Countexamples` in the cache.
          # We do this for now for the sake of not rebuilding them in every CI run
          # even when they are not touched.
          # Since `Archive` and `Counterexamples` files have very simple dependencies,
          # it should be possible to determine whether they need to be built without actually
          # storing and transferring oleans over the network.
          # Hopefully a future re-implementation of `cache` will obviate the present need for this hack.
          # We retry twice in case of network errors.
          lake exe cache get Archive.lean || (sleep 1; lake exe cache get Archive.lean)
          lake build Archive
          lake exe cache put Archive.lean || (sleep 1; lake exe cache put Archive.lean)
        env:
          MATHLIB_CACHE_SAS: ${{ secrets.MATHLIB_CACHE_SAS }}

      - name: build counterexamples
        run: |
          lake exe cache get Counterexamples.lean || (sleep 1; lake exe cache get Counterexamples.lean)
          lake build Counterexamples
          lake exe cache put Counterexamples.lean || (sleep 1; lake exe cache put Counterexamples.lean)
        env:
          MATHLIB_CACHE_SAS: ${{ secrets.MATHLIB_CACHE_SAS }}

      - name: check declarations in db files
        run: |
          python3 scripts/yaml_check.py docs/100.yaml docs/overview.yaml docs/undergrad.yaml
          lake exe checkYaml

      - name: verify `lake exe graph` works
        run: |
          lake exe graph
          rm import_graph.dot

      - name: test mathlib
        id: test
        run: make -j 8 test

      - name: lint mathlib
        id: lint
        uses: liskin/gh-problem-matcher-wrap@v2
        with:
          linters: gcc
          run: env LEAN_ABORT_ON_PANIC=1 lake exe runMathlibLinter

      - name: check environments using lean4checker
        id: lean4checker
        run: |
          git clone https://github.com/leanprover/lean4checker
          cd lean4checker
          lake build
          cd ..
          lake env lean4checker/build/bin/lean4checker

      - name: Post comments for lean-pr-testing branch
        if: always()
        env:
          TOKEN: ${{ secrets.LEAN_PR_TESTING }}
          GITHUB_CONTEXT: ${{ toJson(github) }}
          WORKFLOW_URL: https://github.com/${{ github.repository }}/actions/runs/${{ github.run_id }}
          LINT_OUTCOME: ${{ steps.lint.outcome }}
          TEST_OUTCOME: ${{ steps.test.outcome }}
          BUILD_OUTCOME: ${{ steps.build.outcome }}
        run: |
          scripts/lean-pr-testing-comments.sh

  final:
    name: Post-CI jobJOB_NAME
    if: github.repository MAIN_OR_FORK 'leanprover-community/mathlib4'
    needs: [style_lint, build, check_imported]
    runs-on: ubuntu-latest
    steps:
      - uses: actions/checkout@v3

      - id: PR
        uses: 8BitJonny/gh-get-current-pr@2.2.0
        # TODO: this may not work properly if the same commit is pushed to multiple branches:
        # https://github.com/8BitJonny/gh-get-current-pr/issues/8
        with:
          github-token: ${{ secrets.GITHUB_TOKEN }}
          # Only return if PR is still open
          filterOutClosed: true

      - id: remove_labels
        name: Remove "awaiting-CI"
        # we use curl rather than octokit/request-action so that the job won't fail
        # (and send an annoying email) if the labels don't exist
        run: |
          curl --request DELETE \
            --url https://api.github.com/repos/${{ github.repository }}/issues/${{ steps.PR.outputs.number }}/labels/awaiting-CI \
            --header 'authorization: Bearer ${{ secrets.GITHUB_TOKEN }}'

      - if: contains(steps.PR.outputs.pr_labels, 'auto-merge-after-CI')
        name: If `auto-merge-after-CI` is present, add a `bors merge` comment.
        uses: GrantBirki/comment@v2.0.1
        with:
          token: ${{ secrets.AUTO_MERGE_TOKEN }}
          issue-number: ${{ steps.PR.outputs.number }}
          body: |
            As this PR is labelled `auto-merge-after-CI`, we are now sending it to bors:

            bors merge<|MERGE_RESOLUTION|>--- conflicted
+++ resolved
@@ -159,21 +159,14 @@
 
       - name: check the cache
         run: |
-<<<<<<< HEAD
-          lake exe cache get || (sleep 1; lake exe cache get)
-          # We pipe the output of `lake build` to a file,
-          # and if we find " Building Mathlib" in that file we kill `lake build`, and error.
-          lake build > tmp & tail --pid=$! -n +1 -F tmp | (! (grep -m 1 " Building Mathlib" && kill $! ))
-=======
           # Because the `lean-pr-testing-NNNN` branches use toolchains that are "updated in place"
           # the cache mechanism is unreliable, so we don't test it if we are on such a branch.
           if [[ ! `cat lean-toolchain` =~ ^leanprover/lean4-pr-releases:pr-release-[0-9]+$ ]]; then
-            lake exe cache get
+            lake exe cache get || (sleep 1; lake exe cache get)
             # We pipe the output of `lake build` to a file,
             # and if we find " Building Mathlib" in that file we kill `lake build`, and error.
             lake build > tmp & tail --pid=$! -n +1 -F tmp | (! (grep -m 1 " Building Mathlib" && kill $! ))
           fi
->>>>>>> 2b8dea43
 
       - name: build archive
         run: |
