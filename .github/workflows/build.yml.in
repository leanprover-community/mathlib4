
jobs:
  # Cancels previous runs of jobs in this file
  cancel:
    if: github.repository == 'leanprover-community/mathlib4'
    name: 'Cancel Previous Runs (CI)'
    runs-on: ubuntu-latest
    # timeout-minutes: 3
    steps:
      - uses: styfle/cancel-workflow-action@0.11.0
        with:
          all_but_latest: true
          access_token: ${{ github.token }}

  style_lint:
    if: github.repository MAIN_OR_FORK 'leanprover-community/mathlib4'
    name: Lint styleJOB_NAME
    runs-on: STYLE_LINT_RUNNER
    steps:
      - name: cleanup
        run: |
          find . -name . -o -prune -exec rm -rf -- {} +

      - uses: actions/checkout@v3

      - name: Install bibtool
        if: ${{ 'STYLE_LINT_RUNNER' == 'ubuntu-latest' }}
        run: |
          sudo apt-get update
          sudo apt-get install -y bibtool

      - name: install Python
        if: ${{ 'STYLE_LINT_RUNNER' == 'ubuntu-latest' }}
        uses: actions/setup-python@v4
        with:
          python-version: 3.8

      - name: lint
        run: |
          ./scripts/lint-style.sh

      - name: lint references.bib
        run: |
          ./scripts/lint-bib.sh

  check_imported:
    if: github.repository MAIN_OR_FORK 'leanprover-community/mathlib4'
    name: Check all files importedJOB_NAME
    runs-on: ubuntu-latest
    steps:
      - name: cleanup
        run: |
          find . -name . -o -prune -exec rm -rf -- {} +

      - uses: actions/checkout@v3

      - name: update Mathlib.lean
        run: |
          git ls-files 'Mathlib/*.lean' | LC_ALL=C sort | sed 's/\.lean//;s,/,.,g;s/^/import /' > Mathlib.lean

      - name: update MathlibExtras.lean
        run: |
          git ls-files 'MathlibExtras/*.lean' | LC_ALL=C sort | sed 's/\.lean//;s,/,.,g;s/^/import /' > MathlibExtras.lean

      - name: update Mathlib/Tactic.lean
        run: |
          git ls-files 'Mathlib/Tactic/*.lean' | LC_ALL=C sort | sed 's/\.lean//;s,/,.,g;s/^/import /' > Mathlib/Tactic.lean

      - name: update Counterexamples.lean
        run: |
          git ls-files 'Counterexamples/*.lean' | LC_ALL=C sort | sed 's/\.lean//;s,/,.,g;s/^/import /' > Counterexamples.lean

      - name: update Archive.lean
        run: |
          git ls-files 'Archive/*.lean' | LC_ALL=C sort | sed 's/\.lean//;s,/,.,g;s/^/import /' > Archive.lean

      - name: check that all files are imported
        run: git diff --exit-code

  build:
    if: github.repository MAIN_OR_FORK 'leanprover-community/mathlib4'
    name: BuildJOB_NAME
    runs-on: RUNS_ON
    steps:
      - name: cleanup
        run: |
          find . -name . -o -prune -exec rm -rf -- {} +

      # The Hoskinson runners may not have jq installed, so do that now.
      - name: 'Setup jq'
        uses: dcarbone/install-jq-action@v1.0.1

      - name: install elan
        run: |
          set -o pipefail
          curl -sSfL https://github.com/leanprover/elan/releases/download/v1.4.2/elan-x86_64-unknown-linux-gnu.tar.gz | tar xz
          ./elan-init -y --default-toolchain none
          echo "$HOME/.elan/bin" >> $GITHUB_PATH

      - uses: actions/checkout@v3

      # We update `Mathlib.lean` as a convenience here,
      # but verify that this didn't change anything in the `check_imported` job.
      - name: update Mathlib.lean
        run: |
          find Mathlib -name "*.lean" | LC_ALL=C sort | sed 's/\.lean//;s,/,.,g;s/^/import /' > Mathlib.lean

      - name: If using a lean-pr-release toolchain, uninstall
        run: |
          if [[ `cat lean-toolchain` =~ ^leanprover/lean4-pr-releases:pr-release-[0-9]+$ ]]; then
            echo "Uninstalling transient toolchain `cat lean-toolchain`"
            elan toolchain uninstall `cat lean-toolchain`
          fi

      - name: get cache
        run: |
          lake exe cache clean
          lake exe cache get

      - name: build mathlib
        id: build
        uses: liskin/gh-problem-matcher-wrap@v2
        with:
          linters: gcc
          run: |
            bash -o pipefail -c "env LEAN_ABORT_ON_PANIC=1 lake build -KCI | tee stdout.log"

      - name: check for noisy stdout lines
        run: |
          ! grep "stdout:" stdout.log

      - name: build library_search cache
        run: lake build -KCI MathlibExtras

      - name: upload cache
        if: always()
        run: |
          lake exe cache commit || true
          lake exe cache put || true
        env:
          MATHLIB_CACHE_SAS: ${{ secrets.MATHLIB_CACHE_SAS }}

      - name: build archive
        run: lake build Archive

      - name: build counterexamples
        run: lake build Counterexamples

      - name: check declarations in db files
        run: |
          python3 scripts/yaml_check.py docs/100.yaml docs/overview.yaml docs/undergrad.yaml
          build/bin/checkYaml

      - name: test mathlib
        id: test
        run: make -j 8 test

      - name: lint mathlib
        id: lint
        uses: liskin/gh-problem-matcher-wrap@v2
        with:
          linters: gcc
          run: env LEAN_ABORT_ON_PANIC=1 make lint

      - name: Post comments for lean-pr-testing branch
        if: always()
        env:
          TOKEN: ${{ secrets.LEAN_PR_TESTING }}
          GITHUB_CONTEXT: ${{ toJson(github) }}
          WORKFLOW_URL: ${{ github.event.workflow_run.html_url }}
        run: |
          # Extract branch name and check if it matches the pattern
          branch_name=$(echo "$GITHUB_CONTEXT" | jq -r .ref | cut -d'/' -f3)
          if [[ "$branch_name" =~ ^lean-pr-testing-([0-9]+)$ ]]; then
            pr_number="${BASH_REMATCH[1]}"
            current_time=$(date "+%Y-%m-%d %H:%M:%S")

<<<<<<< HEAD
            echo "This is a 'lean-pr-testing-$pr_number' branch, so we need to write a comment."

            # Use GitHub API to check if a comment already exists
            existing_comment=$(curl -H "Authorization: token $TOKEN" \
                                    -H "Accept: application/vnd.github.v3+json" \
                                    "https://api.github.com/repos/leanprover/lean/issues/$pr_number/comments" \
=======
            echo "This is a 'lean-pr-testing-$pr_number' branch, so we need to adjust labels and write a comment."

            if ${{ steps.lint.outcome == 'success' }}; then
              curl -L -s \
                -X DELETE \
                -H "Accept: application/vnd.github+json" \
                -H "Authorization: Bearer $TOKEN" \
                -H "X-GitHub-Api-Version: 2022-11-28" \
                https://api.github.com/repos/leanprover/lean4/issues/$pr_number/labels/awaiting-mathlib-build
              curl -L -s \
                -X DELETE \
                -H "Accept: application/vnd.github+json" \
                -H "Authorization: Bearer $TOKEN" \
                -H "X-GitHub-Api-Version: 2022-11-28" \
                https://api.github.com/repos/leanprover/lean4/issues/$pr_number/labels/breaks-mathlib
              curl -L -s \
                -X POST \
                -H "Accept: application/vnd.github+json" \
                -H "Authorization: Bearer $TOKEN" \
                -H "X-GitHub-Api-Version: 2022-11-28" \
                https://api.github.com/repos/leanprover/lean4/issues/$pr_number/labels \
                -d '{"labels":["successful-mathlib-build"]}'
            else
              curl -L -s \
                -X DELETE \
                -H "Accept: application/vnd.github+json" \
                -H "Authorization: Bearer $TOKEN" \
                -H "X-GitHub-Api-Version: 2022-11-28" \
                https://api.github.com/repos/leanprover/lean4/issues/$pr_number/labels/successful-mathlib-build
              curl -L -s \
                -X POST \
                -H "Accept: application/vnd.github+json" \
                -H "Authorization: Bearer $TOKEN" \
                -H "X-GitHub-Api-Version: 2022-11-28" \
                https://api.github.com/repos/leanprover/lean4/issues/$pr_number/labels \
                -d '{"labels":["breaks-mathlib"]}'
            fi

            # Use GitHub API to check if a comment already exists
            existing_comment=$(curl -L -s -H "Authorization: token $TOKEN" \
                                    -H "Accept: application/vnd.github.v3+json" \
                                    "https://api.github.com/repos/leanprover/lean4/issues/$pr_number/comments" \
>>>>>>> 6bc014af
                                    | jq '.[] | select(.body | startswith("✅ Mathlib has") or startswith("💥 Mathlib build"))')
            existing_comment_id=$(echo "$existing_comment" | jq -r .id)
            existing_comment_body=$(echo "$existing_comment" | jq -r .body)

            # Depending on the success/failure, set the appropriate message
            if ${{ steps.lint.outcome == 'success' }}; then
              message="✅ Mathlib has successfully built against this PR. ($current_time)"
            elif ${{ steps.test.outcome == 'success' }}; then
              message="❌ Mathlib built against this PR, but linting failed. ($current_time) [View Log]($WORKFLOW_URL)"
            elif ${{ steps.built.outcome == 'success' }}; then
              message="❌ Mathlib built against this PR, but testing failed. ($current_time) [View Log]($WORKFLOW_URL)"
            else
              message="💥 Mathlib build failed against this PR. ($current_time) [View Log]($WORKFLOW_URL)"
            fi

            echo $message

            # Append new result to the existing comment or post a new comment
            if [ -z "$existing_comment_id" ]; then
              # Post new comment with a bullet point
<<<<<<< HEAD
              echo "Posting as new comment at leanprover/lean/issues/$pr_number/comments"
              curl -s \
=======
              echo "Posting as new comment at leanprover/lean4/issues/$pr_number/comments"
              curl -L -s \
>>>>>>> 6bc014af
                -X POST \
                -H "Authorization: token $TOKEN" \
                -H "Accept: application/vnd.github.v3+json" \
                -d "{\"body\":\"- $message\"}" \
<<<<<<< HEAD
                "https://api.github.com/repos/leanprover/lean/issues/$pr_number/comments"
            else
              # Append new result to the existing comment
              echo "Appending to existing comment at leanprover/lean/issues/$pr_number/comments"
              updated_comment_body="$existing_comment_body\n- $message"
              curl -s \
=======
                "https://api.github.com/repos/leanprover/lean4/issues/$pr_number/comments"
            else
              # Append new result to the existing comment
              echo "Appending to existing comment at leanprover/lean4/issues/$pr_number/comments"
              updated_comment_body="$existing_comment_body\n- $message"
              curl -L -s \
>>>>>>> 6bc014af
                -X PATCH \
                -H "Authorization: token $TOKEN" \
                -H "Accept: application/vnd.github.v3+json" \
                -d "{\"body\":\"$updated_comment_body\"}" \
<<<<<<< HEAD
                "https://api.github.com/repos/leanprover/lean/issues/comments/$existing_comment_id"
            fi
          fi


=======
                "https://api.github.com/repos/leanprover/lean4/issues/comments/$existing_comment_id"
            fi
          fi

>>>>>>> 6bc014af
  final:
    name: Post-CI jobJOB_NAME
    if: github.repository MAIN_OR_FORK 'leanprover-community/mathlib4'
    needs: [style_lint, build, check_imported]
    runs-on: ubuntu-latest
    steps:
      - uses: actions/checkout@v3

      - id: PR
        uses: 8BitJonny/gh-get-current-pr@2.2.0
        # TODO: this may not work properly if the same commit is pushed to multiple branches:
        # https://github.com/8BitJonny/gh-get-current-pr/issues/8
        with:
          github-token: ${{ secrets.GITHUB_TOKEN }}
          # Only return if PR is still open
          filterOutClosed: true

      - id: remove_labels
        name: Remove "awaiting-CI"
        # we use curl rather than octokit/request-action so that the job won't fail
        # (and send an annoying email) if the labels don't exist
        run: |
          curl --request DELETE \
            --url https://api.github.com/repos/${{ github.repository }}/issues/${{ steps.PR.outputs.number }}/labels/awaiting-CI \
            --header 'authorization: Bearer ${{ secrets.GITHUB_TOKEN }}'

      - if: contains(steps.PR.outputs.pr_labels, 'auto-merge-after-CI')
        name: If `auto-merge-after-CI` is present, add a `bors merge` comment.
        uses: GrantBirki/comment@v2.0.1
        with:
          token: ${{ secrets.AUTO_MERGE_TOKEN }}
          issue-number: ${{ steps.PR.outputs.number }}
          body: |
            As this PR is labelled `auto-merge-after-CI`, we are now sending it to bors:

            bors merge<|MERGE_RESOLUTION|>--- conflicted
+++ resolved
@@ -175,14 +175,6 @@
             pr_number="${BASH_REMATCH[1]}"
             current_time=$(date "+%Y-%m-%d %H:%M:%S")
 
-<<<<<<< HEAD
-            echo "This is a 'lean-pr-testing-$pr_number' branch, so we need to write a comment."
-
-            # Use GitHub API to check if a comment already exists
-            existing_comment=$(curl -H "Authorization: token $TOKEN" \
-                                    -H "Accept: application/vnd.github.v3+json" \
-                                    "https://api.github.com/repos/leanprover/lean/issues/$pr_number/comments" \
-=======
             echo "This is a 'lean-pr-testing-$pr_number' branch, so we need to adjust labels and write a comment."
 
             if ${{ steps.lint.outcome == 'success' }}; then
@@ -225,7 +217,6 @@
             existing_comment=$(curl -L -s -H "Authorization: token $TOKEN" \
                                     -H "Accept: application/vnd.github.v3+json" \
                                     "https://api.github.com/repos/leanprover/lean4/issues/$pr_number/comments" \
->>>>>>> 6bc014af
                                     | jq '.[] | select(.body | startswith("✅ Mathlib has") or startswith("💥 Mathlib build"))')
             existing_comment_id=$(echo "$existing_comment" | jq -r .id)
             existing_comment_body=$(echo "$existing_comment" | jq -r .body)
@@ -246,48 +237,26 @@
             # Append new result to the existing comment or post a new comment
             if [ -z "$existing_comment_id" ]; then
               # Post new comment with a bullet point
-<<<<<<< HEAD
-              echo "Posting as new comment at leanprover/lean/issues/$pr_number/comments"
-              curl -s \
-=======
               echo "Posting as new comment at leanprover/lean4/issues/$pr_number/comments"
               curl -L -s \
->>>>>>> 6bc014af
                 -X POST \
                 -H "Authorization: token $TOKEN" \
                 -H "Accept: application/vnd.github.v3+json" \
                 -d "{\"body\":\"- $message\"}" \
-<<<<<<< HEAD
-                "https://api.github.com/repos/leanprover/lean/issues/$pr_number/comments"
-            else
-              # Append new result to the existing comment
-              echo "Appending to existing comment at leanprover/lean/issues/$pr_number/comments"
-              updated_comment_body="$existing_comment_body\n- $message"
-              curl -s \
-=======
                 "https://api.github.com/repos/leanprover/lean4/issues/$pr_number/comments"
             else
               # Append new result to the existing comment
               echo "Appending to existing comment at leanprover/lean4/issues/$pr_number/comments"
               updated_comment_body="$existing_comment_body\n- $message"
               curl -L -s \
->>>>>>> 6bc014af
                 -X PATCH \
                 -H "Authorization: token $TOKEN" \
                 -H "Accept: application/vnd.github.v3+json" \
                 -d "{\"body\":\"$updated_comment_body\"}" \
-<<<<<<< HEAD
-                "https://api.github.com/repos/leanprover/lean/issues/comments/$existing_comment_id"
-            fi
-          fi
-
-
-=======
                 "https://api.github.com/repos/leanprover/lean4/issues/comments/$existing_comment_id"
             fi
           fi
 
->>>>>>> 6bc014af
   final:
     name: Post-CI jobJOB_NAME
     if: github.repository MAIN_OR_FORK 'leanprover-community/mathlib4'
