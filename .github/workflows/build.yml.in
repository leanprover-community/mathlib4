--- conflicted
+++ resolved
@@ -116,15 +116,6 @@
 
       - uses: actions/checkout@v4
 
-<<<<<<< HEAD
-      # We update `Mathlib.lean` as a convenience here,
-      # but verify that this didn't change anything in the `check_imported` job.
-      - name: update Mathlib.lean
-        run: |
-          lake exe mk_all --lib Mathlib --check
-
-=======
->>>>>>> c14e9d00
       - name: If using a lean-pr-release toolchain, uninstall
         run: |
           if [[ $(cat lean-toolchain) =~ ^leanprover/lean4-pr-releases:pr-release-[0-9]+$ ]]; then
@@ -138,7 +129,7 @@
           lake --version
 
       - name: update {Mathlib, Tactic, Counterexamples, Archive}.lean
-        run: lake exe mk_all --check
+        run: lake exe mk_all
 
       - name: build cache
         run: |
