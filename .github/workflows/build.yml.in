
jobs:
  # Cancels previous runs of jobs in this file
  cancel:
    if: github.repository == 'leanprover-community/mathlib4'
    name: 'Cancel Previous Runs (CI)'
    runs-on: ubuntu-latest
    # timeout-minutes: 3
    steps:
      - uses: styfle/cancel-workflow-action@0.11.0
        with:
          all_but_latest: true
          access_token: ${{ github.token }}

  style_lint:
    if: github.repository MAIN_OR_FORK 'leanprover-community/mathlib4'
    name: Lint styleJOB_NAME
    runs-on: STYLE_LINT_RUNNER
    steps:
      - name: cleanup
        run: |
          find . -name . -o -prune -exec rm -rf -- {} +

      - uses: actions/checkout@v3

      - name: Install bibtool
        if: ${{ 'STYLE_LINT_RUNNER' == 'ubuntu-latest' }}
        run: |
          sudo apt-get update
          sudo apt-get install -y bibtool

      - name: install Python
        if: ${{ 'STYLE_LINT_RUNNER' == 'ubuntu-latest' }}
        uses: actions/setup-python@v4
        with:
          python-version: 3.8

      - name: lint
        run: |
          ./scripts/lint-style.sh

      - name: lint references.bib
        run: |
          ./scripts/lint-bib.sh

  check_imported:
    if: github.repository MAIN_OR_FORK 'leanprover-community/mathlib4'
    name: Check all files importedJOB_NAME
    runs-on: ubuntu-latest
    steps:
      - name: cleanup
        run: |
          find . -name . -o -prune -exec rm -rf -- {} +

      - uses: actions/checkout@v3

      - name: update Mathlib.lean
        run: |
          git ls-files 'Mathlib/*.lean' | LC_ALL=C sort | sed 's/\.lean//;s,/,.,g;s/^/import /' > Mathlib.lean

      - name: update MathlibExtras.lean
        run: |
          git ls-files 'MathlibExtras/*.lean' | LC_ALL=C sort | sed 's/\.lean//;s,/,.,g;s/^/import /' > MathlibExtras.lean

      - name: update Mathlib/Tactic.lean
        run: |
          git ls-files 'Mathlib/Tactic/*.lean' | LC_ALL=C sort | sed 's/\.lean//;s,/,.,g;s/^/import /' > Mathlib/Tactic.lean

      - name: update Counterexamples.lean
        run: |
          git ls-files 'Counterexamples/*.lean' | LC_ALL=C sort | sed 's/\.lean//;s,/,.,g;s/^/import /' > Counterexamples.lean

      - name: update Archive.lean
        run: |
          git ls-files 'Archive/*.lean' | LC_ALL=C sort | sed 's/\.lean//;s,/,.,g;s/^/import /' > Archive.lean

      - name: check that all files are imported
        run: git diff --exit-code

  build:
    if: github.repository MAIN_OR_FORK 'leanprover-community/mathlib4'
    name: BuildJOB_NAME
    runs-on: RUNS_ON
    steps:
      - name: cleanup
        run: |
          find . -name . -o -prune -exec rm -rf -- {} +

      # The Hoskinson runners may not have jq installed, so do that now.
      - name: 'Setup jq'
        uses: dcarbone/install-jq-action@v1.0.1

      - name: install elan
        run: |
          set -o pipefail
          curl -sSfL https://github.com/leanprover/elan/releases/download/v1.4.2/elan-x86_64-unknown-linux-gnu.tar.gz | tar xz
          ./elan-init -y --default-toolchain none
          echo "$HOME/.elan/bin" >> $GITHUB_PATH

      - uses: actions/checkout@v3

      # We update `Mathlib.lean` as a convenience here,
      # but verify that this didn't change anything in the `check_imported` job.
      - name: update Mathlib.lean
        run: |
          find Mathlib -name "*.lean" | LC_ALL=C sort | sed 's/\.lean//;s,/,.,g;s/^/import /' > Mathlib.lean

      - name: If using a lean-pr-release toolchain, uninstall
        run: |
          if [[ `cat lean-toolchain` =~ ^leanprover/lean4-pr-releases:pr-release-[0-9]+$ ]]; then
            echo "Uninstalling transient toolchain `cat lean-toolchain`"
            elan toolchain uninstall `cat lean-toolchain`
          fi

      - name: get cache
        run: |
          lake exe cache clean
          lake exe cache get

      - name: build mathlib
        id: build
        uses: liskin/gh-problem-matcher-wrap@v2
        with:
          linters: gcc
          run: |
            bash -o pipefail -c "env LEAN_ABORT_ON_PANIC=1 lake build -KCI | tee stdout.log"

      - name: check for noisy stdout lines
        run: |
          ! grep "stdout:" stdout.log

      - name: build library_search cache
        run: lake build -KCI MathlibExtras

      - name: upload cache
        if: always()
        run: |
          lake exe cache commit || true
          lake exe cache put || true
        env:
          MATHLIB_CACHE_SAS: ${{ secrets.MATHLIB_CACHE_SAS }}

      - name: build archive
        run: lake build Archive

      - name: build counterexamples
        run: lake build Counterexamples

      - name: check declarations in db files
        run: |
          python3 scripts/yaml_check.py docs/100.yaml docs/overview.yaml docs/undergrad.yaml
          build/bin/checkYaml

      - name: test mathlib
        id: test
        run: make -j 8 test

      - name: lint mathlib
        id: lint
        uses: liskin/gh-problem-matcher-wrap@v2
        with:
          linters: gcc
          run: env LEAN_ABORT_ON_PANIC=1 make lint

      - name: Post comments for lean-pr-testing branch
        if: always()
        env:
          TOKEN: ${{ secrets.LEAN_PR_TESTING }}
          GITHUB_CONTEXT: ${{ toJson(github) }}
          WORKFLOW_URL: ${{ github.event.workflow_run.html_url }}
        run: |
          # Extract branch name and check if it matches the pattern
          branch_name=$(echo "$GITHUB_CONTEXT" | jq -r .ref | cut -d'/' -f3)
          if [[ "$branch_name" =~ ^lean-pr-testing-([0-9]+)$ ]]; then
            pr_number="${BASH_REMATCH[1]}"
            current_time=$(date "+%Y-%m-%d %H:%M:%S")

            echo "This is a 'lean-pr-testing-$pr_number' branch, so we need to adjust labels and write a comment."

            if ${{ steps.lint.outcome == 'success' }}; then
              echo "Removing label awaiting-mathlib-build"
              curl -L -s \
                -X DELETE \
                -H "Accept: application/vnd.github+json" \
                -H "Authorization: Bearer $TOKEN" \
                -H "X-GitHub-Api-Version: 2022-11-28" \
                https://api.github.com/repos/leanprover/lean4/issues/$pr_number/labels/awaiting-mathlib-build
              echo "Removing label breaks-mathlib"
              curl -L -s \
                -X DELETE \
                -H "Accept: application/vnd.github+json" \
                -H "Authorization: Bearer $TOKEN" \
                -H "X-GitHub-Api-Version: 2022-11-28" \
                https://api.github.com/repos/leanprover/lean4/issues/$pr_number/labels/breaks-mathlib
              echo "Adding label builds-mathlib"
              curl -L -s \
                -X POST \
                -H "Accept: application/vnd.github+json" \
                -H "Authorization: Bearer $TOKEN" \
                -H "X-GitHub-Api-Version: 2022-11-28" \
                https://api.github.com/repos/leanprover/lean4/issues/$pr_number/labels \
                -d '{"labels":["builds-mathlib"]}'
            else
              echo "Removing label builds-mathlib"
              curl -L -s \
                -X DELETE \
                -H "Accept: application/vnd.github+json" \
                -H "Authorization: Bearer $TOKEN" \
                -H "X-GitHub-Api-Version: 2022-11-28" \
                https://api.github.com/repos/leanprover/lean4/issues/$pr_number/labels/builds-mathlib
<<<<<<< HEAD
=======
              echo "Adding label breaks-mathlib"
>>>>>>> 6bdf28b0
              curl -L -s \
                -X POST \
                -H "Accept: application/vnd.github+json" \
                -H "Authorization: Bearer $TOKEN" \
                -H "X-GitHub-Api-Version: 2022-11-28" \
                https://api.github.com/repos/leanprover/lean4/issues/$pr_number/labels \
                -d '{"labels":["breaks-mathlib"]}'
            fi

            # Use GitHub API to check if a comment already exists
            existing_comment=$(curl -L -s -H "Authorization: token $TOKEN" \
                                    -H "Accept: application/vnd.github.v3+json" \
                                    "https://api.github.com/repos/leanprover/lean4/issues/$pr_number/comments" \
                                    | jq '.[] | select(.body | startswith("✅ Mathlib has") or startswith("💥 Mathlib build"))')
            existing_comment_id=$(echo "$existing_comment" | jq -r .id)
            existing_comment_body=$(echo "$existing_comment" | jq -r .body)

            branch="[lean-pr-testing-$pr_number](https://github.com/leanprover-community/mathlib4/compare/master...lean-pr-testing-$pr_number)"
            # Depending on the success/failure, set the appropriate message
            if ${{ steps.lint.outcome == 'success' }}; then
              message="✅ Mathlib branch $branch has successfully built against this PR. ($current_time)"
            elif ${{ steps.test.outcome == 'success' }}; then
              message="❌ Mathlib branch $branch built against this PR, but linting failed. ($current_time) [View Log]($WORKFLOW_URL)"
            elif ${{ steps.built.outcome == 'success' }}; then
              message="❌ Mathlib branch $branch built against this PR, but testing failed. ($current_time) [View Log]($WORKFLOW_URL)"
            else
              message="💥 Mathlib branch $branch failed against this PR. ($current_time) [View Log]($WORKFLOW_URL)"
            fi

            echo $message

            # Append new result to the existing comment or post a new comment
            if [ -z "$existing_comment_id" ]; then
              # Post new comment with a bullet point
              echo "Posting as new comment at leanprover/lean4/issues/$pr_number/comments"
              curl -L -s \
                -X POST \
                -H "Authorization: token $TOKEN" \
                -H "Accept: application/vnd.github.v3+json" \
                -d "{\"body\":\"- $message\"}" \
                "https://api.github.com/repos/leanprover/lean4/issues/$pr_number/comments"
            else
              # Append new result to the existing comment
              echo "Appending to existing comment at leanprover/lean4/issues/$pr_number/comments"
              updated_comment_body="$existing_comment_body\n- $message"
              curl -L -s \
                -X PATCH \
                -H "Authorization: token $TOKEN" \
                -H "Accept: application/vnd.github.v3+json" \
                -d "{\"body\":\"$updated_comment_body\"}" \
                "https://api.github.com/repos/leanprover/lean4/issues/comments/$existing_comment_id"
            fi
          fi

  final:
    name: Post-CI jobJOB_NAME
    if: github.repository MAIN_OR_FORK 'leanprover-community/mathlib4'
    needs: [style_lint, build, check_imported]
    runs-on: ubuntu-latest
    steps:
      - uses: actions/checkout@v3

      - id: PR
        uses: 8BitJonny/gh-get-current-pr@2.2.0
        # TODO: this may not work properly if the same commit is pushed to multiple branches:
        # https://github.com/8BitJonny/gh-get-current-pr/issues/8
        with:
          github-token: ${{ secrets.GITHUB_TOKEN }}
          # Only return if PR is still open
          filterOutClosed: true

      - id: remove_labels
        name: Remove "awaiting-CI"
        # we use curl rather than octokit/request-action so that the job won't fail
        # (and send an annoying email) if the labels don't exist
        run: |
          curl --request DELETE \
            --url https://api.github.com/repos/${{ github.repository }}/issues/${{ steps.PR.outputs.number }}/labels/awaiting-CI \
            --header 'authorization: Bearer ${{ secrets.GITHUB_TOKEN }}'

      - if: contains(steps.PR.outputs.pr_labels, 'auto-merge-after-CI')
        name: If `auto-merge-after-CI` is present, add a `bors merge` comment.
        uses: GrantBirki/comment@v2.0.1
        with:
          token: ${{ secrets.AUTO_MERGE_TOKEN }}
          issue-number: ${{ steps.PR.outputs.number }}
          body: |
            As this PR is labelled `auto-merge-after-CI`, we are now sending it to bors:

            bors merge<|MERGE_RESOLUTION|>--- conflicted
+++ resolved
@@ -208,10 +208,7 @@
                 -H "Authorization: Bearer $TOKEN" \
                 -H "X-GitHub-Api-Version: 2022-11-28" \
                 https://api.github.com/repos/leanprover/lean4/issues/$pr_number/labels/builds-mathlib
-<<<<<<< HEAD
-=======
               echo "Adding label breaks-mathlib"
->>>>>>> 6bdf28b0
               curl -L -s \
                 -X POST \
                 -H "Accept: application/vnd.github+json" \
