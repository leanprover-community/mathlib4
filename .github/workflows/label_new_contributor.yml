--- conflicted
+++ resolved
@@ -29,11 +29,7 @@
             state: "closed",
             author
           })
-<<<<<<< HEAD
           return (prs.data.length < 10)
-=======
-          return (prs.data.length > 0)
->>>>>>> 8d659f2d
 
     - name: Add label if new contributor
       if: steps.check-contributor.outputs.result == 'true'
