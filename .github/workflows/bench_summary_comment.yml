--- conflicted
+++ resolved
@@ -6,13 +6,8 @@
 
 jobs:
   Produce_bench_summary:
-<<<<<<< HEAD
-    name: Post bench summary
+    name: Post summary of benchmarking results
     if: github.event.issue.pull_request && (startsWith(github.event.comment.body, 'Here are the [benchmark results]'))
-=======
-    name: Post summary of benchmarking results
-    if: (github.event.issue.pull_request != 'null') && (startsWith(github.event.comment.body, 'Here are the [benchmark results]'))
->>>>>>> 7950fba7
     runs-on: ubuntu-latest
     steps:
       - name: install elan
