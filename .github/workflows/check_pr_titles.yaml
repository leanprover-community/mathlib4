name: Check PR titles

on:
  pull_request_target:
    types:
      - opened
      - edited

# Limit permissions for GITHUB_TOKEN for the entire workflow
permissions:
  contents: read
  pull-requests: write  # Only allow PR comments/labels
  # All other permissions are implicitly 'none'

jobs:
  check_title:
<<<<<<< HEAD
    if: github.repository == 'leanprover-community/mathlib4' && (github.event.action == 'opened' || (github.event.action == 'edited' && github.event.changes.title))
=======
    if: github.repository == 'bryangingechen/mathlib4' && (github.event.action == 'opened' || (github.event.action == 'edited' && github.event.changes.title))
>>>>>>> 27a8129a
    runs-on: ubuntu-latest
    steps:
      - name: Debug event data
        run: |
          echo "Action: ${{ github.event.action }}"
          echo "Changes: ${{ toJson(github.event.changes) }}"
          echo "Has title change: ${{ github.event.changes.title != null }}"
      - name: Checkout
        uses: actions/checkout@08c6903cd8c0fde910a37f88322edcfb5dd907a8 # v5.0.0
        with:
          ref: master
      - name: Configure Lean
        uses: leanprover/lean-action@434f25c2f80ded67bba02502ad3a86f25db50709 # v1.3.0
        with:
          auto-config: false
          use-github-cache: false
          use-mathlib-cache: false

      - name: check the PR title format
        id: pr-title-check
        if: github.event.pull_request.draft == false && github.event.pull_request.base == 'master'
        env:
          TITLE: ${{ github.event.pull_request.title }}
        run: |
          set -eo pipefail
          echo "$TITLE"

          # Skip check if title starts with "[Merged by Bors] - "
          if [[ "$TITLE" == "[Merged by Bors] - "* ]]; then
            echo "Skipping check for Bors-merged PR"
            exit 0
          fi

          label_names=$(echo "${{ toJson(github.event.pull_request.labels) }}" | jq -r '.[].name')
          echo "$label_names"

          # build command so build lines don't pollute `output` below
          lake build check_title_labels

          # Capture output and exit code
          if output=$(lake exe check_title_labels --labels "$label_names" "$TITLE" 2>&1); then
            echo "Check passed"
          else
            exit_code="$?"
            # Escape and set the output for use in subsequent steps
            {
              echo "errors<<EOF"
              echo "$output"
              echo "EOF"
            } >> "$GITHUB_OUTPUT"
            exit "$exit_code"
          fi

      - name: Add comment to fix PR title
        uses: marocchino/sticky-pull-request-comment@773744901bac0e8cbb5a0dc842800d45e9b2b405 # v2.9.4
        if: ${{ steps.pr-title-check.outputs.success == 'false'}}
        with:
          header: 'PR Title Check'
          message: |
            ### 🚨 PR Title Needs Formatting
            Please update the title to match our
            [commit style conventions](https://leanprover-community.github.io/contribute/commit.html).

            Errors from script:
            ```
            ${{ steps.pr-title-check.outputs.errors }}
            ```

            <details>
            <summary>Details on the required title format</summary>

            The title should fit the following format:
            ```
            <kind>(<optional-scope>): <subject>
            ```
            `<kind>` is:

            - `feat` (feature)
            - `fix` (bug fix)
            - `doc` (documentation)
            - `style` (formatting, missing semicolons, ...)
            - `refactor`
            - `test` (when adding missing tests)
            - `chore` (maintain)
            - `perf` (performance improvement, optimization, ...)
            - `ci` (changes to continuous integration, repo automation, ...)

            `<optional-scope>` is a name of module or a directory which contains changed modules.
            This is not necessary to include, but may be useful if the `<subject>` is insufficient.
            The `Mathlib` directory prefix is always omitted.
            For instance, it could be

            - Data/Nat/Basic
            - Algebra/Group/Defs
            - Topology/Constructions

            `<subject>` has the following constraints:

            - do not capitalize the first letter
            - no dot(.) at the end
            - use imperative, present tense: "change" not "changed" nor "changes"
            </details>

      - name: Add comment that PR title is fixed
        if: ${{ steps.pr-title-check.outputs.success == 'true'}}
        uses: marocchino/sticky-pull-request-comment@773744901bac0e8cbb5a0dc842800d45e9b2b405 # v2.9.4
        with:
          header: 'PR Title Check'
          # should do nothing if a 'PR Title Check' comment does not exist
          only_update: true
          message: |
            ### ✅ PR Title Formatted Correctly
            The title of this PR has been updated to match our
            [commit style conventions](https://leanprover-community.github.io/contribute/commit.html).
            Thank you!<|MERGE_RESOLUTION|>--- conflicted
+++ resolved
@@ -14,11 +14,7 @@
 
 jobs:
   check_title:
-<<<<<<< HEAD
-    if: github.repository == 'leanprover-community/mathlib4' && (github.event.action == 'opened' || (github.event.action == 'edited' && github.event.changes.title))
-=======
     if: github.repository == 'bryangingechen/mathlib4' && (github.event.action == 'opened' || (github.event.action == 'edited' && github.event.changes.title))
->>>>>>> 27a8129a
     runs-on: ubuntu-latest
     steps:
       - name: Debug event data
@@ -26,6 +22,7 @@
           echo "Action: ${{ github.event.action }}"
           echo "Changes: ${{ toJson(github.event.changes) }}"
           echo "Has title change: ${{ github.event.changes.title != null }}"
+          echo "pull_request object: ${{ toJson(github.event.pull_request) }}"
       - name: Checkout
         uses: actions/checkout@08c6903cd8c0fde910a37f88322edcfb5dd907a8 # v5.0.0
         with:
