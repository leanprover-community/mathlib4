--- conflicted
+++ resolved
@@ -22,11 +22,7 @@
         uses: zulip/github-actions-zulip/send-message@v1
         with:
           api-key: ${{ secrets.ZULIP_API_KEY }}
-<<<<<<< HEAD
-          email: 'github-mathilb4-bot@leanprover.zulipchat.com'
-=======
           email: 'github-mathlib4-bot@leanprover.zulipchat.com'
->>>>>>> e7280432
           organization-url: 'https://leanprover.zulipchat.com'
           to: 'mathlib reviewers'
           type: 'stream'
