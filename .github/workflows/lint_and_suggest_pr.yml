
on:
  pull_request

name: lint and suggest

jobs:
  style_lint:
    if: github.repository == 'leanprover-community/mathlib4' && github.event.pull_request.draft == false
    name: Lint style
    runs-on: ubuntu-latest
    steps:
      - name: cleanup
        run: |
          find . -name . -o -prune -exec rm -rf -- {} +

      - uses: actions/checkout@v4

      - name: install Python
        uses: actions/setup-python@v4
        with:
          python-version: 3.8

      - name: lint
        continue-on-error: true
        run: |
          ./scripts/lint-style.sh --fix

      - name: suggester / lint-style
        uses: reviewdog/action-suggester@v1
        with:
          tool_name: lint-style

      - name: Install bibtool
        run: |
          sudo apt-get update
          sudo apt-get install -y bibtool

      - name: lint references.bib
        continue-on-error: true
        run: |
          ./scripts/lint-bib.sh

      - name: suggester / lint-bib
        uses: reviewdog/action-suggester@v1
        with:
          tool_name: lint-bib

  check_imported:
    if: github.repository == 'leanprover-community/mathlib4' && github.event.pull_request.draft == false
    name: Check all files imported
    runs-on: ubuntu-latest
    steps:
      - name: cleanup
        run: |
          find . -name . -o -prune -exec rm -rf -- {} +

      - uses: actions/checkout@v4

<<<<<<< HEAD
      - name: import files in {Mathlib Mathlib/Tactic Counterexamples Archive}.lean
        run: |
          ./scripts/mk_all.sh
=======
      - name: install elan
        run: |
          set -o pipefail
          curl -sSfL https://github.com/leanprover/elan/releases/download/v3.0.0/elan-x86_64-unknown-linux-gnu.tar.gz | tar xz
          ./elan-init -y --default-toolchain none
          echo "$HOME/.elan/bin" >> "${GITHUB_PATH}"

      - name: update {Mathlib, Tactic, Counterexamples, Archive}.lean
        run: lake exe mk_all

      - name: check_imported
        run: git diff --exit-code
>>>>>>> d97a437a

      - name: suggester / import list
        uses: reviewdog/action-suggester@v1
        with:
          tool_name: imports<|MERGE_RESOLUTION|>--- conflicted
+++ resolved
@@ -57,11 +57,6 @@
 
       - uses: actions/checkout@v4
 
-<<<<<<< HEAD
-      - name: import files in {Mathlib Mathlib/Tactic Counterexamples Archive}.lean
-        run: |
-          ./scripts/mk_all.sh
-=======
       - name: install elan
         run: |
           set -o pipefail
@@ -74,7 +69,6 @@
 
       - name: check_imported
         run: git diff --exit-code
->>>>>>> d97a437a
 
       - name: suggester / import list
         uses: reviewdog/action-suggester@v1
