--- conflicted
+++ resolved
@@ -56,21 +56,6 @@
           find . -name . -o -prune -exec rm -rf -- {} +
 
       - uses: actions/checkout@v4
-<<<<<<< HEAD
-=======
-
-      - name: update Mathlib.lean
-        run: |
-          git ls-files 'Mathlib/*.lean' | LC_ALL=C sort | sed 's/\.lean//;s,/,.,g;s/^/import /' > Mathlib.lean
-
-      - name: update Mathlib/Tactic.lean
-        run: |
-          git ls-files 'Mathlib/Tactic/*.lean' | LC_ALL=C sort | sed 's/\.lean//;s,/,.,g;s/^/import /' > Mathlib/Tactic.lean
-
-      - name: update Counterexamples.lean
-        run: |
-          git ls-files 'Counterexamples/*.lean' | LC_ALL=C sort | sed 's/\.lean//;s,/,.,g;s/^/import /' > Counterexamples.lean
->>>>>>> f29aeabb
 
       - name: import files in {Mathlib MathlibExtras Mathlib/Tactic Counterexamples Archive}.lean
         run: |
