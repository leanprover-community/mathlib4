--- conflicted
+++ resolved
@@ -2,15 +2,6 @@
 
 open Lake DSL
 
-<<<<<<< HEAD
-def moreLeanArgs := #[
-  "-DwarningAsError=true",
-  "-Dpp.unicode.fun=true" -- pretty-prints `fun a ↦ b`
-]
-
-package mathlib where
-  moreServerArgs := moreLeanArgs
-=======
 def moreServerArgs := #[
   "-Dpp.unicode.fun=true" -- pretty-prints `fun a ↦ b`
 ]
@@ -22,7 +13,6 @@
 
 package mathlib where
   moreServerArgs := moreServerArgs
->>>>>>> f9ae3115
 
 @[default_target]
 lean_lib Mathlib where
