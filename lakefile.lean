--- conflicted
+++ resolved
@@ -18,10 +18,6 @@
 require "leanprover-community" / "LeanSearchClient" @ git "main"
 require "leanprover-community" / "plausible" @ git "main"
 require "reap" from git "https://github.com/frenzymath/reap.git" @ "main"
-<<<<<<< HEAD
-=======
-
->>>>>>> aa859661
 
 /-!
 ## Options for building mathlib
