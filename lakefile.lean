--- conflicted
+++ resolved
@@ -18,10 +18,4 @@
 
 require std from git "https://github.com/leanprover/std4" @ "main"
 require Qq from git "https://github.com/gebner/quote4" @ "master"
-<<<<<<< HEAD
-
--- Breaks mathport CI due to https://github.com/leanprover/lake/issues/137
--- TODO: reenable once Lake 4.1.0 is out
-=======
->>>>>>> 39eb5938
 require aesop from git "https://github.com/JLimperg/aesop" @ "master"