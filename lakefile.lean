--- conflicted
+++ resolved
@@ -28,11 +28,6 @@
 abbrev mathlibOnlyLinters : Array LeanOption := #[
   ⟨`linter.mathlibStandardSet, true⟩,
   ⟨`linter.style.longFile, .ofNat 1500⟩,
-<<<<<<< HEAD
-  ⟨`linter.style.maxHeartbeats, true⟩,
-  ⟨`linter.style.nativeDecide, true⟩,
-=======
->>>>>>> 4cf65066
   -- `latest_import.yml` uses this comment: if you edit it, make sure that the workflow still works
 ]
 
