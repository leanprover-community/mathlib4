--- conflicted
+++ resolved
@@ -6,11 +6,7 @@
 ## Mathlib dependencies on upstream projects
 -/
 
-<<<<<<< HEAD
 require "leanprover-community" / "batteries" @ git "lean-pr-testing-10952"
-=======
-require "leanprover-community" / "batteries" @ git "nightly-testing"
->>>>>>> 41b823e9
 require "leanprover-community" / "Qq" @ git "master"
 require "leanprover-community" / "aesop" @ git "nightly-testing"
 require "leanprover-community" / "proofwidgets" @ git "v0.0.77" -- ProofWidgets should always be pinned to a specific version
