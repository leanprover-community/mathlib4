import Lake

open Lake DSL


/-!
## Mathlib dependencies on upstream projects
-/

require "leanprover-community" / "batteries" @ git "main"
require "leanprover-community" / "Qq" @ git "master"
require "leanprover-community" / "aesop" @ git "master"
require "leanprover-community" / "proofwidgets" @ git "v0.0.42"
require "leanprover-community" / "importGraph" @ git "main"

/-!
## Options for building mathlib
-/

/-- These options are used
* as `leanOptions`, prefixed by `` `weak``, so that `lake build` uses them;
* as `moreServerArgs`, to set their default value in mathlib
  (as well as `Archive`, `Counterexamples` and `test`).
-/
abbrev mathlibOnlyLinters : Array LeanOption := #[
  ⟨`linter.hashCommand, true⟩,
<<<<<<< HEAD
  ⟨`linter.missingEnd, true⟩,
  ⟨`linter.cdot, true⟩,
  ⟨`linter.dollarSyntax, true⟩,
  ⟨`linter.style.lambdaSyntax, true⟩,
  ⟨`linter.style.longFile, .ofNat 1500⟩,
  ⟨`linter.longLine, true⟩,
=======
>>>>>>> 77f1a316
  ⟨`linter.oldObtain, true,⟩,
  ⟨`linter.refine, true⟩,
  ⟨`linter.style.cdot, true⟩,
  ⟨`linter.style.dollarSyntax, true⟩,
  ⟨`linter.style.lambdaSyntax, true⟩,
  ⟨`linter.style.longLine, true⟩,
  ⟨`linter.style.missingEnd, true⟩,
  ⟨`linter.style.setOption, true⟩
]

/-- These options are passed as `leanOptions` to building mathlib, as well as the
`Archive` and `Counterexamples`. (`tests` omits the first two options.) -/
abbrev mathlibLeanOptions := #[
    ⟨`pp.unicode.fun, true⟩, -- pretty-prints `fun a ↦ b`
    ⟨`autoImplicit, false⟩
  ] ++ -- options that are used in `lake build`
    mathlibOnlyLinters.map fun s ↦ { s with name := `weak ++ s.name }

package mathlib where
  leanOptions := mathlibLeanOptions
  -- Mathlib also enforces these linter options, which are not active by default.
  moreServerOptions := mathlibOnlyLinters
  -- These are additional settings which do not affect the lake hash,
  -- so they can be enabled in CI and disabled locally or vice versa.
  -- Warning: Do not put any options here that actually change the olean files,
  -- or inconsistent behavior may result
  -- weakLeanArgs := #[]

/-!
## Mathlib libraries
-/

@[default_target]
lean_lib Mathlib

-- NB. When adding further libraries, check if they should be excluded from `getLeanLibs` in
-- `scripts/mk_all.lean`.
lean_lib Cache
lean_lib LongestPole

lean_lib Archive where
  leanOptions := mathlibLeanOptions
  moreServerOptions := mathlibOnlyLinters

lean_lib Counterexamples where
  leanOptions := mathlibLeanOptions
  moreServerOptions := mathlibOnlyLinters

/-- Additional documentation in the form of modules that only contain module docstrings. -/
lean_lib docs where
  roots := #[`docs]

/-!
## Executables provided by Mathlib
-/

/-- `lake exe cache get` retrieves precompiled `.olean` files from a central server. -/
lean_exe cache where
  root := `Cache.Main

/-- `lake exe check-yaml` verifies that all declarations referred to in `docs/*.yaml` files exist. -/
lean_exe «check-yaml» where
  srcDir := "scripts"
  supportInterpreter := true

/-- `lake exe mk_all` constructs the files containing all imports for a project. -/
lean_exe mk_all where
  srcDir := "scripts"
  supportInterpreter := true
  -- Executables which import `Lake` must set `-lLake`.
  weakLinkArgs := #["-lLake"]

/-- `lake exe shake` checks files for unnecessary imports. -/
lean_exe shake where
  root := `Shake.Main
  supportInterpreter := true

/-- `lake exe lint-style` runs text-based style linters. -/
lean_exe «lint-style» where
  srcDir := "scripts"

/--
`lake exe pole` queries the Mathlib speedcenter for build times for the current commit,
and then calculates the longest pole
(i.e. the sequence of files you would be waiting for during a infinite parallelism build).
-/
lean_exe pole where
  root := `LongestPole.Main
  supportInterpreter := true
  -- Executables which import `Lake` must set `-lLake`.
  weakLinkArgs := #["-lLake"]

/--
`lake exe test` is a thin wrapper around `lake exe batteries/test`, until
https://github.com/leanprover/lean4/issues/4121 is resolved.

You can also use it as e.g. `lake exe test conv eval_elab` to only run the named tests.
-/
@[test_driver]
lean_exe test where
  -- We could add the above `leanOptions` and `moreServerOptions`: currently, these do not take
  -- effect as `test` is a `lean_exe`. With a `lean_lib`, it would work...
  srcDir := "scripts"

/-!
## Other configuration
-/

/--
When a package depending on Mathlib updates its dependencies,
update its toolchain to match Mathlib's and fetch the new cache.
-/
post_update pkg do
  let rootPkg ← getRootPackage
  if rootPkg.name = pkg.name then
    return -- do not run in Mathlib itself
  /-
  Once Lake updates the toolchains,
  this toolchain copy will be unnecessary.
  https://github.com/leanprover/lean4/issues/2752
  -/
  let wsToolchainFile := rootPkg.dir / "lean-toolchain"
  let mathlibToolchain := ← IO.FS.readFile <| pkg.dir / "lean-toolchain"
  IO.FS.writeFile wsToolchainFile mathlibToolchain
  if (← IO.getEnv "MATHLIB_NO_CACHE_ON_UPDATE") != some "1" then
    /-
    Instead of building and running cache via the Lake API,
    spawn a new `lake` since the toolchain may have changed.
    -/
    let exitCode ← IO.Process.spawn {
      cmd := "elan"
      args := #["run", "--install", mathlibToolchain.trim, "lake", "exe", "cache", "get"]
    } >>= (·.wait)
    if exitCode ≠ 0 then
      logError s!"{pkg.name}: failed to fetch cache"<|MERGE_RESOLUTION|>--- conflicted
+++ resolved
@@ -24,21 +24,13 @@
 -/
 abbrev mathlibOnlyLinters : Array LeanOption := #[
   ⟨`linter.hashCommand, true⟩,
-<<<<<<< HEAD
-  ⟨`linter.missingEnd, true⟩,
-  ⟨`linter.cdot, true⟩,
-  ⟨`linter.dollarSyntax, true⟩,
-  ⟨`linter.style.lambdaSyntax, true⟩,
-  ⟨`linter.style.longFile, .ofNat 1500⟩,
-  ⟨`linter.longLine, true⟩,
-=======
->>>>>>> 77f1a316
   ⟨`linter.oldObtain, true,⟩,
   ⟨`linter.refine, true⟩,
   ⟨`linter.style.cdot, true⟩,
   ⟨`linter.style.dollarSyntax, true⟩,
   ⟨`linter.style.lambdaSyntax, true⟩,
   ⟨`linter.style.longLine, true⟩,
+  ⟨`linter.style.longFile, .ofNat 1500⟩,
   ⟨`linter.style.missingEnd, true⟩,
   ⟨`linter.style.setOption, true⟩
 ]
