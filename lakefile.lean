import Lake

open Lake DSL

package mathlib where
  leanOptions := #[
    ⟨`pp.unicode.fun, true⟩, -- pretty-prints `fun a ↦ b`
    ⟨`autoImplicit, false⟩
  ]
  -- These are additional settings which do not affect the lake hash,
  -- so they can be enabled in CI and disabled locally or vice versa.
  -- Warning: Do not put any options here that actually change the olean files,
  -- or inconsistent behavior may result
  -- weakLeanArgs := #[]

/-!
## Mathlib dependencies on upstream projects.
-/

require "leanprover-community" / "batteries" @ git "nightly-testing"
require "leanprover-community" / "Qq" @ git "nightly-testing"
require "leanprover-community" / "aesop" @ git "nightly-testing"
<<<<<<< HEAD
require "leanprover-community" / "proofwidgets" @ git "v0.0.42-pre"
=======
require "leanprover-community" / "proofwidgets" @ git "v0.0.42-pre2"
>>>>>>> 91caf041
require "leanprover-community" / "importGraph" @ git "main"

/-!
## Mathlib libraries
-/

@[default_target]
lean_lib Mathlib

-- NB. When adding further libraries, check if they should be excluded from `getLeanLibs` in
-- `scripts/mk_all.lean`.
lean_lib Cache
lean_lib LongestPole
lean_lib Archive
lean_lib Counterexamples
/-- Additional documentation in the form of modules that only contain module docstrings. -/
lean_lib docs where
  roots := #[`docs]

/-!
## Executables provided by Mathlib
-/

/-- `lake exe cache get` retrieves precompiled `.olean` files from a central server. -/
lean_exe cache where
  root := `Cache.Main

/-- `lake exe check-yaml` verifies that all declarations referred to in `docs/*.yaml` files exist. -/
lean_exe «check-yaml» where
  srcDir := "scripts"
  supportInterpreter := true

/-- `lake exe mk_all` constructs the files containing all imports for a project. -/
lean_exe mk_all where
  srcDir := "scripts"
  supportInterpreter := true
  -- Executables which import `Lake` must set `-lLake`.
  weakLinkArgs := #["-lLake"]

/-- `lake exe shake` checks files for unnecessary imports. -/
lean_exe shake where
  root := `Shake.Main
  supportInterpreter := true

/-- `lake exe lint-style` runs text-based style linters. -/
lean_exe «lint-style» where
  srcDir := "scripts"

/--
`lake exe pole` queries the Mathlib speedcenter for build times for the current commit,
and then calculates the longest pole
(i.e. the sequence of files you would be waiting for during a infinite parallelism build).
-/
lean_exe pole where
  root := `LongestPole.Main
  supportInterpreter := true
  -- Executables which import `Lake` must set `-lLake`.
  weakLinkArgs := #["-lLake"]

/--
`lake exe test` is a thin wrapper around `lake exe batteries/test`, until
https://github.com/leanprover/lean4/issues/4121 is resolved.

You can also use it as e.g. `lake exe test conv eval_elab` to only run the named tests.
-/
@[test_driver]
lean_exe test where
  srcDir := "scripts"

/-!
## Other configuration
-/

/--
When a package depending on Mathlib updates its dependencies,
update its toolchain to match Mathlib's and fetch the new cache.
-/
post_update pkg do
  let rootPkg ← getRootPackage
  if rootPkg.name = pkg.name then
    return -- do not run in Mathlib itself
  /-
  Once Lake updates the toolchains,
  this toolchain copy will be unnecessary.
  https://github.com/leanprover/lean4/issues/2752
  -/
  let wsToolchainFile := rootPkg.dir / "lean-toolchain"
  let mathlibToolchain := ← IO.FS.readFile <| pkg.dir / "lean-toolchain"
  IO.FS.writeFile wsToolchainFile mathlibToolchain
  if (← IO.getEnv "MATHLIB_NO_CACHE_ON_UPDATE") != some "1" then
    /-
    Instead of building and running cache via the Lake API,
    spawn a new `lake` since the toolchain may have changed.
    -/
    let exitCode ← IO.Process.spawn {
      cmd := "elan"
      args := #["run", "--install", mathlibToolchain.trim, "lake", "exe", "cache", "get"]
    } >>= (·.wait)
    if exitCode ≠ 0 then
      logError s!"{pkg.name}: failed to fetch cache"<|MERGE_RESOLUTION|>--- conflicted
+++ resolved
@@ -20,11 +20,7 @@
 require "leanprover-community" / "batteries" @ git "nightly-testing"
 require "leanprover-community" / "Qq" @ git "nightly-testing"
 require "leanprover-community" / "aesop" @ git "nightly-testing"
-<<<<<<< HEAD
-require "leanprover-community" / "proofwidgets" @ git "v0.0.42-pre"
-=======
 require "leanprover-community" / "proofwidgets" @ git "v0.0.42-pre2"
->>>>>>> 91caf041
 require "leanprover-community" / "importGraph" @ git "main"
 
 /-!
