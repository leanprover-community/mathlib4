--- conflicted
+++ resolved
@@ -16,12 +16,8 @@
     If this does not work, report your issue on the Lean Zulip."
 require "leanprover-community" / "importGraph" @ git "main"
 require "leanprover-community" / "LeanSearchClient" @ git "main"
-<<<<<<< HEAD
 require "leanprover-community" / "plausible" @ git "nightly-testing"
-=======
-require "leanprover-community" / "plausible" @ git "main"
 require "chasenorman" / "Canonical"
->>>>>>> a9d714db
 
 
 /-!
