--- conflicted
+++ resolved
@@ -43,11 +43,8 @@
   -- `latest_import.yml` uses this comment: if you edit it, make sure that the workflow still works
   ⟨`linter.style.missingEnd, true⟩,
   ⟨`linter.style.multiGoal, true⟩,
-<<<<<<< HEAD
   ⟨`linter.style.openClassical, true⟩,
-=======
   ⟨`linter.style.refine, true⟩,
->>>>>>> 0e3c90b7
   ⟨`linter.style.setOption, true⟩
 ]
 
