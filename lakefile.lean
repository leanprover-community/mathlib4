import Lake

open Lake DSL

/-!
## Mathlib dependencies on upstream projects
-/

<<<<<<< HEAD
require "leanprover-community" / "batteries" @ git "lean-pr-testing-10319"
require "leanprover-community" / "Qq" @ git "master"
=======
require "leanprover-community" / "batteries" @ git "nightly-testing"
require "leanprover-community" / "Qq" @ git "nightly-testing"
>>>>>>> 7ec524ff
require "leanprover-community" / "aesop" @ git "master"
require "leanprover-community" / "proofwidgets" @ git "v0.0.75-pre2" -- ProofWidgets should always be pinned to a specific version
  with NameMap.empty.insert `errorOnBuild
    "ProofWidgets not up-to-date. \
    Please run `lake exe cache get` to fetch the latest ProofWidgets. \
    If this does not work, report your issue on the Lean Zulip."
require "leanprover-community" / "importGraph" @ git "nightly-testing"
require "leanprover-community" / "LeanSearchClient" @ git "main"
require "leanprover-community" / "plausible" @ git "main"


/-!
## Options for building mathlib
-/

/-- These options are used as `leanOptions`, prefixed by `` `weak``, so that
`lake build` uses them, as well as `Archive` and `Counterexamples`. -/
abbrev mathlibOnlyLinters : Array LeanOption := #[
  ⟨`linter.mathlibStandardSet, true⟩,
  ⟨`linter.style.longFile, .ofNat 1500⟩,
  -- ⟨`linter.nightlyRegressionSet, true⟩,
  -- `latest_import.yml` uses this comment: if you edit it, make sure that the workflow still works
]

/-- These options are passed as `leanOptions` to building mathlib, as well as the
`Archive` and `Counterexamples`. (`tests` omits the first two options.) -/
abbrev mathlibLeanOptions := #[
    ⟨`pp.unicode.fun, true⟩, -- pretty-prints `fun a ↦ b`
    ⟨`autoImplicit, false⟩,
    ⟨`maxSynthPendingDepth, .ofNat 3⟩
  ] ++ -- options that are used in `lake build`
    mathlibOnlyLinters.map fun s ↦ { s with name := `weak ++ s.name }

package mathlib where
  testDriver := "MathlibTest"
  -- These are additional settings which do not affect the lake hash,
  -- so they can be enabled in CI and disabled locally or vice versa.
  -- Warning: Do not put any options here that actually change the olean files,
  -- or inconsistent behavior may result
  -- weakLeanArgs := #[]

/-!
## Mathlib libraries
-/

@[default_target]
lean_lib Mathlib where
  -- Enforce Mathlib's default linters and style options.
  leanOptions := mathlibLeanOptions

-- NB. When adding further libraries, check if they should be excluded from `getLeanLibs` in
-- `scripts/mk_all.lean`.
lean_lib Cache
lean_lib LongestPole

lean_lib MathlibTest where
  globs := #[.submodules `MathlibTest]

lean_lib Archive where
  leanOptions := mathlibLeanOptions

lean_lib Counterexamples where
  leanOptions := mathlibLeanOptions

/-- Additional documentation in the form of modules that only contain module docstrings. -/
lean_lib docs where
  roots := #[`docs]

/-!
## Executables provided by Mathlib
-/

/--
`lake exe autolabel 150100` adds a topic label to PR `150100` if there is a unique choice.
This requires GitHub CLI `gh` to be installed!

Calling `lake exe autolabel` without a PR number will print the result without applying
any labels online.
-/
lean_exe autolabel where
  srcDir := "scripts"

/-- `lake exe cache get` retrieves precompiled `.olean` files from a central server. -/
lean_exe cache where
  root := `Cache.Main

/-- `lake exe check-yaml` verifies that all declarations referred to in `docs/*.yaml` files exist. -/
lean_exe «check-yaml» where
  srcDir := "scripts"
  supportInterpreter := true

/-- `lake exe mk_all` constructs the files containing all imports for a project. -/
lean_exe mk_all where
  srcDir := "scripts"
  supportInterpreter := true
  -- Executables which import `Lake` must set `-lLake`.
  weakLinkArgs := #["-lLake"]

/-- `lake exe lint-style` runs text-based style linters. -/
lean_exe «lint-style» where
  srcDir := "scripts"
  supportInterpreter := true
  -- Executables which import `Lake` must set `-lLake`.
  weakLinkArgs := #["-lLake"]

/--
`lake exe pole` queries the Mathlib speedcenter for build times for the current commit,
and then calculates the longest pole
(i.e. the sequence of files you would be waiting for during a infinite parallelism build).
-/
lean_exe pole where
  root := `LongestPole.Main
  supportInterpreter := true
  -- Executables which import `Lake` must set `-lLake`.
  weakLinkArgs := #["-lLake"]

/--
`lake exe unused module_1 ... module_n` will analyze unused transitive imports in a given sequence.
The script expects the sequence to be in "reverse order", i.e. files imported later in `Mathlib` should
come earlier in the sequence.

Outputs a markdown file (called  `unused.md` by default) and a number of `lake exe graph` commands
highlighting particular ranges of transitively unused imports.

Typically this should be run via `scripts/unused_in_pole.sh`.
-/
lean_exe unused where
  root := `LongestPole.Unused
  supportInterpreter := true
  -- Executables which import `Lake` must set `-lLake`.
  weakLinkArgs := #["-lLake"]

lean_exe mathlib_test_executable where
  root := `MathlibTest.MathlibTestExecutable

/-!
## Other configuration
-/

/--
When a package depending on Mathlib updates its dependencies,
update its toolchain to match Mathlib's and fetch the new cache.
-/
post_update pkg do
  let rootPkg ← getRootPackage
  if rootPkg.name = pkg.name then
    return -- do not run in Mathlib itself
  if (← IO.getEnv "MATHLIB_NO_CACHE_ON_UPDATE") != some "1" then
    let exeFile ← runBuild cache.fetch
    -- Run the command in the root package directory,
    -- which is the one that holds the .lake folder and lean-toolchain file.
    let cwd ← IO.Process.getCurrentDir
    let exitCode ← try
      IO.Process.setCurrentDir rootPkg.dir
      env exeFile.toString #["get"]
    finally
      IO.Process.setCurrentDir cwd
    if exitCode ≠ 0 then
      error s!"{pkg.name}: failed to fetch cache"<|MERGE_RESOLUTION|>--- conflicted
+++ resolved
@@ -6,13 +6,8 @@
 ## Mathlib dependencies on upstream projects
 -/
 
-<<<<<<< HEAD
 require "leanprover-community" / "batteries" @ git "lean-pr-testing-10319"
 require "leanprover-community" / "Qq" @ git "master"
-=======
-require "leanprover-community" / "batteries" @ git "nightly-testing"
-require "leanprover-community" / "Qq" @ git "nightly-testing"
->>>>>>> 7ec524ff
 require "leanprover-community" / "aesop" @ git "master"
 require "leanprover-community" / "proofwidgets" @ git "v0.0.75-pre2" -- ProofWidgets should always be pinned to a specific version
   with NameMap.empty.insert `errorOnBuild
