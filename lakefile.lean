--- conflicted
+++ resolved
@@ -7,26 +7,15 @@
 -/
 
 require "leanprover-community" / "batteries" @ git "nightly-testing"
-<<<<<<< HEAD
-require "leanprover-community" / "Qq" @ git "master"
-require "leanprover-community" / "aesop" @ git "nightly-testing"
-require "leanprover-community" / "proofwidgets" @ git "v0.0.81" -- ProofWidgets should always be pinned to a specific version
-=======
 require "leanprover-community" / "Qq" @ git "nightly-testing"
 require "leanprover-community" / "aesop" @ git "nightly-testing"
 require "leanprover-community" / "proofwidgets" @ git "v0.0.82-pre1" -- ProofWidgets should always be pinned to a specific version
->>>>>>> 3dc572b5
   with NameMap.empty.insert `errorOnBuild
     "ProofWidgets not up-to-date. \
     Please run `lake exe cache get` to fetch the latest ProofWidgets. \
     If this does not work, report your issue on the Lean Zulip."
-<<<<<<< HEAD
-require "leanprover-community" / "importGraph" @ git "main"
-require "leanprover-community" / "LeanSearchClient" @ git "main"
-=======
 require "leanprover-community" / "importGraph" @ git "nightly-testing"
 require "leanprover-community" / "LeanSearchClient" @ git "nightly-testing"
->>>>>>> 3dc572b5
 require "leanprover-community" / "plausible" @ git "nightly-testing"
 
 
