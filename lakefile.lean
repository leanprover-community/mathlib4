import Lake

open Lake DSL

/-!
## Mathlib dependencies on upstream projects
-/

require "leanprover-community" / "batteries" @ git "main"
require "leanprover-community" / "Qq" @ git "master"
require "leanprover-community" / "aesop" @ git "master"
<<<<<<< HEAD
require "leanprover-community" / "proofwidgets" @ git "v0.0.80" -- ProofWidgets should always be pinned to a specific version
=======
require "leanprover-community" / "proofwidgets" @ git "v0.0.81" -- ProofWidgets should always be pinned to a specific version
>>>>>>> 5db9169e
  with NameMap.empty.insert `errorOnBuild
    "ProofWidgets not up-to-date. \
    Please run `lake exe cache get` to fetch the latest ProofWidgets. \
    If this does not work, report your issue on the Lean Zulip."
require "leanprover-community" / "importGraph" @ git "main"
require "leanprover-community" / "LeanSearchClient" @ git "main"
require "leanprover-community" / "plausible" @ git "main"


/-!
## Options for building mathlib
-/

/-- These options are used as `leanOptions`, prefixed by `` `weak``, so that
`lake build` uses them, as well as `Archive` and `Counterexamples`. -/
abbrev mathlibOnlyLinters : Array LeanOption := #[
  ⟨`linter.mathlibStandardSet, true⟩,
  ⟨`linter.checkInitImports, true⟩,
  ⟨`linter.allScriptsDocumented, true⟩,
  ⟨`linter.pythonStyle, true⟩,
  ⟨`linter.style.longFile, .ofNat 1500⟩,
  -- ⟨`linter.nightlyRegressionSet, true⟩,
  -- `latest_import.yml` uses this comment: if you edit it, make sure that the workflow still works
]

/-- These options are passed as `leanOptions` to building mathlib, as well as the
`Archive` and `Counterexamples`. (`tests` omits the first two options.) -/
abbrev mathlibLeanOptions := #[
    ⟨`pp.unicode.fun, true⟩, -- pretty-prints `fun a ↦ b`
    ⟨`autoImplicit, false⟩,
    ⟨`experimental.module, true⟩,
    -- Enforcing the module system's restrictions on using private declarations in public contexts
    -- will require further API changes specific to the respective usage, so we disable these checks
    -- for now until they can be addressed one by one.
    ⟨`backward.privateInPublic, true⟩,
    -- We disable the many warnings for now; this can be switched locally to work on the offenders.
    ⟨`backward.privateInPublic.warn, false⟩,
    -- Similarly, enforcing that tactic blocks embedded in terms are elaborated in the private scope
    -- can affect type inference, which breaks in multiple places and should be fixed separately.
    -- Note that this should be fixed first such that access to private declarations in such proofs
    -- is allowed even when disabling `backward.privateInPublic`.
    ⟨`backward.proofsInPublic, true⟩,
    ⟨`maxSynthPendingDepth, .ofNat 3⟩
  ] ++ -- options that are used in `lake build`
    mathlibOnlyLinters.map fun s ↦ { s with name := `weak ++ s.name }

package mathlib where
  testDriver := "MathlibTest"
  -- These are additional settings which do not affect the lake hash,
  -- so they can be enabled in CI and disabled locally or vice versa.
  -- Warning: Do not put any options here that actually change the olean files,
  -- or inconsistent behavior may result
  -- weakLeanArgs := #[]

/-!
## Mathlib libraries
-/

@[default_target]
lean_lib Mathlib where
  -- Enforce Mathlib's default linters and style options.
  leanOptions := mathlibLeanOptions

-- NB. When adding further libraries, check if they should be excluded from `getLeanLibs` in
-- `scripts/mk_all.lean`.
lean_lib Cache
lean_lib LongestPole

lean_lib MathlibTest where
  globs := #[.submodules `MathlibTest]

lean_lib Archive where
  leanOptions := mathlibLeanOptions

lean_lib Counterexamples where
  leanOptions := mathlibLeanOptions

/-- Additional documentation in the form of modules that only contain module docstrings. -/
lean_lib docs where
  roots := #[`docs]

/-!
## Executables provided by Mathlib
-/

/--
`lake exe autolabel 150100` adds a topic label to PR `150100` if there is a unique choice.
This requires GitHub CLI `gh` to be installed!

Calling `lake exe autolabel` without a PR number will print the result without applying
any labels online.
-/
lean_exe autolabel where
  srcDir := "scripts"

/-- `lake exe cache get` retrieves precompiled `.olean` files from a central server. -/
lean_exe cache where
  root := `Cache.Main

/-- `lake exe check-yaml` verifies that all declarations referred to in `docs/*.yaml` files exist. -/
lean_exe «check-yaml» where
  srcDir := "scripts"
  supportInterpreter := true

/-- `lake exe mk_all` constructs the files containing all imports for a project. -/
lean_exe mk_all where
  srcDir := "scripts"
  supportInterpreter := true
  -- Executables which import `Lake` must set `-lLake`.
  weakLinkArgs := #["-lLake"]

/-- `lake exe lint-style` runs text-based style linters. -/
lean_exe «lint-style» where
  srcDir := "scripts"
  supportInterpreter := true
  -- Executables which import `Lake` must set `-lLake`.
  weakLinkArgs := #["-lLake"]

/-- `lake exe check-title-labels` checks if a PR title obeys some basic formatting requirements.
Currently, these checks are quite lenient, but could be made stricter in the future. -/
lean_exe «check_title_labels» where
  srcDir := "scripts"

/--
`lake exe pole` queries the Mathlib speedcenter for build times for the current commit,
and then calculates the longest pole
(i.e. the sequence of files you would be waiting for during a infinite parallelism build).
-/
lean_exe pole where
  root := `LongestPole.Main
  supportInterpreter := true
  -- Executables which import `Lake` must set `-lLake`.
  weakLinkArgs := #["-lLake"]

/--
`lake exe unused module_1 ... module_n` will analyze unused transitive imports in a given sequence.
The script expects the sequence to be in "reverse order", i.e. files imported later in `Mathlib` should
come earlier in the sequence.

Outputs a markdown file (called  `unused.md` by default) and a number of `lake exe graph` commands
highlighting particular ranges of transitively unused imports.

Typically this should be run via `scripts/unused_in_pole.sh`.
-/
lean_exe unused where
  root := `LongestPole.Unused
  supportInterpreter := true
  -- Executables which import `Lake` must set `-lLake`.
  weakLinkArgs := #["-lLake"]

lean_exe mathlib_test_executable where
  root := `MathlibTest.MathlibTestExecutable

/-!
## Other configuration
-/

/--
When a package depending on Mathlib updates its dependencies,
update its toolchain to match Mathlib's and fetch the new cache.
-/
post_update pkg do
  let rootPkg ← getRootPackage
  if rootPkg.name = pkg.name then
    return -- do not run in Mathlib itself
  if (← IO.getEnv "MATHLIB_NO_CACHE_ON_UPDATE") != some "1" then
    -- Check if Lake version matches toolchain version
    let toolchainFile := rootPkg.dir / "lean-toolchain"
    let toolchainContent ← IO.FS.readFile toolchainFile
    let toolchainVersion := match toolchainContent.trim.splitOn ":" with
      | [_, version] => version
      | _ => toolchainContent.trim  -- fallback to full content if format is unexpected
    if Lean.versionString ≠ toolchainVersion then
      IO.println s!"Not running `lake exe cache get` yet, \
        as the `lake` version does not match the toolchain version in the project.\n\
        You should run `lake exe cache get` manually."
      return
    let exeFile ← runBuild cache.fetch
    -- Run the command in the root package directory,
    -- which is the one that holds the .lake folder and lean-toolchain file.
    let cwd ← IO.Process.getCurrentDir
    let exitCode ← try
      IO.Process.setCurrentDir rootPkg.dir
      env exeFile.toString #["get"]
    finally
      IO.Process.setCurrentDir cwd
    if exitCode ≠ 0 then
      error s!"{pkg.name}: failed to fetch cache"<|MERGE_RESOLUTION|>--- conflicted
+++ resolved
@@ -9,11 +9,7 @@
 require "leanprover-community" / "batteries" @ git "main"
 require "leanprover-community" / "Qq" @ git "master"
 require "leanprover-community" / "aesop" @ git "master"
-<<<<<<< HEAD
-require "leanprover-community" / "proofwidgets" @ git "v0.0.80" -- ProofWidgets should always be pinned to a specific version
-=======
 require "leanprover-community" / "proofwidgets" @ git "v0.0.81" -- ProofWidgets should always be pinned to a specific version
->>>>>>> 5db9169e
   with NameMap.empty.insert `errorOnBuild
     "ProofWidgets not up-to-date. \
     Please run `lake exe cache get` to fetch the latest ProofWidgets. \
