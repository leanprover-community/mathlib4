import Lake

open Lake DSL

/-!
## Mathlib dependencies on upstream projects
-/

<<<<<<< HEAD
require "leanprover-community" / "batteries" @ git "nightly-testing"
require "leanprover-community" / "Qq" @ git "nightly-testing"
=======
require "leanprover-community" / "batteries" @ git "lean-pr-testing-11180"
require "leanprover-community" / "Qq" @ git "lean-pr-testing-11180"
>>>>>>> de1cd1db
require "leanprover-community" / "aesop" @ git "nightly-testing"
require "leanprover-community" / "proofwidgets" @ git "v0.0.81" -- ProofWidgets should always be pinned to a specific version
  with NameMap.empty.insert `errorOnBuild
    "ProofWidgets not up-to-date. \
    Please run `lake exe cache get` to fetch the latest ProofWidgets. \
    If this does not work, report your issue on the Lean Zulip."
require "leanprover-community" / "importGraph" @ git "main"
<<<<<<< HEAD
require "leanprover-community" / "LeanSearchClient" @ git "nightly-testing"
=======
require "leanprover-community" / "LeanSearchClient" @ git "lean-pr-testing-11180"
>>>>>>> de1cd1db
require "leanprover-community" / "plausible" @ git "nightly-testing"
require "Cli" from git "https://github.com/TwoFX/lean4-cli" @ "lean-pr-testing-11180"


/-!
## Options for building mathlib
-/

/-- These options are used as `leanOptions`, prefixed by `` `weak``, so that
`lake build` uses them, as well as `Archive` and `Counterexamples`. -/
abbrev mathlibOnlyLinters : Array LeanOption := #[
  ⟨`linter.mathlibStandardSet, true⟩,
  ⟨`linter.checkInitImports, true⟩,
  ⟨`linter.allScriptsDocumented, true⟩,
  ⟨`linter.pythonStyle, true⟩,
  ⟨`linter.style.longFile, .ofNat 1500⟩,
  -- ⟨`linter.nightlyRegressionSet, true⟩,
  -- `latest_import.yml` uses this comment: if you edit it, make sure that the workflow still works
]

/-- These options are passed as `leanOptions` to building mathlib, as well as the
`Archive` and `Counterexamples`. (`tests` omits the first two options.) -/
abbrev mathlibLeanOptions := #[
    ⟨`pp.unicode.fun, true⟩, -- pretty-prints `fun a ↦ b`
    ⟨`autoImplicit, false⟩,
    ⟨`experimental.module, true⟩,
    -- Enforcing the module system's restrictions on using private declarations in public contexts
    -- will require further API changes specific to the respective usage, so we disable these checks
    -- for now until they can be addressed one by one.
    ⟨`backward.privateInPublic, true⟩,
    -- We disable the many warnings for now; this can be switched locally to work on the offenders.
    ⟨`backward.privateInPublic.warn, false⟩,
    -- Similarly, enforcing that tactic blocks embedded in terms are elaborated in the private scope
    -- can affect type inference, which breaks in multiple places and should be fixed separately.
    -- Note that this should be fixed first such that access to private declarations in such proofs
    -- is allowed even when disabling `backward.privateInPublic`.
    ⟨`backward.proofsInPublic, true⟩,
    ⟨`maxSynthPendingDepth, .ofNat 3⟩
  ] ++ -- options that are used in `lake build`
    mathlibOnlyLinters.map fun s ↦ { s with name := `weak ++ s.name }

package mathlib where
  testDriver := "MathlibTest"
  -- These are additional settings which do not affect the lake hash,
  -- so they can be enabled in CI and disabled locally or vice versa.
  -- Warning: Do not put any options here that actually change the olean files,
  -- or inconsistent behavior may result
  -- weakLeanArgs := #[]

/-!
## Mathlib libraries
-/

@[default_target]
lean_lib Mathlib where
  -- Enforce Mathlib's default linters and style options.
  leanOptions := mathlibLeanOptions

-- NB. When adding further libraries, check if they should be excluded from `getLeanLibs` in
-- `scripts/mk_all.lean`.
lean_lib Cache
lean_lib LongestPole

lean_lib MathlibTest where
  globs := #[.submodules `MathlibTest]

lean_lib Archive where
  leanOptions := mathlibLeanOptions

lean_lib Counterexamples where
  leanOptions := mathlibLeanOptions

/-- Additional documentation in the form of modules that only contain module docstrings. -/
lean_lib docs where
  roots := #[`docs]

/-!
## Executables provided by Mathlib
-/

/--
`lake exe autolabel 150100` adds a topic label to PR `150100` if there is a unique choice.
This requires GitHub CLI `gh` to be installed!

Calling `lake exe autolabel` without a PR number will print the result without applying
any labels online.
-/
lean_exe autolabel where
  srcDir := "scripts"

/-- `lake exe cache get` retrieves precompiled `.olean` files from a central server. -/
lean_exe cache where
  root := `Cache.Main

/-- `lake exe check-yaml` verifies that all declarations referred to in `docs/*.yaml` files exist. -/
lean_exe «check-yaml» where
  srcDir := "scripts"
  supportInterpreter := true

/-- `lake exe mk_all` constructs the files containing all imports for a project. -/
lean_exe mk_all where
  srcDir := "scripts"
  supportInterpreter := true
  -- Executables which import `Lake` must set `-lLake`.
  weakLinkArgs := #["-lLake"]

/-- `lake exe lint-style` runs text-based style linters. -/
lean_exe «lint-style» where
  srcDir := "scripts"
  supportInterpreter := true
  -- Executables which import `Lake` must set `-lLake`.
  weakLinkArgs := #["-lLake"]

/--
`lake exe pole` queries the Mathlib speedcenter for build times for the current commit,
and then calculates the longest pole
(i.e. the sequence of files you would be waiting for during a infinite parallelism build).
-/
lean_exe pole where
  root := `LongestPole.Main
  supportInterpreter := true
  -- Executables which import `Lake` must set `-lLake`.
  weakLinkArgs := #["-lLake"]

/--
`lake exe unused module_1 ... module_n` will analyze unused transitive imports in a given sequence.
The script expects the sequence to be in "reverse order", i.e. files imported later in `Mathlib` should
come earlier in the sequence.

Outputs a markdown file (called  `unused.md` by default) and a number of `lake exe graph` commands
highlighting particular ranges of transitively unused imports.

Typically this should be run via `scripts/unused_in_pole.sh`.
-/
lean_exe unused where
  root := `LongestPole.Unused
  supportInterpreter := true
  -- Executables which import `Lake` must set `-lLake`.
  weakLinkArgs := #["-lLake"]

lean_exe mathlib_test_executable where
  root := `MathlibTest.MathlibTestExecutable

/-!
## Other configuration
-/

/--
When a package depending on Mathlib updates its dependencies,
update its toolchain to match Mathlib's and fetch the new cache.
-/
post_update pkg do
  let rootPkg ← getRootPackage
  if rootPkg.name = pkg.name then
    return -- do not run in Mathlib itself
  if (← IO.getEnv "MATHLIB_NO_CACHE_ON_UPDATE") != some "1" then
    -- Check if Lake version matches toolchain version
    let toolchainFile := rootPkg.dir / "lean-toolchain"
    let toolchainContent ← IO.FS.readFile toolchainFile
    let toolchainVersion := match toolchainContent.trimAscii.copy.splitOn ":" with
      | [_, version] => version
      | _ => toolchainContent.trimAscii.copy  -- fallback to full content if format is unexpected
    if Lean.versionString ≠ toolchainVersion then
      IO.println s!"Not running `lake exe cache get` yet, \
        as the `lake` version does not match the toolchain version in the project.\n\
        You should run `lake exe cache get` manually."
      return
    let exeFile ← runBuild cache.fetch
    -- Run the command in the root package directory,
    -- which is the one that holds the .lake folder and lean-toolchain file.
    let cwd ← IO.Process.getCurrentDir
    let exitCode ← try
      IO.Process.setCurrentDir rootPkg.dir
      env exeFile.toString #["get"]
    finally
      IO.Process.setCurrentDir cwd
    if exitCode ≠ 0 then
      error s!"{pkg.name}: failed to fetch cache"<|MERGE_RESOLUTION|>--- conflicted
+++ resolved
@@ -6,27 +6,17 @@
 ## Mathlib dependencies on upstream projects
 -/
 
-<<<<<<< HEAD
 require "leanprover-community" / "batteries" @ git "nightly-testing"
 require "leanprover-community" / "Qq" @ git "nightly-testing"
-=======
-require "leanprover-community" / "batteries" @ git "lean-pr-testing-11180"
-require "leanprover-community" / "Qq" @ git "lean-pr-testing-11180"
->>>>>>> de1cd1db
 require "leanprover-community" / "aesop" @ git "nightly-testing"
 require "leanprover-community" / "proofwidgets" @ git "v0.0.81" -- ProofWidgets should always be pinned to a specific version
   with NameMap.empty.insert `errorOnBuild
     "ProofWidgets not up-to-date. \
     Please run `lake exe cache get` to fetch the latest ProofWidgets. \
     If this does not work, report your issue on the Lean Zulip."
-require "leanprover-community" / "importGraph" @ git "main"
-<<<<<<< HEAD
+require "leanprover-community" / "importGraph" @ git "nightly-testing"
 require "leanprover-community" / "LeanSearchClient" @ git "nightly-testing"
-=======
-require "leanprover-community" / "LeanSearchClient" @ git "lean-pr-testing-11180"
->>>>>>> de1cd1db
 require "leanprover-community" / "plausible" @ git "nightly-testing"
-require "Cli" from git "https://github.com/TwoFX/lean4-cli" @ "lean-pr-testing-11180"
 
 
 /-!
