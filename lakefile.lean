--- conflicted
+++ resolved
@@ -7,11 +7,7 @@
 -/
 
 require "leanprover-community" / "batteries" @ git "nightly-testing"
-<<<<<<< HEAD
-require "leanprover-community" / "Qq" @ git "master"
-=======
 require "leanprover-community" / "Qq" @ git "nightly-testing"
->>>>>>> 815adf24
 require "leanprover-community" / "aesop" @ git "master"
 require "leanprover-community" / "proofwidgets" @ git "v0.0.75-pre2" -- ProofWidgets should always be pinned to a specific version
   with NameMap.empty.insert `errorOnBuild
