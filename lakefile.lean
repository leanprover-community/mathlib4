--- conflicted
+++ resolved
@@ -26,15 +26,6 @@
 -/
 abbrev mathlibOnlyLinters : Array LeanOption := #[
   ⟨`linter.hashCommand, true⟩,
-<<<<<<< HEAD
-  ⟨`linter.missingEnd, true⟩,
-  ⟨`linter.cdot, true⟩,
-  ⟨`linter.dollarSyntax, true⟩,
-  ⟨`linter.style.lambdaSyntax, true⟩,
-  ⟨`linter.longLine, true⟩,
-  ⟨`linter.style.multiGoal, true⟩,
-=======
->>>>>>> 474d4295
   ⟨`linter.oldObtain, true,⟩,
   ⟨`linter.refine, true⟩,
   ⟨`linter.style.cdot, true⟩,
@@ -43,6 +34,7 @@
   ⟨`linter.style.longLine, true⟩,
   ⟨`linter.style.longFile, .ofNat 1500⟩,
   ⟨`linter.style.missingEnd, true⟩,
+  ⟨`linter.style.multiGoal, true⟩,
   ⟨`linter.style.setOption, true⟩
 ]
 
