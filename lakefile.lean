import Lake

open Lake DSL


/-!
## Mathlib dependencies on upstream projects
-/

require "leanprover-community" / "batteries" @ git "lean-pr-testing-8161"
require "leanprover-community" / "Qq" @ git "master"
require "leanprover-community" / "aesop" @ git "master"
require "leanprover-community" / "proofwidgets" @ git "v0.0.59" -- ProofWidgets should always be pinned to a specific version
  with NameMap.empty.insert `errorOnBuild
    "ProofWidgets not up-to-date. \
    Please run `lake exe cache get` to fetch the latest ProofWidgets. \
    If this does not work, report your issue on the Lean Zulip."
require "leanprover-community" / "importGraph" @ git "nightly-testing"
require "leanprover-community" / "LeanSearchClient" @ git "main"
require "leanprover-community" / "plausible" @ git "main"

/-!
## Options for building mathlib
-/

/-- These options are used as `leanOptions`, prefixed by `` `weak``, so that
`lake build` uses them, as well as `Archive` and `Counterexamples`. -/
abbrev mathlibOnlyLinters : Array LeanOption := #[
  -- The `docPrime` linter is disabled: https://github.com/leanprover-community/mathlib4/issues/20560
  ⟨`linter.docPrime, false⟩,
  ⟨`linter.hashCommand, true⟩,
  ⟨`linter.oldObtain, true⟩,
  ⟨`linter.style.cases, true⟩,
  ⟨`linter.style.cdot, true⟩,
  ⟨`linter.style.docString, true⟩,
  ⟨`linter.style.dollarSyntax, true⟩,
  ⟨`linter.style.header, true⟩,
  ⟨`linter.style.lambdaSyntax, true⟩,
  ⟨`linter.style.longLine, true⟩,
  ⟨`linter.style.longFile, .ofNat 1500⟩,
  ⟨`linter.style.maxHeartbeats, true⟩,
  -- `latest_import.yml` uses this comment: if you edit it, make sure that the workflow still works
  ⟨`linter.style.missingEnd, true⟩,
  ⟨`linter.style.multiGoal, true⟩,
  ⟨`linter.style.openClassical, true⟩,
  ⟨`linter.style.refine, true⟩,
  ⟨`linter.style.setOption, true⟩
]

/-- These options are passed as `leanOptions` to building mathlib, as well as the
`Archive` and `Counterexamples`. (`tests` omits the first two options.) -/
abbrev mathlibLeanOptions := #[
    ⟨`pp.unicode.fun, true⟩, -- pretty-prints `fun a ↦ b`
    ⟨`autoImplicit, false⟩,
    ⟨`maxSynthPendingDepth, .ofNat 3⟩
  ] ++ -- options that are used in `lake build`
    mathlibOnlyLinters.map fun s ↦ { s with name := `weak ++ s.name }

package mathlib where
  testDriver := "MathlibTest"
  -- These are additional settings which do not affect the lake hash,
  -- so they can be enabled in CI and disabled locally or vice versa.
  -- Warning: Do not put any options here that actually change the olean files,
  -- or inconsistent behavior may result
  -- weakLeanArgs := #[]

/-!
## Mathlib libraries
-/

@[default_target]
lean_lib Mathlib where
  -- Enforce Mathlib's default linters and style options.
  leanOptions := mathlibLeanOptions

-- NB. When adding further libraries, check if they should be excluded from `getLeanLibs` in
-- `scripts/mk_all.lean`.
lean_lib Cache
lean_lib LongestPole

lean_lib MathlibTest where
  globs := #[.submodules `MathlibTest]

lean_lib Archive where
  leanOptions := mathlibLeanOptions

lean_lib Counterexamples where
  leanOptions := mathlibLeanOptions

/-- Additional documentation in the form of modules that only contain module docstrings. -/
lean_lib docs where
  roots := #[`docs]

/-!
## Executables provided by Mathlib
-/

/--
`lake exe autolabel 150100` adds a topic label to PR `150100` if there is a unique choice.
This requires GitHub CLI `gh` to be installed!

Calling `lake exe autolabel` without a PR number will print the result without applying
any labels online.
-/
lean_exe autolabel where
  srcDir := "scripts"

/-- `lake exe cache get` retrieves precompiled `.olean` files from a central server. -/
lean_exe cache where
  root := `Cache.Main

/-- `lake exe check-yaml` verifies that all declarations referred to in `docs/*.yaml` files exist. -/
lean_exe «check-yaml» where
  srcDir := "scripts"
  supportInterpreter := true

/-- `lake exe mk_all` constructs the files containing all imports for a project. -/
lean_exe mk_all where
  srcDir := "scripts"
  supportInterpreter := true
  -- Executables which import `Lake` must set `-lLake`.
  weakLinkArgs := #["-lLake"]

/-- `lake exe shake` checks files for unnecessary imports. -/
lean_exe shake where
  root := `Shake.Main
  supportInterpreter := true

<<<<<<< HEAD
/-- `lake exe update_deprecations` automatically updates deprecations. -/
lean_exe update_deprecations where
  srcDir := "scripts"
  supportInterpreter := true
=======
/-- `lake exe lint-style` runs text-based style linters. -/
lean_exe «lint-style» where
  srcDir := "scripts"
>>>>>>> 9c5455a1

/--
`lake exe pole` queries the Mathlib speedcenter for build times for the current commit,
and then calculates the longest pole
(i.e. the sequence of files you would be waiting for during a infinite parallelism build).
-/
lean_exe pole where
  root := `LongestPole.Main
  supportInterpreter := true
  -- Executables which import `Lake` must set `-lLake`.
  weakLinkArgs := #["-lLake"]

/--
`lake exe unused module_1 ... module_n` will analyze unused transitive imports in a given sequence.
The script expects the sequence to be in "reverse order", i.e. files imported later in `Mathlib` should
come earlier in the sequence.

Outputs a markdown file (called  `unused.md` by default) and a number of `lake exe graph` commands
highlighting particular ranges of transitively unused imports.

Typically this should be run via `scripts/unused_in_pole.sh`.
-/
lean_exe unused where
  root := `LongestPole.Unused
  supportInterpreter := true
  -- Executables which import `Lake` must set `-lLake`.
  weakLinkArgs := #["-lLake"]

lean_exe mathlib_test_executable where
  root := `MathlibTest.MathlibTestExecutable

/-!
## Other configuration
-/

/--
When a package depending on Mathlib updates its dependencies,
update its toolchain to match Mathlib's and fetch the new cache.
-/
post_update pkg do
  let rootPkg ← getRootPackage
  if rootPkg.name = pkg.name then
    return -- do not run in Mathlib itself
  if (← IO.getEnv "MATHLIB_NO_CACHE_ON_UPDATE") != some "1" then
    let exeFile ← runBuild cache.fetch
    let exitCode ← env exeFile.toString #["get"]
    if exitCode ≠ 0 then
      error s!"{pkg.name}: failed to fetch cache"<|MERGE_RESOLUTION|>--- conflicted
+++ resolved
@@ -126,16 +126,9 @@
   root := `Shake.Main
   supportInterpreter := true
 
-<<<<<<< HEAD
-/-- `lake exe update_deprecations` automatically updates deprecations. -/
-lean_exe update_deprecations where
-  srcDir := "scripts"
-  supportInterpreter := true
-=======
 /-- `lake exe lint-style` runs text-based style linters. -/
 lean_exe «lint-style» where
   srcDir := "scripts"
->>>>>>> 9c5455a1
 
 /--
 `lake exe pole` queries the Mathlib speedcenter for build times for the current commit,
