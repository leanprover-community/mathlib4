import Lake

open Lake DSL

/-!
## Mathlib dependencies on upstream projects
-/

require "leanprover-community" / "batteries" @ git "nightly-testing"
require "leanprover-community" / "Qq" @ git "nightly-testing"
require "leanprover-community" / "aesop" @ git "master"
<<<<<<< HEAD
require "leanprover-community" / "proofwidgets" @ git "v0.0.75-pre2" -- ProofWidgets should always be pinned to a specific version
=======
require "leanprover-community" / "proofwidgets" @ git "v0.0.75-pre3" -- ProofWidgets should always be pinned to a specific version
>>>>>>> 0a180fbd
  with NameMap.empty.insert `errorOnBuild
    "ProofWidgets not up-to-date. \
    Please run `lake exe cache get` to fetch the latest ProofWidgets. \
    If this does not work, report your issue on the Lean Zulip."
require "leanprover-community" / "importGraph" @ git "nightly-testing"
require "leanprover-community" / "LeanSearchClient" @ git "main"
require "leanprover-community" / "plausible" @ git "main"


/-!
## Options for building mathlib
-/

/-- These options are used as `leanOptions`, prefixed by `` `weak``, so that
`lake build` uses them, as well as `Archive` and `Counterexamples`. -/
abbrev mathlibOnlyLinters : Array LeanOption := #[
  ⟨`linter.mathlibStandardSet, true⟩,
  ⟨`linter.style.longFile, .ofNat 1500⟩,
  -- ⟨`linter.nightlyRegressionSet, true⟩,
  -- `latest_import.yml` uses this comment: if you edit it, make sure that the workflow still works
]

/-- These options are passed as `leanOptions` to building mathlib, as well as the
`Archive` and `Counterexamples`. (`tests` omits the first two options.) -/
abbrev mathlibLeanOptions := #[
    ⟨`pp.unicode.fun, true⟩, -- pretty-prints `fun a ↦ b`
    ⟨`autoImplicit, false⟩,
    ⟨`maxSynthPendingDepth, .ofNat 3⟩
  ] ++ -- options that are used in `lake build`
    mathlibOnlyLinters.map fun s ↦ { s with name := `weak ++ s.name }

package mathlib where
  testDriver := "MathlibTest"
  -- These are additional settings which do not affect the lake hash,
  -- so they can be enabled in CI and disabled locally or vice versa.
  -- Warning: Do not put any options here that actually change the olean files,
  -- or inconsistent behavior may result
  -- weakLeanArgs := #[]

/-!
## Mathlib libraries
-/

@[default_target]
lean_lib Mathlib where
  -- Enforce Mathlib's default linters and style options.
  leanOptions := mathlibLeanOptions

-- NB. When adding further libraries, check if they should be excluded from `getLeanLibs` in
-- `scripts/mk_all.lean`.
lean_lib Cache
lean_lib LongestPole

lean_lib MathlibTest where
  globs := #[.submodules `MathlibTest]

lean_lib Archive where
  leanOptions := mathlibLeanOptions

lean_lib Counterexamples where
  leanOptions := mathlibLeanOptions

/-- Additional documentation in the form of modules that only contain module docstrings. -/
lean_lib docs where
  roots := #[`docs]

/-!
## Executables provided by Mathlib
-/

/--
`lake exe autolabel 150100` adds a topic label to PR `150100` if there is a unique choice.
This requires GitHub CLI `gh` to be installed!

Calling `lake exe autolabel` without a PR number will print the result without applying
any labels online.
-/
lean_exe autolabel where
  srcDir := "scripts"

/-- `lake exe cache get` retrieves precompiled `.olean` files from a central server. -/
lean_exe cache where
  root := `Cache.Main

/-- `lake exe check-yaml` verifies that all declarations referred to in `docs/*.yaml` files exist. -/
lean_exe «check-yaml» where
  srcDir := "scripts"
  supportInterpreter := true

/-- `lake exe mk_all` constructs the files containing all imports for a project. -/
lean_exe mk_all where
  srcDir := "scripts"
  supportInterpreter := true
  -- Executables which import `Lake` must set `-lLake`.
  weakLinkArgs := #["-lLake"]

/-- `lake exe lint-style` runs text-based style linters. -/
lean_exe «lint-style» where
  srcDir := "scripts"
  supportInterpreter := true
  -- Executables which import `Lake` must set `-lLake`.
  weakLinkArgs := #["-lLake"]

/--
`lake exe pole` queries the Mathlib speedcenter for build times for the current commit,
and then calculates the longest pole
(i.e. the sequence of files you would be waiting for during a infinite parallelism build).
-/
lean_exe pole where
  root := `LongestPole.Main
  supportInterpreter := true
  -- Executables which import `Lake` must set `-lLake`.
  weakLinkArgs := #["-lLake"]

/--
`lake exe unused module_1 ... module_n` will analyze unused transitive imports in a given sequence.
The script expects the sequence to be in "reverse order", i.e. files imported later in `Mathlib` should
come earlier in the sequence.

Outputs a markdown file (called  `unused.md` by default) and a number of `lake exe graph` commands
highlighting particular ranges of transitively unused imports.

Typically this should be run via `scripts/unused_in_pole.sh`.
-/
lean_exe unused where
  root := `LongestPole.Unused
  supportInterpreter := true
  -- Executables which import `Lake` must set `-lLake`.
  weakLinkArgs := #["-lLake"]

lean_exe mathlib_test_executable where
  root := `MathlibTest.MathlibTestExecutable

/-!
## Other configuration
-/

/--
When a package depending on Mathlib updates its dependencies,
update its toolchain to match Mathlib's and fetch the new cache.
-/
post_update pkg do
  let rootPkg ← getRootPackage
  if rootPkg.name = pkg.name then
    return -- do not run in Mathlib itself
  if (← IO.getEnv "MATHLIB_NO_CACHE_ON_UPDATE") != some "1" then
    let exeFile ← runBuild cache.fetch
    -- Run the command in the root package directory,
    -- which is the one that holds the .lake folder and lean-toolchain file.
    let cwd ← IO.Process.getCurrentDir
    let exitCode ← try
      IO.Process.setCurrentDir rootPkg.dir
      env exeFile.toString #["get"]
    finally
      IO.Process.setCurrentDir cwd
    if exitCode ≠ 0 then
      error s!"{pkg.name}: failed to fetch cache"<|MERGE_RESOLUTION|>--- conflicted
+++ resolved
@@ -9,11 +9,7 @@
 require "leanprover-community" / "batteries" @ git "nightly-testing"
 require "leanprover-community" / "Qq" @ git "nightly-testing"
 require "leanprover-community" / "aesop" @ git "master"
-<<<<<<< HEAD
-require "leanprover-community" / "proofwidgets" @ git "v0.0.75-pre2" -- ProofWidgets should always be pinned to a specific version
-=======
 require "leanprover-community" / "proofwidgets" @ git "v0.0.75-pre3" -- ProofWidgets should always be pinned to a specific version
->>>>>>> 0a180fbd
   with NameMap.empty.insert `errorOnBuild
     "ProofWidgets not up-to-date. \
     Please run `lake exe cache get` to fetch the latest ProofWidgets. \
