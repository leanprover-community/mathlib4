--- conflicted
+++ resolved
@@ -93,10 +93,9 @@
 
 The HTML files can then be found in `build/doc`.
 
-<<<<<<< HEAD
 (Note that these commands will make a change to `lake-manifest.json`
 which should *not* be committed to Mathlib)
-=======
+
 ## Transitioning from Lean 3
 
 For users familiar with Lean 3 who want to get up to speed in Lean 4 and migrate their existing
@@ -107,7 +106,6 @@
 - [Instructions to run `mathport`](https://github.com/leanprover-community/mathport#running-on-a-project-other-than-mathlib)
   on a project other than mathlib. `mathport` is the tool the community used to port the entirety
   of `mathlib` from Lean 3 to Lean 4.
->>>>>>> f5c3f06a
 
 ### Dependencies
 
