/-
Copyright (c) 2022 Damiano Testa. All rights reserved.
Released under Apache 2.0 license as described in the file LICENSE.
Authors: Damiano Testa
-/
import Mathlib.Algebra.Group.UniqueProds.Basic
import Mathlib.Algebra.MonoidAlgebra.Defs
import Mathlib.Algebra.Ring.GeomSum
import Mathlib.Data.Finsupp.Lex
import Mathlib.Data.ZMod.Basic

/-!
# Examples of zero-divisors in `AddMonoidAlgebra`s

This file contains an easy source of zero-divisors in an `AddMonoidAlgebra`.
If `k` is a field and `G` is an additive group containing a non-zero torsion element, then
`k[G]` contains non-zero zero-divisors: this is lemma `zero_divisors_of_torsion`.

There is also a version for periodic elements of an additive monoid: `zero_divisors_of_periodic`.

The converse of this statement is
[Kaplansky's zero divisor conjecture](https://en.wikipedia.org/wiki/Kaplansky%27s_conjectures).

The formalized example generalizes in trivial ways the assumptions: the field `k` can be any
nontrivial ring `R` and the additive group `G` with a torsion element can be any additive monoid
`A` with a non-zero periodic element.

Besides this example, we also address a comment in `Data.Finsupp.Lex` to the effect that the proof
that addition is monotone on `α →₀ N` uses that it is *strictly* monotone on `N`.

The specific statement is about `Finsupp.Lex.addLeftStrictMono` and its analogue
`Finsupp.Lex.addRightStrictMono`.  We do not need two separate counterexamples, since the
operation is commutative.

The example is very simple.  Let `F = {0, 1}` with order determined by `0 < 1` and absorbing
addition (which is the same as `max` in this case).  We denote a function `f : F → F` (which is
automatically finitely supported!) by `[f 0, f 1]`, listing its values.  Recall that the order on
finitely supported function is lexicographic, matching the list notation.  The inequality
`[0, 1] ≤ [1, 0]` holds.  However, adding `[1, 0]` to both sides yields the *reversed* inequality
`[1, 1] > [1, 0]`.
-/



open Finsupp hiding single
open AddMonoidAlgebra

namespace Counterexample

/-- This is a simple example showing that if `R` is a non-trivial ring and `A` is an additive
monoid with an element `a` satisfying `n • a = a` and `(n - 1) • a ≠ a`, for some `2 ≤ n`,
then `R[A]` contains non-zero zero-divisors.  The elements are easy to write down:
`[a]` and `[a] ^ (n - 1) - 1` are non-zero elements of `R[A]` whose product
is zero.

Observe that such an element `a` *cannot* be invertible.  In particular, this lemma never applies
if `A` is a group. -/
theorem zero_divisors_of_periodic {R A} [Nontrivial R] [Ring R] [AddMonoid A] {n : ℕ} (a : A)
    (n2 : 2 ≤ n) (na : n • a = a) (na1 : (n - 1) • a ≠ 0) :
    ∃ f g : R[A], f ≠ 0 ∧ g ≠ 0 ∧ f * g = 0 := by
  refine ⟨single a 1, single ((n - 1) • a) 1 - single 0 1, by simp, ?_, ?_⟩
  · exact sub_ne_zero.mpr (by simpa [single, AddMonoidAlgebra, single_eq_single_iff])
  · rw [mul_sub, AddMonoidAlgebra.single_mul_single, AddMonoidAlgebra.single_mul_single,
      sub_eq_zero, add_zero, ← succ_nsmul', Nat.sub_add_cancel (one_le_two.trans n2), na]

theorem single_zero_one {R A} [Semiring R] [Zero A] :
    single (0 : A) (1 : R) = (1 : R[A]) :=
  rfl

/-- This is a simple example showing that if `R` is a non-trivial ring and `A` is an additive
monoid with a non-zero element `a` of finite order `oa`, then `R[A]` contains
non-zero zero-divisors.  The elements are easy to write down:
`∑ i ∈ Finset.range oa, [a] ^ i` and `[a] - 1` are non-zero elements of `R[A]`
whose product is zero.

In particular, this applies whenever the additive monoid `A` is an additive group with a non-zero
torsion element. -/
theorem zero_divisors_of_torsion {R A} [Nontrivial R] [Ring R] [AddMonoid A] (a : A)
    (o2 : 2 ≤ addOrderOf a) : ∃ f g : R[A], f ≠ 0 ∧ g ≠ 0 ∧ f * g = 0 := by
  refine
    ⟨(Finset.range (addOrderOf a)).sum fun i : ℕ => single a 1 ^ i, single a 1 - single 0 1, ?_, ?_,
      ?_⟩
  · apply_fun fun x : R[A] => x 0
    refine ne_of_eq_of_ne (?_ : (_ : R) = 1) one_ne_zero
    dsimp only; rw [Finset.sum_apply']
    refine (Finset.sum_eq_single 0 ?_ ?_).trans ?_
    · intro b hb b0
<<<<<<< HEAD
      rw [single_pow, one_pow, single_eq_of_ne]
      exact (nsmul_ne_zero_of_lt_addOrderOf b0 (Finset.mem_range.mp hb)).symm
=======
      rw [single_pow, one_pow, single_eq_of_ne']
      exact nsmul_ne_zero_of_lt_addOrderOf b0 (Finset.mem_range.mp hb)
>>>>>>> 83fdfab1
    · grind
    · rw [single_pow, one_pow, zero_smul, single_eq_same]
  · apply_fun fun x : R[A] => x 0
    refine sub_ne_zero.mpr (ne_of_eq_of_ne (?_ : (_ : R) = 0) ?_)
    · have a0 : a ≠ 0 :=
        ne_of_eq_of_ne (one_nsmul a).symm
          (nsmul_ne_zero_of_lt_addOrderOf one_ne_zero (Nat.succ_le_iff.mp o2))
<<<<<<< HEAD
      simp only [a0.symm, single_eq_of_ne, Ne, not_false_iff]
=======
      simp only [a0, single_eq_of_ne', Ne, not_false_iff]
>>>>>>> 83fdfab1
    · simpa only [single_eq_same] using zero_ne_one
  · convert Commute.geom_sum₂_mul (R := AddMonoidAlgebra R A) _ (addOrderOf a) using 3
    · rw [single_zero_one, one_pow, mul_one]
    · rw [single_pow, one_pow, addOrderOf_nsmul_eq_zero, single_zero_one, one_pow, sub_self]
    · simp only [single_zero_one, Commute.one_right]

example {R} [Ring R] [Nontrivial R] (n : ℕ) (n0 : 2 ≤ n) :
    ∃ f g : AddMonoidAlgebra R (ZMod n), f ≠ 0 ∧ g ≠ 0 ∧ f * g = 0 :=
  zero_divisors_of_torsion (1 : ZMod n) (n0.trans_eq (ZMod.addOrderOf_one _).symm)

/-- `F` is the type with two elements `zero` and `one`.  We define the "obvious" linear order and
absorbing addition on it to generate our counterexample. -/
inductive F
  | zero
  | one
  deriving DecidableEq, Inhabited

/-- The same as `List.getRest`, except that we take the "rest" from the first match, rather than
from the beginning, returning `[]` if there is no match.  For instance,
```lean
#eval dropUntil [1,2] [3,1,2,4,1,2]  -- [4, 1, 2]
```
-/
def List.dropUntil {α} [DecidableEq α] : List α → List α → List α
  | _, [] => []
  | l, a :: as => ((a::as).getRest l).getD (dropUntil l as)

open Lean Elab Command in
/-- `guard_decl na mod` makes sure that the declaration with name `na` is in the module `mod`.
```lean
guard_decl Nat.nontrivial Mathlib.Algebra.Ring.Nat -- does nothing

guard_decl Nat.nontrivial Not.In.Here
-- the module Not.In.Here is not imported!
```

This test makes sure that the comment referring to this example is in the file claimed in the
doc-module to this counterexample. -/
elab "guard_decl" na:ident mod:ident : command => do
  let dcl ← liftCoreM <| realizeGlobalConstNoOverloadWithInfo na
  let mdn := mod.getId
  let env ← getEnv
  let some dcli := env.getModuleIdxFor? dcl | unreachable!
  let some mdni := env.getModuleIdx? mdn | throwError "the module {mod} is not imported!"
  unless dcli = mdni do throwError "instance {na} is no longer in {mod}."

guard_decl Finsupp.Lex.addLeftMono Mathlib.Data.Finsupp.Lex

guard_decl Finsupp.Lex.addRightMono Mathlib.Data.Finsupp.Lex

namespace F

instance : Zero F :=
  ⟨F.zero⟩

/-- `1` is not really needed, but it is nice to use the notation. -/
instance : One F :=
  ⟨F.one⟩

/-- A tactic to prove trivial goals by enumeration. -/
macro "boom" : tactic => `(tactic| (repeat' rintro ⟨⟩) <;> decide)

/-- `val` maps `0 1 : F` to their counterparts in `ℕ`.
We use it to lift the linear order on `ℕ`. -/
def val : F → ℕ
  | 0 => 0
  | 1 => 1

instance : LinearOrder F :=
  LinearOrder.lift' val (by boom)

@[simp]
theorem z01 : (0 : F) < 1 := by decide

instance : Add F where
  add := max

/-- `F` would be a `CommSemiring`, using `min` as multiplication.  Again, we do not need this. -/
instance : AddCommMonoid F where
  add_assoc := by boom
  zero_add := by boom
  add_zero := by boom
  add_comm := by boom
  nsmul := nsmulRec

/-- The `AddLeftMono`es asserting monotonicity of addition hold for `F`. -/
instance addLeftMono : AddLeftMono F :=
  ⟨by boom⟩

example : AddRightMono F := by infer_instance

/-- The following examples show that `F` has all the typeclasses used by
`Finsupp.Lex.addLeftStrictMono`... -/
example : LinearOrder F := by infer_instance

example : AddMonoid F := by infer_instance

/-- ... except for the strict monotonicity of addition, the crux of the matter. -/
example : ¬AddLeftStrictMono F := fun h =>
  lt_irrefl 1 <| (h.elim : Covariant F F (· + ·) (· < ·)) 1 z01

/-- A few `simp`-lemmas to take care of trivialities in the proof of the example below. -/
@[simp]
theorem f1 : ∀ a : F, 1 + a = 1 := by boom

@[simp]
theorem f011 : ofLex (Finsupp.single (0 : F) (1 : F)) 1 = 0 :=
  single_apply_eq_zero.mpr fun h => h

@[simp]
theorem f010 : ofLex (Finsupp.single (0 : F) (1 : F)) 0 = 1 :=
  single_eq_same

@[simp]
theorem f111 : ofLex (Finsupp.single (1 : F) (1 : F)) 1 = 1 :=
  single_eq_same

@[simp]
theorem f110 : ofLex (Finsupp.single (1 : F) (1 : F)) 0 = 0 :=
  single_apply_eq_zero.mpr fun h => h.symm

/-- Here we see that (not-necessarily strict) monotonicity of addition on `Lex (F →₀ F)` is not
a consequence of monotonicity of addition on `F`.  Strict monotonicity of addition on `F` is
enough and is the content of `Finsupp.Lex.addLeftStrictMono`. -/
example : ¬AddLeftMono (Lex (F →₀ F)) := by
  rintro ⟨h⟩
  refine (not_lt (α := Lex (F →₀ F))).mpr (@h (Finsupp.single (0 : F) (1 : F))
    (Finsupp.single 1 1) (Finsupp.single 0 1) ?_) ⟨1, ?_⟩
  · exact Or.inr ⟨0, by simp [(by boom : ∀ j : F, j < 0 ↔ False)]⟩
  · simp [(by boom : ∀ j : F, j < 1 ↔ j = 0), ofLex_add, f010, f1, f110, f011, f111]

example {α} [Ring α] [Nontrivial α] : ∃ f g : AddMonoidAlgebra α F, f ≠ 0 ∧ g ≠ 0 ∧ f * g = 0 :=
  zero_divisors_of_periodic (1 : F) le_rfl (by simp [two_smul]) z01.ne'

example {α} [Zero α] :
    2 • (Finsupp.single 0 1 : α →₀ F) = (Finsupp.single 0 1 : α →₀ F)
      ∧ (Finsupp.single 0 1 : α →₀ F) ≠ 0 :=
  ⟨Finsupp.smul_single _ _ _, by simp [Ne, Finsupp.single_eq_zero]⟩

end F

/-- A Type that does not have `UniqueProds`. -/
example : ¬UniqueProds ℕ := by
  rintro ⟨h⟩
  refine not_not.mpr (h (Finset.singleton_nonempty 0) (Finset.insert_nonempty 0 {1})) ?_
  simp [UniqueMul, not_or]

/-- Some Types that do not have `UniqueSums`. -/
example (n : ℕ) (n2 : 2 ≤ n) : ¬UniqueSums (ZMod n) := by
  haveI : Fintype (ZMod n) := @ZMod.fintype n ⟨(zero_lt_two.trans_le n2).ne'⟩
  haveI : Nontrivial (ZMod n) := CharP.nontrivial_of_char_ne_one (one_lt_two.trans_le n2).ne'
  rintro ⟨h⟩
  refine not_not.mpr (h Finset.univ_nonempty Finset.univ_nonempty) ?_
  suffices ∀ x y : ZMod n, ∃ x' y' : ZMod n, x' + y' = x + y ∧ (x' = x → ¬y' = y) by
    simpa [UniqueAdd]
  exact fun x y => ⟨x - 1, y + 1, sub_add_add_cancel _ _ _, by simp⟩

end Counterexample<|MERGE_RESOLUTION|>--- conflicted
+++ resolved
@@ -85,13 +85,8 @@
     dsimp only; rw [Finset.sum_apply']
     refine (Finset.sum_eq_single 0 ?_ ?_).trans ?_
     · intro b hb b0
-<<<<<<< HEAD
-      rw [single_pow, one_pow, single_eq_of_ne]
-      exact (nsmul_ne_zero_of_lt_addOrderOf b0 (Finset.mem_range.mp hb)).symm
-=======
       rw [single_pow, one_pow, single_eq_of_ne']
       exact nsmul_ne_zero_of_lt_addOrderOf b0 (Finset.mem_range.mp hb)
->>>>>>> 83fdfab1
     · grind
     · rw [single_pow, one_pow, zero_smul, single_eq_same]
   · apply_fun fun x : R[A] => x 0
@@ -99,11 +94,7 @@
     · have a0 : a ≠ 0 :=
         ne_of_eq_of_ne (one_nsmul a).symm
           (nsmul_ne_zero_of_lt_addOrderOf one_ne_zero (Nat.succ_le_iff.mp o2))
-<<<<<<< HEAD
-      simp only [a0.symm, single_eq_of_ne, Ne, not_false_iff]
-=======
       simp only [a0, single_eq_of_ne', Ne, not_false_iff]
->>>>>>> 83fdfab1
     · simpa only [single_eq_same] using zero_ne_one
   · convert Commute.geom_sum₂_mul (R := AddMonoidAlgebra R A) _ (addOrderOf a) using 3
     · rw [single_zero_one, one_pow, mul_one]
