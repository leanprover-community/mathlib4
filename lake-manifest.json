--- conflicted
+++ resolved
@@ -5,15 +5,7 @@
    "type": "git",
    "subDir": null,
    "scope": "leanprover-community",
-<<<<<<< HEAD
-<<<<<<< HEAD
    "rev": "9cf9bd609587e4b56ec6fc05b36e82065fada39e",
-=======
-   "rev": "1d25ec7ec98d6d9fb526c997aa014bcabbad8b72",
->>>>>>> origin/master
-=======
-   "rev": "63fd566ce8e78913d6f33e77fc9f32d061cc55ca",
->>>>>>> 7a9da245
    "name": "batteries",
    "manifestFile": "lake-manifest.json",
    "inputRev": "nightly-testing",
@@ -33,15 +25,6 @@
    "type": "git",
    "subDir": null,
    "scope": "leanprover-community",
-<<<<<<< HEAD
-<<<<<<< HEAD
-   "rev": "7662d944361e840b0071c61a01493731b523e302",
-=======
-   "rev": "776a5a8f9c789395796e442d78a9d4cb9c4c9d03",
->>>>>>> origin/master
-=======
-   "rev": "ed1c351d261df66c33b6739b753102550017dbce",
->>>>>>> 7a9da245
    "name": "aesop",
    "manifestFile": "lake-manifest.json",
    "inputRev": "nightly-testing",
