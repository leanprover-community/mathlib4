--- conflicted
+++ resolved
@@ -65,11 +65,7 @@
    "type": "git",
    "subDir": null,
    "scope": "leanprover-community",
-<<<<<<< HEAD
-   "rev": "d3792d133f067b1d091b42ee8649d1ccfaf37009",
-=======
-   "rev": "3113710fe9deb50768c66112bde68cceee6b3c83",
->>>>>>> e7ff8fec
+   "rev": "969fb38d228cb2ce5182b3c1eabd16a1a8a0513a",
    "name": "batteries",
    "manifestFile": "lake-manifest.json",
    "inputRev": "lean-pr-testing-10524",
