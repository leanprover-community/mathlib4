--- conflicted
+++ resolved
@@ -4,11 +4,7 @@
  [{"url": "https://github.com/leanprover/std4",
    "type": "git",
    "subDir": null,
-<<<<<<< HEAD
-   "rev": "3930d3089638a373fe05fee8fe6f526459552370",
-=======
-   "rev": "70c816de1091582298e0de6de94322e376611bf5",
->>>>>>> fc08f74a
+   "rev": "93ed0a81fc82562fc30e3990a795f1ede5f69709",
    "name": "std",
    "manifestFile": "lake-manifest.json",
    "inputRev": "nightly-testing",
