{"version": 4,
 "packagesDir": "lake-packages",
 "packages":
 [{"git":
   {"url": "https://github.com/EdAyers/ProofWidgets4",
    "subDir?": null,
    "rev": "a0c2cd0ac3245a0dade4f925bcfa97e06dd84229",
    "name": "proofwidgets",
    "inputRev?": "v0.0.13"}},
  {"git":
   {"url": "https://github.com/mhuisi/lean4-cli.git",
    "subDir?": null,
    "rev": "5a858c32963b6b19be0d477a30a1f4b6c120be7e",
    "name": "Cli",
    "inputRev?": "nightly"}},
  {"git":
   {"url": "https://github.com/gebner/quote4",
    "subDir?": null,
    "rev": "81cc13c524a68d0072561dbac276cd61b65872a6",
    "name": "Qq",
    "inputRev?": "master"}},
  {"git":
   {"url": "https://github.com/JLimperg/aesop",
    "subDir?": null,
    "rev": "354432d437fb37738ed93ac6988669d78a870ed0",
    "name": "aesop",
    "inputRev?": "master"}},
  {"git":
   {"url": "https://github.com/semorrison/std4",
    "subDir?": null,
<<<<<<< HEAD
    "rev": "c3e1dcc6727d9589900ade5e85ed18019a6ce319",
=======
    "rev": "e68aa8f5fe47aad78987df45f99094afbcb5e936",
>>>>>>> b098b2ee
    "name": "std",
    "inputRev?": "ListM"}}]}<|MERGE_RESOLUTION|>--- conflicted
+++ resolved
@@ -26,12 +26,8 @@
     "name": "aesop",
     "inputRev?": "master"}},
   {"git":
-   {"url": "https://github.com/semorrison/std4",
+   {"url": "https://github.com/leanprover/std4",
     "subDir?": null,
-<<<<<<< HEAD
-    "rev": "c3e1dcc6727d9589900ade5e85ed18019a6ce319",
-=======
-    "rev": "e68aa8f5fe47aad78987df45f99094afbcb5e936",
->>>>>>> b098b2ee
+    "rev": "17c3833ab170ce20fd065ae3fb550300b3d85f23",
     "name": "std",
-    "inputRev?": "ListM"}}]}+    "inputRev?": "main"}}]}