--- conflicted
+++ resolved
@@ -65,11 +65,7 @@
    "type": "git",
    "subDir": null,
    "scope": "leanprover-community",
-<<<<<<< HEAD
-   "rev": "fdf4b44cef72823b0eb8ab1e6f0b7674bf49dfbc",
-=======
-   "rev": "a83aa5043767ddedec9f436b9930ebd464d150a5",
->>>>>>> a777e305
+   "rev": "a7bb9445f2fc8819ce71d6018cb00422eb779885",
    "name": "batteries",
    "manifestFile": "lake-manifest.json",
    "inputRev": "lean-pr-testing-9674",
