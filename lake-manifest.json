--- conflicted
+++ resolved
@@ -5,11 +5,7 @@
    "type": "git",
    "subDir": null,
    "scope": "leanprover-community",
-<<<<<<< HEAD
-   "rev": "8cee626a680fe217814c4bd444b94ceb31efd6b6",
-=======
    "rev": "4dfba8b20a5ce570b9ef8bae969dd163782f9793",
->>>>>>> bcc9ce08
    "name": "plausible",
    "manifestFile": "lake-manifest.json",
    "inputRev": "nightly-testing",
@@ -39,31 +35,20 @@
    "type": "git",
    "subDir": null,
    "scope": "leanprover-community",
-<<<<<<< HEAD
    "rev": "ea953247aac573c9b5adea60bacd3e085f58aca4",
    "name": "proofwidgets",
    "manifestFile": "lake-manifest.json",
    "inputRev": "v0.0.56",
-=======
-   "rev": "44d41ee41987d97b8f5b049141fd1dd2fddb152e",
-   "name": "proofwidgets",
-   "manifestFile": "lake-manifest.json",
-   "inputRev": "v0.0.54-pre",
->>>>>>> bcc9ce08
    "inherited": false,
    "configFile": "lakefile.lean"},
   {"url": "https://github.com/leanprover-community/aesop",
    "type": "git",
    "subDir": null,
    "scope": "leanprover-community",
-<<<<<<< HEAD
    "rev": "57185dfad68d78356f9462af984882d6f262aa5d",
-=======
-   "rev": "5d3d6317013bd85eecd3be10d0c0741ea96e7bc4",
->>>>>>> bcc9ce08
    "name": "aesop",
    "manifestFile": "lake-manifest.json",
-   "inputRev": "nightly-testing",
+   "inputRev": "master",
    "inherited": false,
    "configFile": "lakefile.toml"},
   {"url": "https://github.com/leanprover-community/quote4",
@@ -80,11 +65,7 @@
    "type": "git",
    "subDir": null,
    "scope": "leanprover-community",
-<<<<<<< HEAD
-   "rev": "ff4cd734811e5ab091cef2acb4d805737670eced",
-=======
-   "rev": "33979ffa10e67b6aae68a5e09d25dbb08cad3657",
->>>>>>> bcc9ce08
+   "rev": "a84fc2bf5d32e04d0da6608dc66410f2669a0eae",
    "name": "batteries",
    "manifestFile": "lake-manifest.json",
    "inputRev": "nightly-testing",
