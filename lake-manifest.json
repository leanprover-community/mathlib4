{"version": 4,
 "packagesDir": "lake-packages",
 "packages":
 [{"git":
   {"url": "https://github.com/EdAyers/ProofWidgets4",
    "subDir?": null,
    "rev": "a0c2cd0ac3245a0dade4f925bcfa97e06dd84229",
    "name": "proofwidgets",
    "inputRev?": "v0.0.13"}},
  {"git":
   {"url": "https://github.com/mhuisi/lean4-cli.git",
    "subDir?": null,
    "rev": "5a858c32963b6b19be0d477a30a1f4b6c120be7e",
    "name": "Cli",
    "inputRev?": "nightly"}},
  {"git":
   {"url": "https://github.com/gebner/quote4",
    "subDir?": null,
    "rev": "81cc13c524a68d0072561dbac276cd61b65872a6",
    "name": "Qq",
    "inputRev?": "master"}},
  {"git":
   {"url": "https://github.com/JLimperg/aesop",
    "subDir?": null,
    "rev": "d13a9666e6f430b940ef8d092f1219e964b52a09",
    "name": "aesop",
    "inputRev?": "master"}},
  {"git":
   {"url": "https://github.com/leanprover/std4",
    "subDir?": null,
<<<<<<< HEAD
    "rev": "7d287609cc2e574326f642bd0c52567c01d2dcba",
=======
    "rev": "8b864260672b21d964d79ecb2376e01d0eab9f5b",
>>>>>>> 5f5c4e18
    "name": "std",
    "inputRev?": "main"}}]}<|MERGE_RESOLUTION|>--- conflicted
+++ resolved
@@ -28,10 +28,6 @@
   {"git":
    {"url": "https://github.com/leanprover/std4",
     "subDir?": null,
-<<<<<<< HEAD
-    "rev": "7d287609cc2e574326f642bd0c52567c01d2dcba",
-=======
     "rev": "8b864260672b21d964d79ecb2376e01d0eab9f5b",
->>>>>>> 5f5c4e18
     "name": "std",
     "inputRev?": "main"}}]}