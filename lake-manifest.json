{"version": 6,
 "packagesDir": "lake-packages",
 "packages":
 [{"git":
   {"url": "https://github.com/leanprover-community/quote4",
    "subDir?": null,
    "rev": "a387c0eb611857e2460cf97a8e861c944286e6b2",
    "opts": {},
    "name": "Qq",
    "inputRev?": "master",
    "inherited": false}},
  {"git":
   {"url": "https://github.com/leanprover-community/aesop",
    "subDir?": null,
    "rev": "5e016236e9e699691aaa9872fa380df12cd7f677",
    "opts": {},
    "name": "aesop",
    "inputRev?": "master",
    "inherited": false}},
  {"git":
   {"url": "https://github.com/leanprover/lean4-cli",
    "subDir?": null,
    "rev": "39229f3630d734af7d9cfb5937ddc6b41d3aa6aa",
    "opts": {},
    "name": "Cli",
    "inputRev?": "nightly",
    "inherited": false}},
  {"git":
   {"url": "https://github.com/leanprover-community/ProofWidgets4",
    "subDir?": null,
    "rev": "f1a5c7808b001305ba07d8626f45ee054282f589",
    "opts": {},
    "name": "proofwidgets",
    "inputRev?": "v0.0.21",
    "inherited": false}},
  {"git":
   {"url": "https://github.com/leanprover/std4",
    "subDir?": null,
<<<<<<< HEAD
    "rev": "bd60d932e2c786c7347e57576598568b2816e316",
=======
    "rev": "6747f41f28627bed83e6d5891683538211caa2c1",
>>>>>>> c3470951
    "opts": {},
    "name": "std",
    "inputRev?": "main",
    "inherited": false}}],
 "name": "mathlib"}<|MERGE_RESOLUTION|>--- conflicted
+++ resolved
@@ -36,11 +36,7 @@
   {"git":
    {"url": "https://github.com/leanprover/std4",
     "subDir?": null,
-<<<<<<< HEAD
-    "rev": "bd60d932e2c786c7347e57576598568b2816e316",
-=======
     "rev": "6747f41f28627bed83e6d5891683538211caa2c1",
->>>>>>> c3470951
     "opts": {},
     "name": "std",
     "inputRev?": "main",
