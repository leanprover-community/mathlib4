--- conflicted
+++ resolved
@@ -5,11 +5,7 @@
    "type": "git",
    "subDir": null,
    "scope": "leanprover-community",
-<<<<<<< HEAD
-   "rev": "82c92a6f46dff1c0c8a93a132d9f33953e4246ee",
-=======
    "rev": "51c38e3828d06c82741a7a65df93611e2ce209e1",
->>>>>>> 4cd4cfb8
    "name": "batteries",
    "manifestFile": "lake-manifest.json",
    "inputRev": "main",
