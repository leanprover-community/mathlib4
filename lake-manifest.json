--- conflicted
+++ resolved
@@ -65,11 +65,7 @@
    "type": "git",
    "subDir": null,
    "scope": "leanprover-community",
-<<<<<<< HEAD
-   "rev": "037bd14985372e63b54df33ed78804aa2cbd74de",
-=======
-   "rev": "9e583efcea920afa13ee2a53069821a2297a94c0",
->>>>>>> 407823ad
+   "rev": "8df12dfff3ce4dae67eb788d7cc31a3a6e98b9b2",
    "name": "batteries",
    "manifestFile": "lake-manifest.json",
    "inputRev": "nightly-testing",
