--- conflicted
+++ resolved
@@ -65,11 +65,7 @@
    "type": "git",
    "subDir": null,
    "scope": "leanprover-community",
-<<<<<<< HEAD
-   "rev": "80627bbde8b8a0474814092e1dd2aff89123cc1a",
-=======
    "rev": "bda61ace1e2fbf73689899a8b3ca5fc74b0e21b1",
->>>>>>> 34527c15
    "name": "batteries",
    "manifestFile": "lake-manifest.json",
    "inputRev": "nightly-testing",
