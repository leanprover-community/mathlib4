{"version": "1.1.0",
 "packagesDir": ".lake/packages",
 "packages":
 [{"url": "https://github.com/leanprover-community/plausible",
   "type": "git",
   "subDir": null,
   "scope": "leanprover-community",
   "rev": "304c5e2f490d546134c06bf8919e13b175272084",
   "name": "plausible",
   "manifestFile": "lake-manifest.json",
   "inputRev": "main",
   "inherited": false,
   "configFile": "lakefile.toml"},
  {"url": "https://github.com/leanprover-community/LeanSearchClient",
   "type": "git",
   "subDir": null,
   "scope": "leanprover-community",
   "rev": "6c62474116f525d2814f0157bb468bf3a4f9f120",
   "name": "LeanSearchClient",
   "manifestFile": "lake-manifest.json",
   "inputRev": "main",
   "inherited": false,
   "configFile": "lakefile.toml"},
  {"url": "https://github.com/leanprover-community/import-graph",
   "type": "git",
   "subDir": null,
   "scope": "leanprover-community",
   "rev": "f5e58ef1f58fc0cbd92296d18951f45216309e48",
   "name": "importGraph",
   "manifestFile": "lake-manifest.json",
   "inputRev": "main",
   "inherited": false,
   "configFile": "lakefile.toml"},
  {"url": "https://github.com/leanprover-community/ProofWidgets4",
   "type": "git",
   "subDir": null,
   "scope": "leanprover-community",
   "rev": "632ca63a94f47dbd5694cac3fd991354b82b8f7a",
   "name": "proofwidgets",
   "manifestFile": "lake-manifest.json",
   "inputRev": "v0.0.59",
   "inherited": false,
   "configFile": "lakefile.lean"},
  {"url": "https://github.com/leanprover-community/aesop",
   "type": "git",
   "subDir": null,
   "scope": "leanprover-community",
   "rev": "c37af3a23d5798c560bce190bfd779710eaff1e1",
   "name": "aesop",
   "manifestFile": "lake-manifest.json",
   "inputRev": "nightly-testing",
   "inherited": false,
   "configFile": "lakefile.toml"},
  {"url": "https://github.com/leanprover-community/quote4",
   "type": "git",
   "subDir": null,
   "scope": "leanprover-community",
   "rev": "36ce5e17d6ab3c881e0cb1bb727982507e708130",
   "name": "Qq",
   "manifestFile": "lake-manifest.json",
   "inputRev": "master",
   "inherited": false,
   "configFile": "lakefile.toml"},
  {"url": "https://github.com/leanprover-community/batteries",
   "type": "git",
   "subDir": null,
   "scope": "leanprover-community",
<<<<<<< HEAD
   "rev": "9e838137849732796c607ffaa6384e17c81ed40a",
=======
   "rev": "e5ffc6bd73d63d22e0f2ea9c4b3fa1d9761266b8",
>>>>>>> b5423b71
   "name": "batteries",
   "manifestFile": "lake-manifest.json",
   "inputRev": "nightly-testing",
   "inherited": false,
   "configFile": "lakefile.toml"},
  {"url": "https://github.com/leanprover/lean4-cli",
   "type": "git",
   "subDir": null,
   "scope": "leanprover",
   "rev": "4f22c09e7ded721e6ecd3cf59221c4647ca49664",
   "name": "Cli",
   "manifestFile": "lake-manifest.json",
   "inputRev": "main",
   "inherited": true,
   "configFile": "lakefile.toml"}],
 "name": "mathlib",
 "lakeDir": ".lake"}<|MERGE_RESOLUTION|>--- conflicted
+++ resolved
@@ -65,11 +65,7 @@
    "type": "git",
    "subDir": null,
    "scope": "leanprover-community",
-<<<<<<< HEAD
-   "rev": "9e838137849732796c607ffaa6384e17c81ed40a",
-=======
-   "rev": "e5ffc6bd73d63d22e0f2ea9c4b3fa1d9761266b8",
->>>>>>> b5423b71
+   "rev": "235dbf952fefb900c93d0eeffa9e6455aa5d89d0",
    "name": "batteries",
    "manifestFile": "lake-manifest.json",
    "inputRev": "nightly-testing",
