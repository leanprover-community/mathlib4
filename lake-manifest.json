--- conflicted
+++ resolved
@@ -65,11 +65,7 @@
    "type": "git",
    "subDir": null,
    "scope": "leanprover-community",
-<<<<<<< HEAD
-   "rev": "40495df9c96ce06af13af49a33de9c038a8e0765",
-=======
    "rev": "03c832e2318b47f8ee452a973b7b31525ad4406c",
->>>>>>> ee185c77
    "name": "batteries",
    "manifestFile": "lake-manifest.json",
    "inputRev": "nightly-testing",
