{"version": "1.1.0",
 "packagesDir": ".lake/packages",
 "packages":
 [{"url": "https://github.com/leanprover-community/plausible",
   "type": "git",
   "subDir": null,
   "scope": "leanprover-community",
   "rev": "8cee626a680fe217814c4bd444b94ceb31efd6b6",
   "name": "plausible",
   "manifestFile": "lake-manifest.json",
   "inputRev": "main",
   "inherited": false,
   "configFile": "lakefile.toml"},
  {"url": "https://github.com/leanprover-community/LeanSearchClient",
   "type": "git",
   "subDir": null,
   "scope": "leanprover-community",
   "rev": "25078369972d295301f5a1e53c3e5850cf6d9d4c",
   "name": "LeanSearchClient",
   "manifestFile": "lake-manifest.json",
   "inputRev": "main",
   "inherited": false,
   "configFile": "lakefile.toml"},
  {"url": "https://github.com/leanprover-community/import-graph",
   "type": "git",
   "subDir": null,
   "scope": "leanprover-community",
   "rev": "24f15e3fbeb4df449dacb61f761a136e9c989a94",
   "name": "importGraph",
   "manifestFile": "lake-manifest.json",
   "inputRev": "nightly-testing",
   "inherited": false,
   "configFile": "lakefile.toml"},
  {"url": "https://github.com/leanprover-community/ProofWidgets4",
   "type": "git",
   "subDir": null,
   "scope": "leanprover-community",
   "rev": "ea953247aac573c9b5adea60bacd3e085f58aca4",
   "name": "proofwidgets",
   "manifestFile": "lake-manifest.json",
   "inputRev": "v0.0.56",
   "inherited": false,
   "configFile": "lakefile.lean"},
  {"url": "https://github.com/leanprover-community/aesop",
   "type": "git",
   "subDir": null,
   "scope": "leanprover-community",
   "rev": "5d3d6317013bd85eecd3be10d0c0741ea96e7bc4",
   "name": "aesop",
   "manifestFile": "lake-manifest.json",
   "inputRev": "nightly-testing",
   "inherited": false,
   "configFile": "lakefile.toml"},
  {"url": "https://github.com/leanprover-community/quote4",
   "type": "git",
   "subDir": null,
   "scope": "leanprover-community",
   "rev": "aa4c87abed970d9dfad2506000d99d30b02f476b",
   "name": "Qq",
   "manifestFile": "lake-manifest.json",
   "inputRev": "master",
   "inherited": false,
   "configFile": "lakefile.toml"},
  {"url": "https://github.com/leanprover-community/batteries",
   "type": "git",
   "subDir": null,
   "scope": "leanprover-community",
<<<<<<< HEAD
   "rev": "a7cb6a0c7dcd2fe7ce0736c2790b31082ec5898e",
=======
   "rev": "d5bfe5d62d778696c2d2a48cb0a3cef01051b3d1",
>>>>>>> 502763ce
   "name": "batteries",
   "manifestFile": "lake-manifest.json",
   "inputRev": "lean-pr-testing-7855",
   "inherited": false,
   "configFile": "lakefile.toml"},
  {"url": "https://github.com/leanprover/lean4-cli",
   "type": "git",
   "subDir": null,
   "scope": "leanprover",
   "rev": "aff4176e5c41737a0d73be74ad9feb6a889bfa98",
   "name": "Cli",
   "manifestFile": "lake-manifest.json",
   "inputRev": "main",
   "inherited": true,
   "configFile": "lakefile.toml"}],
 "name": "mathlib",
 "lakeDir": ".lake"}<|MERGE_RESOLUTION|>--- conflicted
+++ resolved
@@ -65,11 +65,7 @@
    "type": "git",
    "subDir": null,
    "scope": "leanprover-community",
-<<<<<<< HEAD
-   "rev": "a7cb6a0c7dcd2fe7ce0736c2790b31082ec5898e",
-=======
-   "rev": "d5bfe5d62d778696c2d2a48cb0a3cef01051b3d1",
->>>>>>> 502763ce
+   "rev": "0e26dcd7b04e6518880044733049704fbba587ac",
    "name": "batteries",
    "manifestFile": "lake-manifest.json",
    "inputRev": "lean-pr-testing-7855",
