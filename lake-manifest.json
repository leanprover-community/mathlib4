--- conflicted
+++ resolved
@@ -65,11 +65,7 @@
    "type": "git",
    "subDir": null,
    "scope": "leanprover-community",
-<<<<<<< HEAD
-   "rev": "288c6ec9cc2b99b779b2cf1d263085b72b70054e",
-=======
    "rev": "4ee8a674c9f21cc2625b89a79a14e4ab55f073e5",
->>>>>>> 7678c276
    "name": "batteries",
    "manifestFile": "lake-manifest.json",
    "inputRev": "nightly-testing",
