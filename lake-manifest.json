{"version": "1.1.0",
 "packagesDir": ".lake/packages",
 "packages":
 [{"url": "https://github.com/leanprover-community/plausible",
   "type": "git",
   "subDir": null,
   "scope": "leanprover-community",
   "rev": "c37191eba2da78393070da8c4367689d8c4276e4",
   "name": "plausible",
   "manifestFile": "lake-manifest.json",
   "inputRev": "main",
   "inherited": false,
   "configFile": "lakefile.toml"},
  {"url": "https://github.com/leanprover-community/LeanSearchClient",
   "type": "git",
   "subDir": null,
   "scope": "leanprover-community",
   "rev": "6c62474116f525d2814f0157bb468bf3a4f9f120",
   "name": "LeanSearchClient",
   "manifestFile": "lake-manifest.json",
   "inputRev": "main",
   "inherited": false,
   "configFile": "lakefile.toml"},
  {"url": "https://github.com/leanprover-community/import-graph",
   "type": "git",
   "subDir": null,
   "scope": "leanprover-community",
   "rev": "a564b9c2252afef6e0d40613d4ec086b54ffe7df",
   "name": "importGraph",
   "manifestFile": "lake-manifest.json",
   "inputRev": "nightly-testing",
   "inherited": false,
   "configFile": "lakefile.toml"},
  {"url": "https://github.com/leanprover-community/ProofWidgets4",
   "type": "git",
   "subDir": null,
   "scope": "leanprover-community",
   "rev": "1253a071e6939b0faf5c09d2b30b0bfc79dae407",
   "name": "proofwidgets",
   "manifestFile": "lake-manifest.json",
   "inputRev": "v0.0.68",
   "inherited": false,
   "configFile": "lakefile.lean"},
  {"url": "https://github.com/leanprover-community/aesop",
   "type": "git",
   "subDir": null,
   "scope": "leanprover-community",
   "rev": "0a136f764a5dfedc4498e93ad8e297cff57ba2fc",
   "name": "aesop",
   "manifestFile": "lake-manifest.json",
   "inputRev": "master",
   "inherited": false,
   "configFile": "lakefile.toml"},
  {"url": "https://github.com/leanprover-community/quote4",
   "type": "git",
   "subDir": null,
   "scope": "leanprover-community",
   "rev": "1ef3dac0f872ca6aaa7d02e015427e06dd0b6195",
   "name": "Qq",
   "manifestFile": "lake-manifest.json",
   "inputRev": "master",
   "inherited": false,
   "configFile": "lakefile.toml"},
  {"url": "https://github.com/leanprover-community/batteries",
   "type": "git",
   "subDir": null,
   "scope": "leanprover-community",
<<<<<<< HEAD
   "rev": "fc317c4bdf3b1d5d8927896bcf18cf56a0f427c3",
=======
   "rev": "58aa0d0f6cdd11ed67f756b11d113ee61785c2cb",
>>>>>>> 79a314b0
   "name": "batteries",
   "manifestFile": "lake-manifest.json",
   "inputRev": "nightly-testing",
   "inherited": false,
   "configFile": "lakefile.toml"},
  {"url": "https://github.com/leanprover/lean4-cli",
   "type": "git",
   "subDir": null,
   "scope": "leanprover",
   "rev": "e22ed0883c7d7f9a7e294782b6b137b783715386",
   "name": "Cli",
   "manifestFile": "lake-manifest.json",
   "inputRev": "main",
   "inherited": true,
   "configFile": "lakefile.toml"}],
 "name": "mathlib",
 "lakeDir": ".lake"}<|MERGE_RESOLUTION|>--- conflicted
+++ resolved
@@ -65,11 +65,7 @@
    "type": "git",
    "subDir": null,
    "scope": "leanprover-community",
-<<<<<<< HEAD
-   "rev": "fc317c4bdf3b1d5d8927896bcf18cf56a0f427c3",
-=======
    "rev": "58aa0d0f6cdd11ed67f756b11d113ee61785c2cb",
->>>>>>> 79a314b0
    "name": "batteries",
    "manifestFile": "lake-manifest.json",
    "inputRev": "nightly-testing",
