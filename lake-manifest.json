{"version": "1.1.0",
 "packagesDir": ".lake/packages",
 "packages":
 [{"url": "https://github.com/leanprover-community/plausible",
   "type": "git",
   "subDir": null,
   "scope": "leanprover-community",
<<<<<<< HEAD
   "rev": "31347da4152838b5d10cc2401eb51dfcf12472d4",
=======
   "rev": "d1fe66272f24fe9bd14bc5b2f3d25a852f26589d",
>>>>>>> 1ef016d6
   "name": "plausible",
   "manifestFile": "lake-manifest.json",
   "inputRev": "nightly-testing",
   "inherited": false,
   "configFile": "lakefile.toml"},
  {"url": "https://github.com/leanprover-community/LeanSearchClient",
   "type": "git",
   "subDir": null,
   "scope": "leanprover-community",
   "rev": "d7caecce0d0f003fd5e9cce9a61f1dd6ba83142b",
   "name": "LeanSearchClient",
   "manifestFile": "lake-manifest.json",
   "inputRev": "main",
   "inherited": false,
   "configFile": "lakefile.toml"},
  {"url": "https://github.com/leanprover-community/import-graph",
   "type": "git",
   "subDir": null,
   "scope": "leanprover-community",
   "rev": "a75e35f6cb83e773231f793d1cd8112e41804934",
   "name": "importGraph",
   "manifestFile": "lake-manifest.json",
   "inputRev": "nightly-testing",
   "inherited": false,
   "configFile": "lakefile.toml"},
  {"url": "https://github.com/leanprover-community/ProofWidgets4",
   "type": "git",
   "subDir": null,
   "scope": "leanprover-community",
   "rev": "5f1a4a085063afd0d0d0fd5dae37d7233a00c0fb",
   "name": "proofwidgets",
   "manifestFile": "lake-manifest.json",
   "inputRev": "v0.0.47-pre",
   "inherited": false,
   "configFile": "lakefile.lean"},
  {"url": "https://github.com/leanprover-community/aesop",
   "type": "git",
   "subDir": null,
   "scope": "leanprover-community",
   "rev": "0c995c64c9c8e4186e24f85d5d61bc404b378ba6",
   "name": "aesop",
   "manifestFile": "lake-manifest.json",
   "inputRev": "nightly-testing",
   "inherited": false,
   "configFile": "lakefile.toml"},
  {"url": "https://github.com/leanprover-community/quote4",
   "type": "git",
   "subDir": null,
   "scope": "leanprover-community",
   "rev": "2adf619a966509c4e2fe129787f4b1e89601ce64",
   "name": "Qq",
   "manifestFile": "lake-manifest.json",
   "inputRev": "nightly-testing",
   "inherited": false,
   "configFile": "lakefile.lean"},
  {"url": "https://github.com/leanprover-community/batteries",
   "type": "git",
   "subDir": null,
   "scope": "leanprover-community",
<<<<<<< HEAD
   "rev": "a41867e14005bbb234f51ce6064d98b0c20701e5",
=======
   "rev": "030100b990ebf9ba1b15ad90a5bb9607d69e6564",
>>>>>>> 1ef016d6
   "name": "batteries",
   "manifestFile": "lake-manifest.json",
   "inputRev": "nightly-testing",
   "inherited": false,
   "configFile": "lakefile.toml"},
  {"url": "https://github.com/leanprover/lean4-cli",
   "type": "git",
   "subDir": null,
   "scope": "leanprover",
   "rev": "0c8ea32a15a4f74143e4e1e107ba2c412adb90fd",
   "name": "Cli",
   "manifestFile": "lake-manifest.json",
   "inputRev": "main",
   "inherited": true,
   "configFile": "lakefile.toml"}],
 "name": "mathlib",
 "lakeDir": ".lake"}<|MERGE_RESOLUTION|>--- conflicted
+++ resolved
@@ -5,11 +5,7 @@
    "type": "git",
    "subDir": null,
    "scope": "leanprover-community",
-<<<<<<< HEAD
-   "rev": "31347da4152838b5d10cc2401eb51dfcf12472d4",
-=======
    "rev": "d1fe66272f24fe9bd14bc5b2f3d25a852f26589d",
->>>>>>> 1ef016d6
    "name": "plausible",
    "manifestFile": "lake-manifest.json",
    "inputRev": "nightly-testing",
@@ -69,11 +65,7 @@
    "type": "git",
    "subDir": null,
    "scope": "leanprover-community",
-<<<<<<< HEAD
-   "rev": "a41867e14005bbb234f51ce6064d98b0c20701e5",
-=======
    "rev": "030100b990ebf9ba1b15ad90a5bb9607d69e6564",
->>>>>>> 1ef016d6
    "name": "batteries",
    "manifestFile": "lake-manifest.json",
    "inputRev": "nightly-testing",
