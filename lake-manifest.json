--- conflicted
+++ resolved
@@ -4,11 +4,7 @@
  [{"url": "https://github.com/leanprover-community/batteries",
    "type": "git",
    "subDir": null,
-<<<<<<< HEAD
-   "rev": "f3e6d5d994e7d6a6c5bb5820068d9c7d2d004e30",
-=======
    "rev": "60d622c124cebcecc000853cdae93f4251f4beb5",
->>>>>>> 20c42930
    "name": "batteries",
    "manifestFile": "lake-manifest.json",
    "inputRev": "main",
@@ -26,11 +22,7 @@
   {"url": "https://github.com/leanprover-community/aesop",
    "type": "git",
    "subDir": null,
-<<<<<<< HEAD
-   "rev": "de11e0ecf372976e6d627c210573146153090d2d",
-=======
    "rev": "bbb5ab510fd407350094422ee230c15ab7323769",
->>>>>>> 20c42930
    "name": "aesop",
    "manifestFile": "lake-manifest.json",
    "inputRev": "master",
@@ -57,11 +49,7 @@
   {"url": "https://github.com/leanprover-community/import-graph.git",
    "type": "git",
    "subDir": null,
-<<<<<<< HEAD
-   "rev": "35e38eb320982cfd2fcc864e0e0467ca223c8cdb",
-=======
    "rev": "b167323652ab59a5d1b91e906ca4172d1c0474b7",
->>>>>>> 20c42930
    "name": "importGraph",
    "manifestFile": "lake-manifest.json",
    "inputRev": "main",
