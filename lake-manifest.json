--- conflicted
+++ resolved
@@ -65,11 +65,7 @@
    "type": "git",
    "subDir": null,
    "scope": "leanprover-community",
-<<<<<<< HEAD
-   "rev": "790512c2a1397a2a8c1d32b4cc7ff114171c9c42",
-=======
    "rev": "59d19ca05aea6b347f7c89399f0e81ccf98a841d",
->>>>>>> d2659d7a
    "name": "batteries",
    "manifestFile": "lake-manifest.json",
    "inputRev": "nightly-testing",
