{"version": "1.1.0",
 "packagesDir": ".lake/packages",
 "packages":
 [{"url": "https://github.com/leanprover-community/batteries",
   "type": "git",
   "subDir": null,
   "scope": "leanprover-community",
<<<<<<< HEAD
   "rev": "2c9497c893a4f81411023b56c51f2473c7c3c452",
=======
   "rev": "e0b13c946e9c3805f1eec785c72955e103a9cbaf",
>>>>>>> a94fd6ee
   "name": "batteries",
   "manifestFile": "lake-manifest.json",
   "inputRev": "nightly-testing",
   "inherited": false,
   "configFile": "lakefile.lean"},
  {"url": "https://github.com/leanprover-community/quote4",
   "type": "git",
   "subDir": null,
   "scope": "leanprover-community",
   "rev": "2c8ae451ce9ffc83554322b14437159c1a9703f9",
   "name": "Qq",
   "manifestFile": "lake-manifest.json",
   "inputRev": "master",
   "inherited": false,
   "configFile": "lakefile.lean"},
  {"url": "https://github.com/leanprover-community/aesop",
   "type": "git",
   "subDir": null,
   "scope": "leanprover-community",
   "rev": "a895713f7701e295a015b1087f3113fd3d615272",
   "name": "aesop",
   "manifestFile": "lake-manifest.json",
   "inputRev": "master",
   "inherited": false,
   "configFile": "lakefile.toml"},
  {"url": "https://github.com/leanprover-community/ProofWidgets4",
   "type": "git",
   "subDir": null,
   "scope": "leanprover-community",
   "rev": "eb08eee94098fe530ccd6d8751a86fe405473d4c",
   "name": "proofwidgets",
   "manifestFile": "lake-manifest.json",
   "inputRev": "v0.0.42",
   "inherited": false,
   "configFile": "lakefile.lean"},
  {"url": "https://github.com/leanprover/lean4-cli",
   "type": "git",
   "subDir": null,
   "scope": "",
   "rev": "2cf1030dc2ae6b3632c84a09350b675ef3e347d0",
   "name": "Cli",
   "manifestFile": "lake-manifest.json",
   "inputRev": "main",
   "inherited": true,
   "configFile": "lakefile.toml"},
  {"url": "https://github.com/leanprover-community/import-graph",
   "type": "git",
   "subDir": null,
   "scope": "leanprover-community",
   "rev": "fb7841a6f4fb389ec0e47dd4677844d49906af3c",
   "name": "importGraph",
   "manifestFile": "lake-manifest.json",
   "inputRev": "main",
   "inherited": false,
   "configFile": "lakefile.toml"},
  {"url": "https://github.com/leanprover-community/LeanSearchClient",
   "type": "git",
   "subDir": null,
   "scope": "leanprover-community",
   "rev": "2ba60fa2c384a94735454db11a2d523612eaabff",
   "name": "LeanSearchClient",
   "manifestFile": "lake-manifest.json",
   "inputRev": "main",
   "inherited": false,
   "configFile": "lakefile.toml"}],
 "name": "mathlib",
 "lakeDir": ".lake"}<|MERGE_RESOLUTION|>--- conflicted
+++ resolved
@@ -5,11 +5,7 @@
    "type": "git",
    "subDir": null,
    "scope": "leanprover-community",
-<<<<<<< HEAD
-   "rev": "2c9497c893a4f81411023b56c51f2473c7c3c452",
-=======
-   "rev": "e0b13c946e9c3805f1eec785c72955e103a9cbaf",
->>>>>>> a94fd6ee
+   "rev": "cfb438195e4513212997bdff25a436c1e99a3440",
    "name": "batteries",
    "manifestFile": "lake-manifest.json",
    "inputRev": "nightly-testing",
