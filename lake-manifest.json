{"version": 4,
 "packagesDir": "lake-packages",
 "packages":
 [{"git":
   {"url": "https://github.com/gebner/quote4",
    "subDir?": null,
    "rev": "c71f94e34c1cda52eef5c93dc9da409ab2727420",
    "name": "Qq",
    "inputRev?": "master"}},
  {"git":
   {"url": "https://github.com/JLimperg/aesop",
    "subDir?": null,
<<<<<<< HEAD
    "rev": "ad1fd1c1c6369db5705fecb6667141b210d2290e",
=======
    "rev": "cdc00b640d0179910ebaa9c931e3b733a04b881c",
>>>>>>> f965ca42
    "name": "aesop",
    "inputRev?": "master"}},
  {"git":
   {"url": "https://github.com/leanprover/std4",
    "subDir?": null,
<<<<<<< HEAD
    "rev": "8465d449de2d15971bed07f632bd648447de8a8e",
=======
    "rev": "542194efd36fa9333e9f2eda818c7f5777f1c8e7",
>>>>>>> f965ca42
    "name": "std",
    "inputRev?": "main"}}]}<|MERGE_RESOLUTION|>--- conflicted
+++ resolved
@@ -10,20 +10,12 @@
   {"git":
    {"url": "https://github.com/JLimperg/aesop",
     "subDir?": null,
-<<<<<<< HEAD
-    "rev": "ad1fd1c1c6369db5705fecb6667141b210d2290e",
-=======
     "rev": "cdc00b640d0179910ebaa9c931e3b733a04b881c",
->>>>>>> f965ca42
     "name": "aesop",
     "inputRev?": "master"}},
   {"git":
    {"url": "https://github.com/leanprover/std4",
     "subDir?": null,
-<<<<<<< HEAD
-    "rev": "8465d449de2d15971bed07f632bd648447de8a8e",
-=======
     "rev": "542194efd36fa9333e9f2eda818c7f5777f1c8e7",
->>>>>>> f965ca42
     "name": "std",
     "inputRev?": "main"}}]}