{"version": "1.1.0",
 "packagesDir": ".lake/packages",
 "packages":
 [{"url": "https://github.com/leanprover-community/plausible",
   "type": "git",
   "subDir": null,
   "scope": "leanprover-community",
   "rev": "7a6030b92f001a0e08c59c8f39a97cdf32f627ed",
   "name": "plausible",
   "manifestFile": "lake-manifest.json",
   "inputRev": "nightly-testing",
   "inherited": false,
   "configFile": "lakefile.toml"},
  {"url": "https://github.com/leanprover-community/LeanSearchClient",
   "type": "git",
   "subDir": null,
   "scope": "leanprover-community",
   "rev": "003ff459cdd85de551f4dcf95cdfeefe10f20531",
   "name": "LeanSearchClient",
   "manifestFile": "lake-manifest.json",
   "inputRev": "main",
   "inherited": false,
   "configFile": "lakefile.toml"},
  {"url": "https://github.com/leanprover-community/import-graph",
   "type": "git",
   "subDir": null,
   "scope": "leanprover-community",
<<<<<<< HEAD
   "rev": "24d531d924cd29f12b2506af434612303ca440a4",
=======
   "rev": "62b4ae0e4a9485c999291fac629cd301a4eca723",
>>>>>>> e36c2b83
   "name": "importGraph",
   "manifestFile": "lake-manifest.json",
   "inputRev": "nightly-testing",
   "inherited": false,
   "configFile": "lakefile.toml"},
  {"url": "https://github.com/leanprover-community/ProofWidgets4",
   "type": "git",
   "subDir": null,
   "scope": "leanprover-community",
   "rev": "d090902c07ed6741b249097bb493df74042330ae",
   "name": "proofwidgets",
   "manifestFile": "lake-manifest.json",
   "inputRev": "v0.0.51-pre",
   "inherited": false,
   "configFile": "lakefile.lean"},
  {"url": "https://github.com/leanprover-community/aesop",
   "type": "git",
   "subDir": null,
   "scope": "leanprover-community",
   "rev": "79402ad9ab4be9a2286701a9880697e2351e4955",
   "name": "aesop",
   "manifestFile": "lake-manifest.json",
   "inputRev": "v4.16.0-rc1",
   "inherited": false,
   "configFile": "lakefile.toml"},
  {"url": "https://github.com/leanprover-community/quote4",
   "type": "git",
   "subDir": null,
   "scope": "leanprover-community",
   "rev": "f0c584bcb14c5adfb53079781eeea75b26ebbd32",
   "name": "Qq",
   "manifestFile": "lake-manifest.json",
   "inputRev": "v4.15.0",
   "inherited": false,
   "configFile": "lakefile.toml"},
  {"url": "https://github.com/leanprover-community/batteries",
   "type": "git",
   "subDir": null,
   "scope": "leanprover-community",
<<<<<<< HEAD
   "rev": "2132bbc7c2e4f47ed787a9c30e37b50b37ebb685",
=======
   "rev": "0a6bd8a6497ac71aa33eb77a777c468b8d5f218e",
>>>>>>> e36c2b83
   "name": "batteries",
   "manifestFile": "lake-manifest.json",
   "inputRev": "nightly-testing",
   "inherited": false,
   "configFile": "lakefile.toml"},
  {"url": "https://github.com/leanprover/lean4-cli",
   "type": "git",
   "subDir": null,
   "scope": "leanprover",
   "rev": "d835296a6149acb9bd2ff65ec01b728b9cc99a1c",
   "name": "Cli",
   "manifestFile": "lake-manifest.json",
   "inputRev": "main",
   "inherited": true,
   "configFile": "lakefile.toml"}],
 "name": "mathlib",
 "lakeDir": ".lake"}<|MERGE_RESOLUTION|>--- conflicted
+++ resolved
@@ -25,11 +25,7 @@
    "type": "git",
    "subDir": null,
    "scope": "leanprover-community",
-<<<<<<< HEAD
-   "rev": "24d531d924cd29f12b2506af434612303ca440a4",
-=======
    "rev": "62b4ae0e4a9485c999291fac629cd301a4eca723",
->>>>>>> e36c2b83
    "name": "importGraph",
    "manifestFile": "lake-manifest.json",
    "inputRev": "nightly-testing",
@@ -69,11 +65,7 @@
    "type": "git",
    "subDir": null,
    "scope": "leanprover-community",
-<<<<<<< HEAD
-   "rev": "2132bbc7c2e4f47ed787a9c30e37b50b37ebb685",
-=======
    "rev": "0a6bd8a6497ac71aa33eb77a777c468b8d5f218e",
->>>>>>> e36c2b83
    "name": "batteries",
    "manifestFile": "lake-manifest.json",
    "inputRev": "nightly-testing",
