{"version": "1.1.0",
 "packagesDir": ".lake/packages",
 "packages":
 [{"url": "https://github.com/leanprover-community/plausible",
   "type": "git",
   "subDir": null,
   "scope": "leanprover-community",
   "rev": "8864a73bf79aad549e34eff972c606343935106d",
   "name": "plausible",
   "manifestFile": "lake-manifest.json",
   "inputRev": "main",
   "inherited": false,
   "configFile": "lakefile.toml"},
  {"url": "https://github.com/leanprover-community/LeanSearchClient",
   "type": "git",
   "subDir": null,
   "scope": "leanprover-community",
   "rev": "2ed4ba69b6127de8f5c2af83cccacd3c988b06bf",
   "name": "LeanSearchClient",
   "manifestFile": "lake-manifest.json",
   "inputRev": "main",
   "inherited": false,
   "configFile": "lakefile.toml"},
  {"url": "https://github.com/leanprover-community/import-graph",
   "type": "git",
   "subDir": null,
   "scope": "leanprover-community",
   "rev": "451499ea6e97cee4c8979b507a9af5581a849161",
   "name": "importGraph",
   "manifestFile": "lake-manifest.json",
   "inputRev": "main",
   "inherited": false,
   "configFile": "lakefile.toml"},
  {"url": "https://github.com/leanprover-community/ProofWidgets4",
   "type": "git",
   "subDir": null,
   "scope": "leanprover-community",
   "rev": "fb8ed0a85a96e3176f6e94b20d413ea72d92576d",
   "name": "proofwidgets",
   "manifestFile": "lake-manifest.json",
   "inputRev": "v0.0.77",
   "inherited": false,
   "configFile": "lakefile.lean"},
  {"url": "https://github.com/leanprover-community/aesop",
   "type": "git",
   "subDir": null,
   "scope": "leanprover-community",
   "rev": "4a3ce659d261999092b231d7c9898de1be5363fc",
   "name": "aesop",
   "manifestFile": "lake-manifest.json",
   "inputRev": "nightly-testing",
   "inherited": false,
   "configFile": "lakefile.toml"},
  {"url": "https://github.com/leanprover-community/quote4",
   "type": "git",
   "subDir": null,
   "scope": "leanprover-community",
   "rev": "95c2f8afe09d9e49d3cacca667261da04f7f93f7",
   "name": "Qq",
   "manifestFile": "lake-manifest.json",
   "inputRev": "master",
   "inherited": false,
   "configFile": "lakefile.toml"},
  {"url": "https://github.com/leanprover-community/batteries",
   "type": "git",
   "subDir": null,
   "scope": "leanprover-community",
<<<<<<< HEAD
   "rev": "afa632d895b1b345b5b5b5b39f56b0935f8209e9",
=======
   "rev": "43f271c492f815dbbb9a4b753d6ccc9d19b5609a",
>>>>>>> 82dd7918
   "name": "batteries",
   "manifestFile": "lake-manifest.json",
   "inputRev": "nightly-testing",
   "inherited": false,
   "configFile": "lakefile.toml"},
  {"url": "https://github.com/leanprover/lean4-cli",
   "type": "git",
   "subDir": null,
   "scope": "leanprover",
   "rev": "72ae7004d9f0ddb422aec5378204fdd7828c5672",
   "name": "Cli",
   "manifestFile": "lake-manifest.json",
   "inputRev": "v4.25.0-rc2",
   "inherited": true,
   "configFile": "lakefile.toml"}],
 "name": "mathlib",
 "lakeDir": ".lake"}<|MERGE_RESOLUTION|>--- conflicted
+++ resolved
@@ -65,11 +65,7 @@
    "type": "git",
    "subDir": null,
    "scope": "leanprover-community",
-<<<<<<< HEAD
-   "rev": "afa632d895b1b345b5b5b5b39f56b0935f8209e9",
-=======
-   "rev": "43f271c492f815dbbb9a4b753d6ccc9d19b5609a",
->>>>>>> 82dd7918
+   "rev": "7a38977b231dd56a41616a47a2f7ac7b3428054b",
    "name": "batteries",
    "manifestFile": "lake-manifest.json",
    "inputRev": "nightly-testing",
