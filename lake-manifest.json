{"version": 4,
 "packagesDir": "./lake-packages",
 "packages":
 [{"git":
   {"url": "https://github.com/gebner/quote4",
    "subDir?": null,
    "rev": "7ac99aa3fac487bec1d5860e751b99c7418298cf",
    "name": "Qq",
    "inputRev?": "master"}},
  {"git":
   {"url": "https://github.com/JLimperg/aesop",
    "subDir?": null,
<<<<<<< HEAD
    "rev": "72610cec1cd686884a08704f5fa91b45262136f9",
=======
    "rev": "c4477a2a7931e2490339d8087f599a45e89f25e7",
>>>>>>> 19e17ae2
    "name": "aesop",
    "inputRev?": "master"}},
  {"git":
   {"url": "https://github.com/leanprover/std4",
    "subDir?": null,
    "rev": "2919713bde15d55e3ea3625a03546531283bcb54",
    "name": "std",
    "inputRev?": "main"}}]}<|MERGE_RESOLUTION|>--- conflicted
+++ resolved
@@ -10,11 +10,7 @@
   {"git":
    {"url": "https://github.com/JLimperg/aesop",
     "subDir?": null,
-<<<<<<< HEAD
-    "rev": "72610cec1cd686884a08704f5fa91b45262136f9",
-=======
     "rev": "c4477a2a7931e2490339d8087f599a45e89f25e7",
->>>>>>> 19e17ae2
     "name": "aesop",
     "inputRev?": "master"}},
   {"git":
