{"version": "1.1.0",
 "packagesDir": ".lake/packages",
 "packages":
 [{"url": "https://github.com/leanprover-community/plausible",
   "type": "git",
   "subDir": null,
   "scope": "leanprover-community",
   "rev": "b3dd6c3ebc0a71685e86bea9223be39ea4c299fb",
   "name": "plausible",
   "manifestFile": "lake-manifest.json",
   "inputRev": "main",
   "inherited": false,
   "configFile": "lakefile.toml"},
  {"url": "https://github.com/leanprover-community/LeanSearchClient",
   "type": "git",
   "subDir": null,
   "scope": "leanprover-community",
   "rev": "5ce7f0a355f522a952a3d678d696bd563bb4fd28",
   "name": "LeanSearchClient",
   "manifestFile": "lake-manifest.json",
   "inputRev": "main",
   "inherited": false,
   "configFile": "lakefile.toml"},
  {"url": "https://github.com/leanprover-community/import-graph",
   "type": "git",
   "subDir": null,
   "scope": "leanprover-community",
   "rev": "cff9dd30f2c161b9efd7c657cafed1f967645890",
   "name": "importGraph",
   "manifestFile": "lake-manifest.json",
   "inputRev": "main",
   "inherited": false,
   "configFile": "lakefile.toml"},
  {"url": "https://github.com/leanprover-community/ProofWidgets4",
   "type": "git",
   "subDir": null,
   "scope": "leanprover-community",
   "rev": "ef8377f31b5535430b6753a974d685b0019d0681",
   "name": "proofwidgets",
   "manifestFile": "lake-manifest.json",
   "inputRev": "v0.0.84",
   "inherited": false,
   "configFile": "lakefile.lean"},
  {"url": "https://github.com/leanprover-community/aesop",
   "type": "git",
   "subDir": null,
   "scope": "leanprover-community",
   "rev": "fa78cf032194308a950a264ed87b422a2a7c1c6c",
   "name": "aesop",
   "manifestFile": "lake-manifest.json",
   "inputRev": "master",
   "inherited": false,
   "configFile": "lakefile.toml"},
  {"url": "https://github.com/leanprover-community/quote4",
   "type": "git",
   "subDir": null,
   "scope": "leanprover-community",
   "rev": "8920dcbb96a4e8bf641fc399ac9c0888e4a6be72",
   "name": "Qq",
   "manifestFile": "lake-manifest.json",
   "inputRev": "master",
   "inherited": false,
   "configFile": "lakefile.toml"},
  {"url": "https://github.com/leanprover-community/batteries",
   "type": "git",
   "subDir": null,
   "scope": "leanprover-community",
<<<<<<< HEAD
   "rev": "706b97be9f407ddf823be34a41cca62374d8192e",
=======
   "rev": "2e16f91af2a97975e5d2fac906494cd6c17ba255",
>>>>>>> d198f498
   "name": "batteries",
   "manifestFile": "lake-manifest.json",
   "inputRev": "upstream-array-extract",
   "inherited": false,
   "configFile": "lakefile.toml"},
  {"url": "https://github.com/leanprover/lean4-cli",
   "type": "git",
   "subDir": null,
   "scope": "leanprover",
   "rev": "726b98c53e2da249c1de768fbbbb5e67bc9cef60",
   "name": "Cli",
   "manifestFile": "lake-manifest.json",
   "inputRev": "v4.27.0-rc1",
   "inherited": true,
   "configFile": "lakefile.toml"}],
 "name": "mathlib",
 "lakeDir": ".lake"}<|MERGE_RESOLUTION|>--- conflicted
+++ resolved
@@ -65,11 +65,7 @@
    "type": "git",
    "subDir": null,
    "scope": "leanprover-community",
-<<<<<<< HEAD
    "rev": "706b97be9f407ddf823be34a41cca62374d8192e",
-=======
-   "rev": "2e16f91af2a97975e5d2fac906494cd6c17ba255",
->>>>>>> d198f498
    "name": "batteries",
    "manifestFile": "lake-manifest.json",
    "inputRev": "upstream-array-extract",
