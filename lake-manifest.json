--- conflicted
+++ resolved
@@ -5,11 +5,7 @@
    "type": "git",
    "subDir": null,
    "scope": "leanprover-community",
-<<<<<<< HEAD
-   "rev": "ddf3a17b8696c3b0d36587885aa25b395c86dae0",
-=======
    "rev": "47a64aa3787c3013f72ac87db0e357cf093f9f2a",
->>>>>>> 9943ded1
    "name": "batteries",
    "manifestFile": "lake-manifest.json",
    "inputRev": "nightly-testing",
@@ -29,11 +25,7 @@
    "type": "git",
    "subDir": null,
    "scope": "leanprover-community",
-<<<<<<< HEAD
-   "rev": "ed1c351d261df66c33b6739b753102550017dbce",
-=======
    "rev": "1039b42498b2e68fb50651a8a1088e1de6c22587",
->>>>>>> 9943ded1
    "name": "aesop",
    "manifestFile": "lake-manifest.json",
    "inputRev": "nightly-testing",
