{"version": 7,
 "packagesDir": ".lake/packages",
 "packages":
 [{"url": "https://github.com/leanprover/std4",
   "type": "git",
   "subDir": null,
<<<<<<< HEAD
   "rev": "c9f1135999cd794f817f6b532ab7541f342638d9",
=======
   "rev": "276953b13323ca151939eafaaec9129bf7970306",
>>>>>>> 18a1ceaf
   "name": "std",
   "manifestFile": "lake-manifest.json",
   "inputRev": "nightly-testing",
   "inherited": false,
   "configFile": "lakefile.lean"},
  {"url": "https://github.com/leanprover-community/quote4",
   "type": "git",
   "subDir": null,
   "rev": "1c88406514a636d241903e2e288d21dc6d861e01",
   "name": "Qq",
   "manifestFile": "lake-manifest.json",
   "inputRev": "master",
   "inherited": false,
   "configFile": "lakefile.lean"},
  {"url": "https://github.com/leanprover-community/aesop",
   "type": "git",
   "subDir": null,
<<<<<<< HEAD
   "rev": "7a0082b8286da58fb63d0abfe2a78b3c164bd62a",
=======
   "rev": "6beed82dcfbb7731d173cd517675df27d62ad0f4",
>>>>>>> 18a1ceaf
   "name": "aesop",
   "manifestFile": "lake-manifest.json",
   "inputRev": "nightly-testing",
   "inherited": false,
   "configFile": "lakefile.lean"},
  {"url": "https://github.com/leanprover-community/ProofWidgets4",
   "type": "git",
   "subDir": null,
<<<<<<< HEAD
   "rev": "9466e2c665dd81f8c9bdd2e27b67c1cac0145571",
   "name": "proofwidgets",
   "manifestFile": "lake-manifest.json",
   "inputRev": "v0.0.26-pre",
=======
   "rev": "af1e86cf7a37389632a02f4a111e6b501b2b818f",
   "name": "proofwidgets",
   "manifestFile": "lake-manifest.json",
   "inputRev": "v0.0.27",
>>>>>>> 18a1ceaf
   "inherited": false,
   "configFile": "lakefile.lean"},
  {"url": "https://github.com/leanprover/lean4-cli",
   "type": "git",
   "subDir": null,
   "rev": "a751d21d4b68c999accb6fc5d960538af26ad5ec",
   "name": "Cli",
   "manifestFile": "lake-manifest.json",
   "inputRev": "main",
   "inherited": false,
   "configFile": "lakefile.lean"},
  {"url": "https://github.com/leanprover-community/import-graph.git",
   "type": "git",
   "subDir": null,
   "rev": "8079d2d1d0e073bde42eab159c24f4c2d0d3a871",
   "name": "importGraph",
   "manifestFile": "lake-manifest.json",
   "inputRev": "main",
   "inherited": false,
   "configFile": "lakefile.lean"}],
 "name": "mathlib",
 "lakeDir": ".lake"}<|MERGE_RESOLUTION|>--- conflicted
+++ resolved
@@ -4,14 +4,10 @@
  [{"url": "https://github.com/leanprover/std4",
    "type": "git",
    "subDir": null,
-<<<<<<< HEAD
-   "rev": "c9f1135999cd794f817f6b532ab7541f342638d9",
-=======
    "rev": "276953b13323ca151939eafaaec9129bf7970306",
->>>>>>> 18a1ceaf
    "name": "std",
    "manifestFile": "lake-manifest.json",
-   "inputRev": "nightly-testing",
+   "inputRev": "main",
    "inherited": false,
    "configFile": "lakefile.lean"},
   {"url": "https://github.com/leanprover-community/quote4",
@@ -26,30 +22,19 @@
   {"url": "https://github.com/leanprover-community/aesop",
    "type": "git",
    "subDir": null,
-<<<<<<< HEAD
-   "rev": "7a0082b8286da58fb63d0abfe2a78b3c164bd62a",
-=======
    "rev": "6beed82dcfbb7731d173cd517675df27d62ad0f4",
->>>>>>> 18a1ceaf
    "name": "aesop",
    "manifestFile": "lake-manifest.json",
-   "inputRev": "nightly-testing",
+   "inputRev": "master",
    "inherited": false,
    "configFile": "lakefile.lean"},
   {"url": "https://github.com/leanprover-community/ProofWidgets4",
    "type": "git",
    "subDir": null,
-<<<<<<< HEAD
-   "rev": "9466e2c665dd81f8c9bdd2e27b67c1cac0145571",
-   "name": "proofwidgets",
-   "manifestFile": "lake-manifest.json",
-   "inputRev": "v0.0.26-pre",
-=======
    "rev": "af1e86cf7a37389632a02f4a111e6b501b2b818f",
    "name": "proofwidgets",
    "manifestFile": "lake-manifest.json",
    "inputRev": "v0.0.27",
->>>>>>> 18a1ceaf
    "inherited": false,
    "configFile": "lakefile.lean"},
   {"url": "https://github.com/leanprover/lean4-cli",
