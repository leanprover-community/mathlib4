--- conflicted
+++ resolved
@@ -65,11 +65,7 @@
    "type": "git",
    "subDir": null,
    "scope": "leanprover-community",
-<<<<<<< HEAD
-   "rev": "aea2f9f61200e152b9c7c595360c4842011ae63c",
-=======
-   "rev": "40eaac3108ab30c91732fa2962d26d849ebc8242",
->>>>>>> fdd75971
+   "rev": "b8de2c7a346417f1a35befdd27cd85b47798c44f",
    "name": "batteries",
    "manifestFile": "lake-manifest.json",
    "inputRev": "lean-pr-testing-6958",
