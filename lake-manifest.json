{"version": 6,
 "packagesDir": "lake-packages",
 "packages":
 [{"git":
<<<<<<< HEAD
=======
   {"url": "https://github.com/leanprover/std4",
    "subDir?": null,
    "rev": "123e2f1e31355f79b95396b2d83de61bd9b485e7",
    "opts": {},
    "name": "std",
    "inputRev?": "main",
    "inherited": false}},
  {"git":
>>>>>>> 1d903d99
   {"url": "https://github.com/leanprover-community/quote4",
    "subDir?": null,
    "rev": "a387c0eb611857e2460cf97a8e861c944286e6b2",
    "opts": {},
    "name": "Qq",
    "inputRev?": "master",
    "inherited": false}},
  {"git":
   {"url": "https://github.com/leanprover-community/aesop",
    "subDir?": null,
    "rev": "ed733adcb79e54e157fafb805ce3518d4411ab70",
    "opts": {},
    "name": "aesop",
    "inputRev?": "master",
    "inherited": false}},
  {"git":
   {"url": "https://github.com/leanprover/lean4-cli",
    "subDir?": null,
    "rev": "a751d21d4b68c999accb6fc5d960538af26ad5ec",
    "opts": {},
    "name": "Cli",
    "inputRev?": "nightly",
    "inherited": false}},
  {"git":
   {"url": "https://github.com/leanprover-community/ProofWidgets4",
    "subDir?": null,
    "rev": "f1a5c7808b001305ba07d8626f45ee054282f589",
    "opts": {},
    "name": "proofwidgets",
    "inputRev?": "v0.0.21",
    "inherited": false}},
  {"git":
   {"url": "https://github.com/leanprover/std4",
    "subDir?": null,
    "rev": "b541ac2085f0970ef3d3a2d44daba50e34488aab",
    "opts": {},
    "name": "std",
    "inputRev?": "main",
    "inherited": false}}],
 "name": "mathlib"}<|MERGE_RESOLUTION|>--- conflicted
+++ resolved
@@ -2,17 +2,6 @@
  "packagesDir": "lake-packages",
  "packages":
  [{"git":
-<<<<<<< HEAD
-=======
-   {"url": "https://github.com/leanprover/std4",
-    "subDir?": null,
-    "rev": "123e2f1e31355f79b95396b2d83de61bd9b485e7",
-    "opts": {},
-    "name": "std",
-    "inputRev?": "main",
-    "inherited": false}},
-  {"git":
->>>>>>> 1d903d99
    {"url": "https://github.com/leanprover-community/quote4",
     "subDir?": null,
     "rev": "a387c0eb611857e2460cf97a8e861c944286e6b2",
