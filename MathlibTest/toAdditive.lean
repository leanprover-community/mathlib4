import Mathlib.Algebra.Group.Defs
import Mathlib.Lean.Exception
import Mathlib.Tactic.ReduceModChar.Ext
import Qq.MetaM
open Qq Lean Meta Elab Command ToAdditive

set_option autoImplicit true
-- work in a namespace so that it doesn't matter if names clash
namespace Test

-- [note] use the below options for diagnostics:
-- set_option trace.to_additive true
-- set_option trace.to_additive_detail true
-- set_option pp.universes true
-- set_option pp.explicit true
-- set_option pp.notation false

@[to_additive bar0]
def foo0 {α} [Mul α] [One α] (x y : α) : α := x * y * 1

theorem bar0_works : bar0 3 4 = 7 := by decide

class my_has_pow (α : Type u) (β : Type v) where
  (pow : α → β → α)

instance : my_has_pow Nat Nat := ⟨fun a b => a ^ b⟩

class my_has_scalar (M : Type u) (α : Type v) where
  (smul : M → α → α)

instance : my_has_scalar Nat Nat := ⟨fun a b => a * b⟩
attribute [to_additive (reorder := 1 2) my_has_scalar] my_has_pow
attribute [to_additive (reorder := 1 2, 4 5)] my_has_pow.pow

@[to_additive bar1]
def foo1 {α : Type u} [my_has_pow α ℕ] (x : α) (n : ℕ) : α := @my_has_pow.pow α ℕ _ x n

theorem foo1_works : foo1 3 4 = Nat.pow 3 4 := by decide
theorem bar1_works : bar1 3 4 = 3 * 4 := by decide

infix:80 " ^ " => my_has_pow.pow

instance dummy_pow : my_has_pow ℕ <| PLift ℤ := ⟨fun _ _ => 5⟩

@[to_additive bar2]
def foo2 {α} [my_has_pow α ℕ] (x : α) (n : ℕ) (m : PLift ℤ) : α := x ^ (n ^ m)

theorem foo2_works : foo2 2 3 (PLift.up 2) = Nat.pow 2 5 := by decide
theorem bar2_works : bar2 2 3 (PLift.up 2) = 2 * 5 := by decide

@[to_additive bar3]
def foo3 {α} [my_has_pow α ℕ] (x : α) : ℕ → α := @my_has_pow.pow α ℕ _ x

theorem foo3_works : foo3 2 3 = Nat.pow 2 3 := by decide
theorem bar3_works : bar3 2 3 = 2 * 3 := by decide

@[to_additive bar4]
def foo4 {α : Type u} : Type v → Type (max u v) := @my_has_pow α

@[to_additive bar4_test]
lemma foo4_test {α β : Type u} : @foo4 α β = @my_has_pow α β := rfl

@[to_additive bar5]
def foo5 {α} [my_has_pow α ℕ] [my_has_pow ℕ ℤ] : True := True.intro

@[to_additive bar6]
def foo6 {α} [my_has_pow α ℕ] : α → ℕ → α := @my_has_pow.pow α ℕ _

-- fails because of workaround in `transform`. Not sure if this will show up in practice
-- @[to_additive bar7]
-- def foo7 := @my_has_pow.pow

-- theorem foo7_works : foo7 2 3 = Nat.pow 2 3 := by decide
-- theorem bar7_works : bar7 2 3 = 2 * 3 := by decide

/-- Check that we don't additivize `Nat` expressions. -/
@[to_additive bar8]
def foo8 (a b : ℕ) := a * b

theorem bar8_works : bar8 2 3 = 6 := by decide

/-- Check that we don't additivize `Nat` numerals. -/
@[to_additive bar9]
def foo9 := 1

theorem bar9_works : bar9 = 1 := by decide

@[to_additive bar10]
def foo10 (n m : ℕ) := HPow.hPow n m + n * m * 2 + 1 * 0 + 37 * 1 + 2

theorem bar10_works : bar10 = foo10 := rfl

@[to_additive bar11]
def foo11 (n : ℕ) (m : ℤ) := n * m * 2 + 1 * 0 + 37 * 1 + 2

theorem bar11_works : bar11 = foo11 := rfl

@[to_additive bar12]
def foo12 (_ : Nat) (_ : Int) : Fin 37 := ⟨2, by decide⟩

@[to_additive (reorder := 1 2, 4 5) bar13]
lemma foo13 {α β : Type u} [my_has_pow α β] (x : α) (y : β) : x ^ y = x ^ y := rfl

@[to_additive (reorder := 1 2, 4 5) bar14]
def foo14 {α β : Type u} [my_has_pow α β] (x : α) (y : β) : α := (x ^ y) ^ y

@[to_additive (reorder := 1 2, 4 5) bar15]
lemma foo15 {α β : Type u} [my_has_pow α β] (x : α) (y : β) : foo14 x y = (x ^ y) ^ y := rfl

@[to_additive (reorder := 1 2, 4 5) bar16]
lemma foo16 {α β : Type u} [my_has_pow α β] (x : α) (y : β) : foo14 x y = (x ^ y) ^ y := foo15 x y

@[to_additive bar17]
def foo17 [Group α] (x : α) : α := x * 1

@[to_additive (attr := simp) bar18]
lemma foo18 [Group α] (x : α) : foo17 x = x ∧ foo17 x = 1 * x :=
  ⟨mul_one x, mul_one x |>.trans <| one_mul x |>.symm⟩

example [Group α] (x : α) : foo17 x = 1 * x := by simp
example [Group α] (x : α) : foo17 x = x := by simp
example [AddGroup α] (x : α) : bar17 x = 0 + x := by simp
example [AddGroup α] (x : α) : bar17 x = x := by simp

/- Testing nested to_additive calls -/
@[to_additive (attr := simp, to_additive baz19) bar19]
def foo19 := 1

example {x} (h : 1 = x) : foo19 = x := by simp; guard_target = 1 = x; exact h
example {x} (h : 1 = x) : bar19 = x := by simp; guard_target = 1 = x; exact h
example {x} (h : 1 = x) : baz19 = x := by simp; guard_target = 1 = x; exact h

/- Testing that the order of the attributes doesn't matter -/
@[to_additive (attr := to_additive baz20, simp) bar20]
def foo20 := 1

example {x} (h : 1 = x) : foo20 = x := by simp; guard_target = 1 = x; exact h
example {x} (h : 1 = x) : bar20 = x := by simp; guard_target = 1 = x; exact h
example {x} (h : 1 = x) : baz20 = x := by simp; guard_target = 1 = x; exact h

@[to_additive bar21]
def foo21 {N} {A} [Pow A N] (a : A) (n : N) : A := a ^ n

run_cmd liftCoreM <| MetaM.run' <| guard <| relevantArgAttr.find? (← getEnv) `Test.foo21 == some 1

@[to_additive bar22]
abbrev foo22 {α} [Monoid α] (a : α) : ℕ → α
  | 0 => 1
  | _ => a

run_cmd liftCoreM <| MetaM.run' <| do
  -- make `abbrev` definition `reducible` automatically
  guard <| (← getReducibilityStatus `Test.bar22) == .reducible
  -- make `abbrev` definition `inline` automatically
  guard <| (Compiler.getInlineAttribute? (← getEnv) `Test.bar22) == some .inline
  -- some auxiliary definitions are also `abbrev` but not `reducible`
  guard <| (← getReducibilityStatus `Test.bar22.match_1) != .reducible
  guard <| (Compiler.getInlineAttribute? (← getEnv) `Test.bar22.match_1) == some .inline

/- test the eta-expansion applied on `foo6`. -/
run_cmd do
  let c ← getConstInfo `Test.foo6
  let e : Expr ← liftCoreM <| MetaM.run' <| expand toAdditiveBundle c.value!
  let t ← liftCoreM <| MetaM.run' <| expand toAdditiveBundle c.type
  let decl := c |>.updateName `Test.barr6 |>.updateType t |>.updateValue e |>.toDeclaration!
  liftCoreM <| addAndCompile decl
  -- test that we cannot transport a declaration to itself
  successIfFail <| liftCoreM <| addToAdditiveAttr toAdditiveBundle `bar11_works { ref := ← getRef }

/- Test on inductive types -/
inductive AddInd : ℕ → Prop where
  | basic : AddInd 2
  | zero : AddInd 0

@[to_additive]
inductive MulInd : ℕ → Prop where
  | basic : MulInd 2
  | one : MulInd 1

run_cmd do
<<<<<<< HEAD
  unless findTranslation? (← getEnv) toAdditiveBundle `Test.MulInd.one == some `Test.AddInd.zero do throwError "1"
  unless findTranslation? (← getEnv) toAdditiveBundle `Test.MulInd.basic == none do throwError "2"
  unless findTranslation? (← getEnv) toAdditiveBundle `Test.MulInd == some `Test.AddInd do throwError "3"
=======
  unless findTranslation? (← getEnv) `Test.MulInd.one == some `Test.AddInd.zero do throwError "1"
  unless findTranslation? (← getEnv) `Test.MulInd.basic == some `Test.AddInd.basic do throwError "2"
  unless findTranslation? (← getEnv) `Test.MulInd == some `Test.AddInd do throwError "3"
>>>>>>> 4a2cfa25

@[to_additive addFixedNumeralTest]
def fixedNumeralTest {α} [One α] :=
  @OfNat.ofNat ((fun _ => ℕ) (1 : α)) 1 _

@[to_additive addFixedNumeralTest2]
def fixedNumeralTest2 {α} [One α] :=
  @OfNat.ofNat ((fun _ => ℕ) (1 : α)) 1 (@One.toOfNat1 ((fun _ => ℕ) (1 : α)) _)

/-! Test the namespace bug (https://github.com/leanprover-community/mathlib4/pull/8733).
This code should *not* generate a lemma
  `add_some_def.in_namespace`. -/
def some_def.in_namespace : Bool := false

def some_def {α : Type u} [Mul α] (x : α) : α :=
  if some_def.in_namespace then x * x else x

def myFin (_ : ℕ) := ℕ

instance : One (myFin n) := ⟨(1 : ℕ)⟩

@[to_additive bar]
def myFin.foo : myFin (n + 1) := 1

/-- We can pattern-match with `1`, which creates a term with a pure nat literal.
See https://github.com/leanprover-community/mathlib4/pull/2046 -/
@[to_additive]
def mul_foo {α} [Monoid α] (a : α) : ℕ → α
  | 0 => 1
  | 1 => 1
  | (_ + 2) => a


-- cannot apply `@[to_additive]` to `some_def` if `some_def.in_namespace` doesn't have the attribute
run_cmd liftCoreM <| successIfFail <|
    transformDecl toAdditiveBundle { ref := ← getRef} `Test.some_def `Test.add_some_def


attribute [to_additive some_other_name] some_def.in_namespace
attribute [to_additive add_some_def] some_def

run_cmd do liftCoreM <| successIfFail (getConstInfo `Test.add_some_def.in_namespace)

section

set_option linter.unusedVariables false in
def foo_mul {I J K : Type} (n : ℕ) {f : I → Type} (L : Type) [∀ i, One (f i)]
  [Add I] [Mul L] : true := by trivial


@[to_additive]
instance pi.has_one {I : Type} {f : I → Type} [(i : I) → One <| f i] : One ((i : I) → f i) :=
  ⟨fun _ => 1⟩

run_cmd do
<<<<<<< HEAD
  let n ← liftCoreM <| MetaM.run' <| firstMultiplicativeArg toAdditiveBundle `Test.pi.has_one
  if n != 1 then throwError "{n} != 1"
  let n ← liftCoreM <| MetaM.run' <| firstMultiplicativeArg toAdditiveBundle `Test.foo_mul
=======
  let n ← liftCoreM <| MetaM.run' <| findMultiplicativeArg `Test.pi.has_one
  if n != 1 then throwError "{n} != 1"
  let n ← liftCoreM <| MetaM.run' <| findMultiplicativeArg `Test.foo_mul
>>>>>>> 4a2cfa25
  if n != 4 then throwError "{n} != 4"

end

@[to_additive]
def nat_pi_has_one {α : Type} [One α] : One ((x : Nat) → α) := by infer_instance

@[to_additive]
def pi_nat_has_one {I : Type} : One ((x : I) → Nat)  := pi.has_one

example : @pi_nat_has_one = @pi_nat_has_zero := rfl

section instances

class FooClass (α) : Prop where
  refle : ∀ a : α, a = a

@[to_additive]
instance FooClass_one [One α] : FooClass α := ⟨fun _ ↦ rfl⟩

lemma one_fooClass [One α] : FooClass α := by infer_instance

lemma zero_fooClass [Zero α] : FooClass α := by infer_instance

end instances

/- Test that we can rewrite with definitions with the `@[to_additive]` attribute. -/
@[to_additive]
lemma npowRec_zero [One M] [Mul M] (x : M) : npowRec 0 x = 1 := by
  rw [npowRec]

/- Test that we can rewrite with definitions without the `@[to_additive]` attribute. -/
@[to_additive addoptiontest]
lemma optiontest (x : Option α) : x.elim none some = x := by
  cases x <;> rw [Option.elim]

/- Check that `to_additive` works if a `_match` aux declaration is created. -/
@[to_additive]
def IsUnit [Mul M] (a : M) : Prop := a ≠ a

@[to_additive]
theorem isUnit_iff_exists_inv [Mul M] {a : M} : IsUnit a ↔ ∃ _ : α, a ≠ a :=
  ⟨fun h => absurd rfl h, fun ⟨_, hab⟩ => hab⟩

/-! Test that `@[to_additive]` correctly translates auxiliary declarations that do not have the
original declaration name as prefix. -/
@[to_additive]
def IsUnit' [Monoid M] (a : M) : Prop := ∃ b : M, a * b = 1

@[to_additive]
theorem isUnit'_iff_exists_inv [CommMonoid M] {a : M} : IsUnit' a ↔ ∃ b, a * b = 1 := Iff.rfl

@[to_additive]
theorem isUnit'_iff_exists_inv' [CommMonoid M] {a : M} : IsUnit' a ↔ ∃ b, b * a = 1 := by
  simp [isUnit'_iff_exists_inv, mul_comm]

/-! Test a permutation with a cycle of length > 2. -/
@[to_additive (reorder := 3 4 5)]
def reorderMulThree {α : Type _} [Mul α] (x y z : α) : α := x * y * z

/-! Test a permutation that is too big for the list of arguments. -/
/--
error: the permutation
[[2, 3, 50]]
provided by the `(reorder := ...)` option is out of bounds, the type
  {α : Type u_1} → [Mul α] → α → α → α → α
has only 5 arguments
-/
#guard_msgs in
@[to_additive (reorder := 3 4 51)]
def reorderMulThree' {α : Type _} [Mul α] (x y z : α) : α := x * y * z

/-! Test `(reorder := ...)` when the proof needs to be eta-expanded. -/
@[to_additive (reorder := 3 4 5)]
alias reorderMulThree_alias := reorderMulThree

@[to_additive (reorder := 3 4 2)]
alias reorderMulThree_alias' := reorderMulThree

@[to_additive (reorder := 3 4 5)]
def reorderMulThree_alias'' {α : Type _} [Mul α] (x y : α) : α → α := reorderMulThree x y

/--
error: invalid cycle `04`, a cycle must have at least 2 elements.
`(reorder := ...)` uses cycle notation to specify a permutation.
For example `(reorder := 1 2, 5 6)` swaps the first two arguments with each other and the fifth and the sixth argument and `(reorder := 3 4 5)` will move the fifth argument before the third argument.
-/
#guard_msgs in
@[to_additive (reorder := 04)]
example : True := trivial

/-- error: invalid position `00`, positions are counted starting from 1. -/
#guard_msgs in
@[to_additive (reorder := 100 200, 2 00)]
example : True := trivial

example {α : Type _} [Add α] (x y z : α) : reorderAddThree z x y = x + y + z := rfl


def Ones : ℕ → Q(Nat)
  | 0     => q(1)
  | (n + 1) => q($(Ones n) + $(Ones n))


-- This test just exists to see if this finishes in finite time. It should take <100ms.
-- #time
run_cmd do
  let e : Expr := Ones 300
  let _ ← liftCoreM <| MetaM.run' <| applyReplacementFun toAdditiveBundle e

-- testing `isConstantApplication`
run_cmd do
  unless !(q((fun _ y => y) 3 4) : Q(Nat)).isConstantApplication do throwError "1"
  unless (q((fun x _ => x) 3 4) : Q(Nat)).isConstantApplication do throwError "2"
  unless !(q((fun x => x) 3) : Q(Nat)).isConstantApplication do throwError "3"
  unless (q((fun _ => 5) 3) : Q(Nat)).isConstantApplication do throwError "4"

@[to_additive, to_additive_dont_translate]
def MonoidEnd : Type := Unit

run_cmd do
  let stx ← `(Semigroup MonoidEnd)
  liftTermElabM do
    let e ← Term.elabTerm stx none
<<<<<<< HEAD
    guard <| additiveTest (← getEnv) toAdditiveBundle e == some `Test.MonoidEnd
=======
    guard <| additiveTest (← getEnv) e == some (.inl `Test.MonoidEnd)
>>>>>>> 4a2cfa25


@[to_additive instSemiGroupAddMonoidEnd]
instance : Semigroup MonoidEnd where
  mul _ _ := ()
  mul_assoc _ _ _ := rfl

@[to_additive]
lemma monoidEnd_lemma (x y z : MonoidEnd) : x * (y * z) = (x * y) * z := mul_assoc .. |>.symm

/-- info: Test.addMonoidEnd_lemma (x y z : AddMonoidEnd) : x * (y * z) = x * y * z -/
#guard_msgs in
#check addMonoidEnd_lemma

/-!
Some arbitrary tests to check whether additive names are guessed correctly.
-/
section guessName

def checkGuessName (s t : String) : Elab.Command.CommandElabM Unit :=
  unless (guessName nameDict fixAbbreviation s) == t do throwError "failed: {guessName nameDict fixAbbreviation s} != {t}"

run_cmd
  checkGuessName "HMul_Eq_LEOne_Conj₂MulLT'" "HAdd_Eq_Nonpos_Conj₂AddLT'"
  checkGuessName "OneMulSMulInvDivPow"       "ZeroAddVAddNegSubNSMul"
  checkGuessName "ProdFinprodNPowZPow"       "SumFinsumNSMulZSMul"

  -- The current design swaps all instances of `Comm`+`Add` in order to have
  -- `AddCommMonoid` instead of `CommAddMonoid`.
  checkGuessName "comm_mul_CommMul_commMul" "comm_add_AddComm_addComm"
  checkGuessName "mul_comm_MulComm_mulComm" "add_comm_AddComm_addComm"
  checkGuessName "mul_single_eq_same" "single_eq_same"
  checkGuessName "mul_support" "support"
  checkGuessName "mul_tsupport" "tsupport"
  checkGuessName "mul_indicator" "indicator"

  checkGuessName "CommMonoid" "AddCommMonoid"
  checkGuessName "commMonoid" "addCommMonoid"

  checkGuessName "CancelCommMonoid" "AddCancelCommMonoid"
  checkGuessName "cancelCommMonoid" "addCancelCommMonoid"
  checkGuessName "CancelMonoid" "AddCancelMonoid"
  checkGuessName "cancelMonoid" "addCancelMonoid"
  checkGuessName "RightCancelMonoid" "AddRightCancelMonoid"
  checkGuessName "rightCancelMonoid" "addRightCancelMonoid"
  checkGuessName "LeftCancelMonoid" "AddLeftCancelMonoid"
  checkGuessName "leftCancelMonoid" "addLeftCancelMonoid"

  checkGuessName "IsLeftRegular" "IsAddLeftRegular"
  checkGuessName "isRightRegular" "isAddRightRegular"
  checkGuessName "IsRegular" "IsAddRegular"

  checkGuessName "LTOne_LEOne_OneLE_OneLT" "Neg_Nonpos_Nonneg_Pos"
  checkGuessName "LTHMulHPowLEHDiv" "LTHAddHSMulLEHSub"
  checkGuessName "OneLEHMul" "NonnegHAdd"
  checkGuessName "OneLTHPow" "PosHSMul"
  checkGuessName "OneLTPow" "PosNSMul"
  checkGuessName "instCoeTCOneHom" "instCoeTCZeroHom"
  checkGuessName "instCoeTOneHom" "instCoeTZeroHom"
  checkGuessName "instCoeOneHom" "instCoeZeroHom"
  checkGuessName "invFun_eq_symm" "invFun_eq_symm"
  checkGuessName "MulEquiv.symmInvFun" "AddEquiv.symmInvFun"

end guessName

end Test

run_cmd Elab.Command.liftCoreM <| insertTranslation toAdditiveBundle `localize `add_localize

@[to_additive] def localize.r := Nat
@[to_additive add_localize] def localize := Nat
@[to_additive] def localize.s := Nat

run_cmd do
  unless findTranslation? (← getEnv) toAdditiveBundle `localize.r == some `add_localize.r do throwError "1"
  unless findTranslation? (← getEnv) toAdditiveBundle `localize   == some `add_localize   do throwError "2"
  unless findTranslation? (← getEnv) toAdditiveBundle `localize.s == some `add_localize.s do throwError "3"

/--
warning: The source declaration one_eq_one was given the simp-attribute(s) simp, reduce_mod_char before calling @[to_additive].
The preferred method is to use something like `@[to_additive (attr := simp, reduce_mod_char)]`
to apply the attribute to both one_eq_one and the target declaration zero_eq_zero.

Note: This linter can be disabled with `set_option linter.existingAttributeWarning false`
-/
#guard_msgs in
@[simp, reduce_mod_char, to_additive]
lemma one_eq_one {α : Type*} [One α] : (1 : α) = 1 := rfl

@[to_additive (attr := reduce_mod_char, simp)]
lemma one_eq_one' {α : Type*} [One α] : (1 : α) = 1 := rfl

section
-- Test the error message for a name that cannot be additivised.

/--
error: to_additive: the generated translated name equals the original name 'foo'.
If this is intentional, use the `@[to_additive self]` syntax.
Otherwise, check that your declaration name is correct (if your declaration is an instance, try naming it)
or provide an additivised name using the `@[to_additive my_add_name]` syntax.
---
warning: declaration uses 'sorry'
-/
#guard_msgs in
@[to_additive]
local instance foo {α : Type*} [Semigroup α] : Monoid α := sorry

end

-- Test the error message for a wrong `to_additive existing`.

/--
error: `to_additive` validation failed:
  expected 1 universe levels, but 'Nat.le_trans' has 0 universe levels
-/
#guard_msgs in
@[to_additive existing Nat.le_trans]
lemma one_eq_one'' {α : Type*} [One α] : (1 : α) = 1 := rfl


/--
error: `to_additive` validation failed: expected
  ∀ {α : Type u} [inst : Zero α], 0 = 0
but 'Eq.trans' has type
  ∀ {α : Sort u} {a b c : α}, a = b → b = c → a = c
-/
#guard_msgs in
@[to_additive existing Eq.trans]
lemma one_eq_one''' {α : Type*} [One α] : (1 : α) = 1 := rfl

/-!
Test that @[to_additive] can reorder arguments of raw kernel projections.
-/
open Lean in
elab "unfold%" e:term : term => do
  let e ← Elab.Term.elabTerm e none
  Meta.unfoldDefinition e

@[to_additive]
def myPow {α β : Type} [i : Pow α β] (a : α) := unfold% i.1 a

/--
info: def myPow : {α β : Type} → [i : Pow α β] → α → β → α :=
fun {α β} [i : Pow α β] a => i.1 a
-/
#guard_msgs in
#print myPow
/--
info: def myNSMul : {α β : Type} → [i : SMul β α] → α → β → α :=
fun {α β} [SMul β α] a a_1 => SMul.smul a_1 a
-/
#guard_msgs in
#print myNSMul

@[to_additive]
def myMul {α : Type} [i : Mul α] (a : α) := unfold% i.1 a

/--
info: def myMul : {α : Type} → [i : Mul α] → α → α → α :=
fun {α} [i : Mul α] a => i.1 a
-/
#guard_msgs in
#print myMul
/--
info: def myAdd : {α : Type} → [i : Add α] → α → α → α :=
fun {α} [Add α] a => Add.add a
-/
#guard_msgs in
#print myAdd

/-! Test that the `existingAttributeWarning` linter doesn't fire for `to_additive self`. -/
@[simp, to_additive self]
theorem test1 : 5 = 5 := rfl

/-! Test that we can't write `to_additive self (attr := ..)`. -/

/--
error: invalid `(attr := ...)` after `self`, as there is only one declaration for the attributes.
Instead, you can write the attributes in the usual way.
-/
#guard_msgs in
@[to_additive self (attr := simp)]
theorem test2 : 5 = 5 := rfl

/-! Previously, An application that isn't a constant, such as `(no_index Add) α`, would be seen as
multiplicative, hence `α` would be set as the `to_additive_relevant_arg`. -/

@[to_additive]
def fooMul {α β : Type} (_ : (no_index Add) α) [Mul β] (x y : β) : β := x * y

@[to_additive] -- this would not translate `fooMul`
def barMul {β : Type} [Mul β] (x y : β) : β := fooMul instAddNat x y

/-! Test that additive docstrings work -/

@[to_additive /-- (via `docComment` syntax) I am an additive docstring! -/]
theorem mulTrivial : True := trivial

/-- info: (via `docComment` syntax) I am an additive docstring! -/
#guard_msgs in
run_cmd
  let some doc  ← findDocString? (← getEnv) ``addTrivial
    | throwError "no `docComment` docstring found"
  logInfo doc

/--
warning: String syntax for `to_additive` docstrings is deprecated:
Use docstring syntax instead (e.g. `@[to_additive /-- example -/]`)
-/
#guard_msgs in
@[to_additive "(via `str` syntax) I am an additive docstring!"]
theorem mulTrivial' : True := trivial

/-- info: (via `str` syntax) I am an additive docstring! -/
#guard_msgs in
run_cmd
  let some doc ← findDocString? (← getEnv) ``addTrivial'
    | throwError "no `str` docstring found"
  logInfo doc

/-! Test handling of noncomputability -/

elab "#computability " decl:ident : command => do
  let name ← liftCoreM (realizeGlobalConstNoOverloadWithInfo decl)
  let markedNonComp := isNoncomputable (← getEnv) name
  let hasNoExec := (IR.findEnvDecl (← getEnv) name).isNone
  let desc :=
    if markedNonComp then "is marked noncomputable"
    else if hasNoExec then "has no executable code"
    else "is computable"
  logInfo m!"`{name}` {desc}"

/- Both should be computable -/

@[to_additive]
def mulComputableTest : Nat := 0

/-- info: `mulComputableTest` is computable -/
#guard_msgs in #computability mulComputableTest
/-- info: `addComputableTest` is computable -/
#guard_msgs in #computability addComputableTest

/- Both should be marked noncomputable -/

@[to_additive]
noncomputable def mulMarkedNoncomputable : Nat := 0

/-- info: `mulMarkedNoncomputable` is marked noncomputable -/
#guard_msgs in #computability mulMarkedNoncomputable
/-- info: `addMarkedNoncomputable` is marked noncomputable -/
#guard_msgs in #computability addMarkedNoncomputable

noncomputable section

/- Compilation should succeed despite `noncomputable` -/

@[to_additive]
def mulComputableTest' : Nat := 0

/-- info: `mulComputableTest'` is computable -/
#guard_msgs in #computability mulComputableTest'
/-- info: `addComputableTest'` is computable -/
#guard_msgs in #computability addComputableTest'

/- Both should be marked noncomputable -/

@[to_additive]
noncomputable def mulMarkedNoncomputable' : Nat := 0

/-- info: `mulMarkedNoncomputable'` is marked noncomputable -/
#guard_msgs in #computability mulMarkedNoncomputable'
/-- info: `addMarkedNoncomputable'` is marked noncomputable -/
#guard_msgs in #computability addMarkedNoncomputable'

/-
Compilation should fail silently.

If `mulNoExec` ever becomes marked noncomputable (meaning Lean's handling of
`noncomputable section` has changed), then the check for executable code in
`Mathlib.Tactic.ToAdditive.Frontend` should be replaced with a simple `isNoncomputable` check and
mark `addNoExec` `noncomputable` as well (plus a check for whether the original declaration is an
axiom, if `to_additive` ever handles axioms).
-/

@[to_additive]
def mulNoExec {G} (n : Nonempty G) : G := Classical.choice n

/-- info: `mulNoExec` has no executable code -/
#guard_msgs in #computability mulNoExec
/-- info: `addNoExec` has no executable code -/
#guard_msgs in #computability addNoExec

end

/-! Test structures with a private constructor and private fields -/

structure MyPrivateAdd where
  private mk ::
  private add : Nat

@[to_additive]
structure MyPrivateMul where
  private mk ::
  private mul : Nat

@[to_additive]
def MyPrivateMul.mk' (a : Nat) := MyPrivateMul.mk a

@[to_additive]
def MyPrivateMul.mul' (x : MyPrivateMul) := x.mul

/-! Test the `(dont_translate := ...)` framework -/

class MyRing (α : Type*) extends Group α

@[to_additive (dont_translate := β γ) add_neg_iff_mul_inv]
lemma mul_inv_iff_mul_inv {α β γ : Type} [Group α] [MyRing β] [MyRing γ] (a : α) (b : β) (c : γ) :
    a * a⁻¹ = 1 ↔ b * b⁻¹ = 1 ∨ c * c⁻¹ = 1 := by
  simp

/--
info: add_neg_iff_mul_inv {α β γ : Type} [AddGroup α] [MyRing β] [MyRing γ] (a : α) (b : β) (c : γ) :
  a + -a = 0 ↔ b * b⁻¹ = 1 ∨ c * c⁻¹ = 1
-/
#guard_msgs in
#check add_neg_iff_mul_inv

@[to_additive (dont_translate := β) add_neg_iff_mul_inv]
def Subtype.mul_inv_iff_mul_inv {α β : Type} [Group α] [MyRing β] (a : α) (b : β) :
    {a : α // a * a⁻¹ = 1 ↔ b * b⁻¹ = 1} := by
  exists a
  simp

/--
info: Subtype.mul_inv_iff_mul_inv._proof_1 {α β : Type} [Group α] [MyRing β] (a : α) (b : β) : a * a⁻¹ = 1 ↔ b * b⁻¹ = 1
-/
#guard_msgs in
#check Subtype.mul_inv_iff_mul_inv._proof_1
/--
info: Subtype.add_neg_iff_mul_inv._proof_1 {α β : Type} [AddGroup α] [MyRing β] (a : α) (b : β) : a + -a = 0 ↔ b * b⁻¹ = 1
-/
#guard_msgs in
#check Subtype.add_neg_iff_mul_inv._proof_1

/-!
Test that `relevant_arg` and `reorder` are passed to `simps` and `.eq_1`, and to
structure fields/constructors.
-/

structure SimpleNSMul (β : Type 1) (α : Type) where
  x : Nat

@[to_additive (reorder := 1 2) (relevant_arg := 2)]
structure SimplePow (α : Type) (β : Type 1) where
  x : Nat

@[to_additive (reorder := 1 2) (attr := simps)]
def simplePowZero (α β) : SimplePow α β where
  x := 0

@[to_additive]
lemma simplePowZero_x' {β} : (simplePowZero Nat β).x = 0 := by
  rw [simplePowZero_x]

@[to_additive]
lemma simplePowZero_x'' {β} : (simplePowZero Nat β).x = 0 := by
  rw [simplePowZero.eq_1]

/-- info: simpleNSMulZero_x' {β : Type 1} : (simpleNSMulZero β ℕ).x = 0 -/
#guard_msgs in
#check simpleNSMulZero_x'
/-- info: simpleNSMulZero_x'' {β : Type 1} : (simpleNSMulZero β ℕ).x = 0 -/
#guard_msgs in
#check simpleNSMulZero_x''


structure AddMonoidAlgebra' (k G : Type) where
  x : G → k

@[to_additive (relevant_arg := 2)]
structure MonoidAlgebra' (k G : Type) where
  x : G → k

variable {G : Type} [Monoid G]

@[to_additive]
instance : Mul (MonoidAlgebra' Nat G) where
  mul a b := ⟨fun i => a.1 i * b.1 1⟩

-- Unfortunately, `relevant_arg` information isn't passed to `*.casesOn`:
/--
error: @[to_additive] failed. Type mismatch in additive declaration. For help, see the docstring of `to_additive.attr`, section `Troubleshooting`. Failed to add declaration
instAddAddMonoidAlgebra'Nat_1.match_1:
Application type mismatch: The argument
  fun x => motive x x✝
has type
  AddMonoidAlgebra' ℕ G → Sort u_1
but is expected to have type
  MonoidAlgebra' ℕ G → Sort u_1
in the application
  @MonoidAlgebra'.casesOn ℕ G fun x => motive x x✝
-/
#guard_msgs in
@[to_additive]
instance : Mul (MonoidAlgebra' Nat G) where
  mul | ⟨a⟩, ⟨b⟩ => ⟨fun i => a i * b 1⟩<|MERGE_RESOLUTION|>--- conflicted
+++ resolved
@@ -178,15 +178,9 @@
   | one : MulInd 1
 
 run_cmd do
-<<<<<<< HEAD
   unless findTranslation? (← getEnv) toAdditiveBundle `Test.MulInd.one == some `Test.AddInd.zero do throwError "1"
-  unless findTranslation? (← getEnv) toAdditiveBundle `Test.MulInd.basic == none do throwError "2"
+  unless findTranslation? (← getEnv) toAdditiveBundle `Test.MulInd.basic == some `Test.AddInd.basic do throwError "2"
   unless findTranslation? (← getEnv) toAdditiveBundle `Test.MulInd == some `Test.AddInd do throwError "3"
-=======
-  unless findTranslation? (← getEnv) `Test.MulInd.one == some `Test.AddInd.zero do throwError "1"
-  unless findTranslation? (← getEnv) `Test.MulInd.basic == some `Test.AddInd.basic do throwError "2"
-  unless findTranslation? (← getEnv) `Test.MulInd == some `Test.AddInd do throwError "3"
->>>>>>> 4a2cfa25
 
 @[to_additive addFixedNumeralTest]
 def fixedNumeralTest {α} [One α] :=
@@ -242,15 +236,9 @@
   ⟨fun _ => 1⟩
 
 run_cmd do
-<<<<<<< HEAD
-  let n ← liftCoreM <| MetaM.run' <| firstMultiplicativeArg toAdditiveBundle `Test.pi.has_one
+  let n ← liftCoreM <| MetaM.run' <| findMultiplicativeArg toAdditiveBundle `Test.pi.has_one
   if n != 1 then throwError "{n} != 1"
-  let n ← liftCoreM <| MetaM.run' <| firstMultiplicativeArg toAdditiveBundle `Test.foo_mul
-=======
-  let n ← liftCoreM <| MetaM.run' <| findMultiplicativeArg `Test.pi.has_one
-  if n != 1 then throwError "{n} != 1"
-  let n ← liftCoreM <| MetaM.run' <| findMultiplicativeArg `Test.foo_mul
->>>>>>> 4a2cfa25
+  let n ← liftCoreM <| MetaM.run' <| findMultiplicativeArg toAdditiveBundle `Test.foo_mul
   if n != 4 then throwError "{n} != 4"
 
 end
@@ -375,11 +363,7 @@
   let stx ← `(Semigroup MonoidEnd)
   liftTermElabM do
     let e ← Term.elabTerm stx none
-<<<<<<< HEAD
-    guard <| additiveTest (← getEnv) toAdditiveBundle e == some `Test.MonoidEnd
-=======
-    guard <| additiveTest (← getEnv) e == some (.inl `Test.MonoidEnd)
->>>>>>> 4a2cfa25
+    guard <| additiveTest (← getEnv) toAdditiveBundle e == some (.inl `Test.MonoidEnd)
 
 
 @[to_additive instSemiGroupAddMonoidEnd]
@@ -771,7 +755,7 @@
 
 -- Unfortunately, `relevant_arg` information isn't passed to `*.casesOn`:
 /--
-error: @[to_additive] failed. Type mismatch in additive declaration. For help, see the docstring of `to_additive.attr`, section `Troubleshooting`. Failed to add declaration
+error: @[to_additive] failed. The translated value is not type correct. For help, see the docstring of `to_additive.attr`, section `Troubleshooting`. Failed to add declaration
 instAddAddMonoidAlgebra'Nat_1.match_1:
 Application type mismatch: The argument
   fun x => motive x x✝
