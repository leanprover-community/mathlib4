import Mathlib.Algebra.Group.Defs
import Mathlib.Lean.Exception
import Mathlib.Tactic.ReduceModChar.Ext
import Qq.MetaM
open Qq Lean Meta Elab Command ToAdditive

set_option autoImplicit true
-- work in a namespace so that it doesn't matter if names clash
namespace Test

-- [note] use the below options for diagnostics:
-- set_option trace.to_additive true
-- set_option trace.to_additive_detail true
-- set_option pp.universes true
-- set_option pp.explicit true
-- set_option pp.notation false

@[to_additive bar0]
def foo0 {α} [Mul α] [One α] (x y : α) : α := x * y * 1

theorem bar0_works : bar0 3 4 = 7 := by decide

class my_has_pow (α : Type u) (β : Type v) where
  (pow : α → β → α)

instance : my_has_pow Nat Nat := ⟨fun a b => a ^ b⟩

class my_has_scalar (M : Type u) (α : Type v) where
  (smul : M → α → α)

instance : my_has_scalar Nat Nat := ⟨fun a b => a * b⟩
attribute [to_additive (reorder := 1 2) my_has_scalar] my_has_pow
attribute [to_additive (reorder := 1 2, 4 5)] my_has_pow.pow

@[to_additive bar1]
def foo1 {α : Type u} [my_has_pow α ℕ] (x : α) (n : ℕ) : α := @my_has_pow.pow α ℕ _ x n

theorem foo1_works : foo1 3 4 = Nat.pow 3 4 := by decide
theorem bar1_works : bar1 3 4 = 3 * 4 := by decide

infix:80 " ^ " => my_has_pow.pow

instance dummy_pow : my_has_pow ℕ <| PLift ℤ := ⟨fun _ _ => 5⟩

@[to_additive bar2]
def foo2 {α} [my_has_pow α ℕ] (x : α) (n : ℕ) (m : PLift ℤ) : α := x ^ (n ^ m)

theorem foo2_works : foo2 2 3 (PLift.up 2) = Nat.pow 2 5 := by decide
theorem bar2_works : bar2 2 3 (PLift.up 2) = 2 * 5 := by decide

@[to_additive bar3]
def foo3 {α} [my_has_pow α ℕ] (x : α) : ℕ → α := @my_has_pow.pow α ℕ _ x

theorem foo3_works : foo3 2 3 = Nat.pow 2 3 := by decide
theorem bar3_works : bar3 2 3 = 2 * 3 := by decide

@[to_additive bar4]
def foo4 {α : Type u} : Type v → Type (max u v) := @my_has_pow α

@[to_additive bar4_test]
lemma foo4_test {α β : Type u} : @foo4 α β = @my_has_pow α β := rfl

@[to_additive bar5]
def foo5 {α} [my_has_pow α ℕ] [my_has_pow ℕ ℤ] : True := True.intro

@[to_additive bar6]
def foo6 {α} [my_has_pow α ℕ] : α → ℕ → α := @my_has_pow.pow α ℕ _

-- fails because of workaround in `transform`. Not sure if this will show up in practice
-- @[to_additive bar7]
-- def foo7 := @my_has_pow.pow

-- theorem foo7_works : foo7 2 3 = Nat.pow 2 3 := by decide
-- theorem bar7_works : bar7 2 3 = 2 * 3 := by decide

/-- Check that we don't additivize `Nat` expressions. -/
@[to_additive bar8]
def foo8 (a b : ℕ) := a * b

theorem bar8_works : bar8 2 3 = 6 := by decide

/-- Check that we don't additivize `Nat` numerals. -/
@[to_additive bar9]
def foo9 := 1

theorem bar9_works : bar9 = 1 := by decide

@[to_additive bar10]
def foo10 (n m : ℕ) := HPow.hPow n m + n * m * 2 + 1 * 0 + 37 * 1 + 2

theorem bar10_works : bar10 = foo10 := rfl

@[to_additive bar11]
def foo11 (n : ℕ) (m : ℤ) := n * m * 2 + 1 * 0 + 37 * 1 + 2

theorem bar11_works : bar11 = foo11 := rfl

@[to_additive bar12]
def foo12 (_ : Nat) (_ : Int) : Fin 37 := ⟨2, by decide⟩

@[to_additive (reorder := 1 2, 4 5) bar13]
lemma foo13 {α β : Type u} [my_has_pow α β] (x : α) (y : β) : x ^ y = x ^ y := rfl

@[to_additive (reorder := 1 2, 4 5) bar14]
def foo14 {α β : Type u} [my_has_pow α β] (x : α) (y : β) : α := (x ^ y) ^ y

@[to_additive (reorder := 1 2, 4 5) bar15]
lemma foo15 {α β : Type u} [my_has_pow α β] (x : α) (y : β) : foo14 x y = (x ^ y) ^ y := rfl

@[to_additive (reorder := 1 2, 4 5) bar16]
lemma foo16 {α β : Type u} [my_has_pow α β] (x : α) (y : β) : foo14 x y = (x ^ y) ^ y := foo15 x y

@[to_additive bar17]
def foo17 [Group α] (x : α) : α := x * 1

@[to_additive (attr := simp) bar18]
lemma foo18 [Group α] (x : α) : foo17 x = x ∧ foo17 x = 1 * x :=
  ⟨mul_one x, mul_one x |>.trans <| one_mul x |>.symm⟩

example [Group α] (x : α) : foo17 x = 1 * x := by simp
example [Group α] (x : α) : foo17 x = x := by simp
example [AddGroup α] (x : α) : bar17 x = 0 + x := by simp
example [AddGroup α] (x : α) : bar17 x = x := by simp

/- Testing nested to_additive calls -/
@[to_additive (attr := simp, to_additive baz19) bar19]
def foo19 := 1

example {x} (h : 1 = x) : foo19 = x := by simp; guard_target = 1 = x; exact h
example {x} (h : 1 = x) : bar19 = x := by simp; guard_target = 1 = x; exact h
example {x} (h : 1 = x) : baz19 = x := by simp; guard_target = 1 = x; exact h

/- Testing that the order of the attributes doesn't matter -/
@[to_additive (attr := to_additive baz20, simp) bar20]
def foo20 := 1

example {x} (h : 1 = x) : foo20 = x := by simp; guard_target = 1 = x; exact h
example {x} (h : 1 = x) : bar20 = x := by simp; guard_target = 1 = x; exact h
example {x} (h : 1 = x) : baz20 = x := by simp; guard_target = 1 = x; exact h

@[to_additive bar21]
def foo21 {N} {A} [Pow A N] (a : A) (n : N) : A := a ^ n

run_cmd liftCoreM <| MetaM.run' <| guard <| relevantArgAttr.find? (← getEnv) `Test.foo21 == some 1

@[to_additive bar22]
abbrev foo22 {α} [Monoid α] (a : α) : ℕ → α
  | 0 => 1
  | _ => a

run_cmd liftCoreM <| MetaM.run' <| do
  -- make `abbrev` definition `reducible` automatically
  guard <| (← getReducibilityStatus `Test.bar22) == .reducible
  -- make `abbrev` definition `inline` automatically
  guard <| (Compiler.getInlineAttribute? (← getEnv) `Test.bar22) == some .inline
  -- some auxiliary definitions are also `abbrev` but not `reducible`
  guard <| (← getReducibilityStatus `Test.bar22.match_1) != .reducible
  guard <| (Compiler.getInlineAttribute? (← getEnv) `Test.bar22.match_1) == some .inline

/- test the eta-expansion applied on `foo6`. -/
run_cmd do
  let c ← getConstInfo `Test.foo6
  let e : Expr ← liftCoreM <| MetaM.run' <| expand c.value!
  let t ← liftCoreM <| MetaM.run' <| expand c.type
  let decl := c |>.updateName `Test.barr6 |>.updateType t |>.updateValue e |>.toDeclaration!
  liftCoreM <| addAndCompile decl
  -- test that we cannot transport a declaration to itself
  successIfFail <| liftCoreM <| addToAdditiveAttr `bar11_works { ref := ← getRef }

/- Test on inductive types -/
inductive AddInd : ℕ → Prop where
  | basic : AddInd 2
  | zero : AddInd 0

@[to_additive]
inductive MulInd : ℕ → Prop where
  | basic : MulInd 2
  | one : MulInd 1

run_cmd do
  unless findTranslation? (← getEnv) `Test.MulInd.one == some `Test.AddInd.zero do throwError "1"
  unless findTranslation? (← getEnv) `Test.MulInd.basic == none do throwError "2"
  unless findTranslation? (← getEnv) `Test.MulInd == some `Test.AddInd do throwError "3"

@[to_additive addFixedNumeralTest]
def fixedNumeralTest {α} [One α] :=
  @OfNat.ofNat ((fun _ => ℕ) (1 : α)) 1 _

@[to_additive addFixedNumeralTest2]
def fixedNumeralTest2 {α} [One α] :=
  @OfNat.ofNat ((fun _ => ℕ) (1 : α)) 1 (@One.toOfNat1 ((fun _ => ℕ) (1 : α)) _)

/-! Test the namespace bug (https://github.com/leanprover-community/mathlib4/pull/8733).
This code should *not* generate a lemma
  `add_some_def.in_namespace`. -/
def some_def.in_namespace : Bool := false

def some_def {α : Type u} [Mul α] (x : α) : α :=
  if some_def.in_namespace then x * x else x

def myFin (_ : ℕ) := ℕ

instance : One (myFin n) := ⟨(1 : ℕ)⟩

@[to_additive bar]
def myFin.foo : myFin (n + 1) := 1

/-- We can pattern-match with `1`, which creates a term with a pure nat literal.
See https://github.com/leanprover-community/mathlib4/pull/2046 -/
@[to_additive]
def mul_foo {α} [Monoid α] (a : α) : ℕ → α
  | 0 => 1
  | 1 => 1
  | (_ + 2) => a


-- cannot apply `@[to_additive]` to `some_def` if `some_def.in_namespace` doesn't have the attribute
run_cmd liftCoreM <| successIfFail <|
    transformDecl { ref := ← getRef} `Test.some_def `Test.add_some_def


attribute [to_additive some_other_name] some_def.in_namespace
attribute [to_additive add_some_def] some_def

run_cmd do liftCoreM <| successIfFail (getConstInfo `Test.add_some_def.in_namespace)

section

set_option linter.unusedVariables false in
def foo_mul {I J K : Type} (n : ℕ) {f : I → Type} (L : Type) [∀ i, One (f i)]
  [Add I] [Mul L] : true := by trivial


@[to_additive]
instance pi.has_one {I : Type} {f : I → Type} [(i : I) → One <| f i] : One ((i : I) → f i) :=
  ⟨fun _ => 1⟩

run_cmd do
  let n ← liftCoreM <| MetaM.run' <| firstMultiplicativeArg `Test.pi.has_one
  if n != 1 then throwError "{n} != 1"
  let n ← liftCoreM <| MetaM.run' <| firstMultiplicativeArg `Test.foo_mul
  if n != 4 then throwError "{n} != 4"

end

@[to_additive]
def nat_pi_has_one {α : Type} [One α] : One ((x : Nat) → α) := by infer_instance

@[to_additive]
def pi_nat_has_one {I : Type} : One ((x : I) → Nat)  := pi.has_one

example : @pi_nat_has_one = @pi_nat_has_zero := rfl

section test_noncomputable

@[to_additive Bar.bar]
noncomputable def Foo.foo (h : ∃ _ : α, True) : α := Classical.choose h

@[to_additive Bar.bar']
def Foo.foo' : ℕ := 2

theorem Bar.bar'_works : Bar.bar' = 2 := by decide

run_cmd (do
  if !isNoncomputable (← getEnv) `Test.Bar.bar then throwError "bar shouldn't be computable"
  if isNoncomputable (← getEnv) `Test.Bar.bar' then throwError "bar' should be computable")
end test_noncomputable

section instances

class FooClass (α) : Prop where
  refle : ∀ a : α, a = a

@[to_additive]
instance FooClass_one [One α] : FooClass α := ⟨fun _ ↦ rfl⟩

lemma one_fooClass [One α] : FooClass α := by infer_instance

lemma zero_fooClass [Zero α] : FooClass α := by infer_instance

end instances

/- Test that we can rewrite with definitions with the `@[to_additive]` attribute. -/
@[to_additive]
lemma npowRec_zero [One M] [Mul M] (x : M) : npowRec 0 x = 1 := by
  rw [npowRec]

/- Test that we can rewrite with definitions without the `@[to_additive]` attribute. -/
@[to_additive addoptiontest]
lemma optiontest (x : Option α) : x.elim .none Option.some = x := by
  cases x <;> rw [Option.elim]

/- Check that `to_additive` works if a `_match` aux declaration is created. -/
@[to_additive]
def IsUnit [Mul M] (a : M) : Prop := a ≠ a

@[to_additive]
theorem isUnit_iff_exists_inv [Mul M] {a : M} : IsUnit a ↔ ∃ _ : α, a ≠ a :=
  ⟨fun h => absurd rfl h, fun ⟨_, hab⟩ => hab⟩

/-! Test that `@[to_additive]` correctly translates auxiliary declarations that do not have the
original declaration name as prefix. -/
@[to_additive]
def IsUnit' [Monoid M] (a : M) : Prop := ∃ b : M, a * b = 1

@[to_additive]
theorem isUnit'_iff_exists_inv [CommMonoid M] {a : M} : IsUnit' a ↔ ∃ b, a * b = 1 := Iff.rfl

@[to_additive]
theorem isUnit'_iff_exists_inv' [CommMonoid M] {a : M} : IsUnit' a ↔ ∃ b, b * a = 1 := by
  simp [isUnit'_iff_exists_inv, mul_comm]

/-! Test a permutation with a cycle of length > 2. -/
@[to_additive (reorder := 3 4 5)]
def reorderMulThree {α : Type _} [Mul α] (x y z : α) : α := x * y * z

/-! Test a permutation that is too big for the list of arguments. -/
/--
error: the permutation
[[2, 3, 50]]
provided by the `(reorder := ...)` option is out of bounds, the type
  {α : Type u_1} → [Mul α] → α → α → α → α
has only 5 arguments
-/
#guard_msgs in
@[to_additive (reorder := 3 4 51)]
def reorderMulThree' {α : Type _} [Mul α] (x y z : α) : α := x * y * z

/-! Test `(reorder := ...)` when the proof needs to be eta-expanded. -/
@[to_additive (reorder := 3 4 5)]
alias reorderMulThree_alias := reorderMulThree

@[to_additive (reorder := 3 4 2)]
alias reorderMulThree_alias' := reorderMulThree

@[to_additive (reorder := 3 4 5)]
def reorderMulThree_alias'' {α : Type _} [Mul α] (x y : α) : α → α := reorderMulThree x y

/--
error: invalid cycle `04`, a cycle must have at least 2 elements.
`(reorder := ...)` uses cycle notation to specify a permutation.
For example `(reorder := 1 2, 5 6)` swaps the first two arguments with each other and the fifth and the sixth argument and `(reorder := 3 4 5)` will move the fifth argument before the third argument.
-/
#guard_msgs in
@[to_additive (reorder := 04)]
example : True := trivial

/-- error: invalid position `00`, positions are counted starting from 1. -/
#guard_msgs in
@[to_additive (reorder := 100 200, 2 00)]
example : True := trivial

example {α : Type _} [Add α] (x y z : α) : reorderAddThree z x y = x + y + z := rfl


def Ones : ℕ → Q(Nat)
  | 0     => q(1)
  | (n + 1) => q($(Ones n) + $(Ones n))


-- This test just exists to see if this finishes in finite time. It should take <100ms.
-- #time
run_cmd do
  let e : Expr := Ones 300
  let _ ← liftCoreM <| MetaM.run' <| applyReplacementFun e

-- testing `isConstantApplication`
run_cmd do
  unless !(q((fun _ y => y) 3 4) : Q(Nat)).isConstantApplication do throwError "1"
  unless (q((fun x _ => x) 3 4) : Q(Nat)).isConstantApplication do throwError "2"
  unless !(q((fun x => x) 3) : Q(Nat)).isConstantApplication do throwError "3"
  unless (q((fun _ => 5) 3) : Q(Nat)).isConstantApplication do throwError "4"

@[to_additive, to_additive_dont_translate]
def MonoidEnd : Type := Unit

run_cmd do
  let stx ← `(Semigroup MonoidEnd)
  liftTermElabM do
    let e ← Term.elabTerm stx none
    guard <| additiveTest (← getEnv) e == some `Test.MonoidEnd


@[to_additive instSemiGroupAddMonoidEnd]
instance : Semigroup MonoidEnd where
  mul _ _ := ()
  mul_assoc _ _ _ := rfl

@[to_additive]
lemma monoidEnd_lemma (x y z : MonoidEnd) : x * (y * z) = (x * y) * z := mul_assoc .. |>.symm

/-- info: Test.addMonoidEnd_lemma (x y z : AddMonoidEnd) : x * (y * z) = x * y * z -/
#guard_msgs in
#check addMonoidEnd_lemma

/-!
Some arbitrary tests to check whether additive names are guessed correctly.
-/
section guessName

def checkGuessName (s t : String) : Elab.Command.CommandElabM Unit :=
  unless guessName s == t do throwError "failed: {guessName s} != {t}"

run_cmd
  checkGuessName "HMul_Eq_LEOne_Conj₂MulLT'" "HAdd_Eq_Nonpos_Conj₂AddLT'"
  checkGuessName "OneMulSMulInvDivPow"       "ZeroAddVAddNegSubNSMul"
  checkGuessName "ProdFinprodNPowZPow"       "SumFinsumNSMulZSMul"

  -- The current design swaps all instances of `Comm`+`Add` in order to have
  -- `AddCommMonoid` instead of `CommAddMonoid`.
  checkGuessName "comm_mul_CommMul_commMul" "comm_add_AddComm_addComm"
  checkGuessName "mul_comm_MulComm_mulComm" "add_comm_AddComm_addComm"
  checkGuessName "mul_single_eq_same" "single_eq_same"
  checkGuessName "mul_support" "support"
  checkGuessName "mul_tsupport" "tsupport"
  checkGuessName "mul_indicator" "indicator"

  checkGuessName "CommMonoid" "AddCommMonoid"
  checkGuessName "commMonoid" "addCommMonoid"

  checkGuessName "CancelCommMonoid" "AddCancelCommMonoid"
  checkGuessName "cancelCommMonoid" "addCancelCommMonoid"
  checkGuessName "CancelMonoid" "AddCancelMonoid"
  checkGuessName "cancelMonoid" "addCancelMonoid"
  checkGuessName "RightCancelMonoid" "AddRightCancelMonoid"
  checkGuessName "rightCancelMonoid" "addRightCancelMonoid"
  checkGuessName "LeftCancelMonoid" "AddLeftCancelMonoid"
  checkGuessName "leftCancelMonoid" "addLeftCancelMonoid"

  checkGuessName "IsLeftRegular" "IsAddLeftRegular"
  checkGuessName "isRightRegular" "isAddRightRegular"
  checkGuessName "IsRegular" "IsAddRegular"

  checkGuessName "LTOne_LEOne_OneLE_OneLT" "Neg_Nonpos_Nonneg_Pos"
  checkGuessName "LTHMulHPowLEHDiv" "LTHAddHSMulLEHSub"
  checkGuessName "OneLEHMul" "NonnegHAdd"
  checkGuessName "OneLTHPow" "PosHSMul"
  checkGuessName "OneLTPow" "PosNSMul"
  checkGuessName "instCoeTCOneHom" "instCoeTCZeroHom"
  checkGuessName "instCoeTOneHom" "instCoeTZeroHom"
  checkGuessName "instCoeOneHom" "instCoeZeroHom"
  checkGuessName "invFun_eq_symm" "invFun_eq_symm"
  checkGuessName "MulEquiv.symmInvFun" "AddEquiv.symmInvFun"

end guessName

end Test

run_cmd Elab.Command.liftCoreM <| ToAdditive.insertTranslation `localize `add_localize

@[to_additive] def localize.r := Nat
@[to_additive add_localize] def localize := Nat
@[to_additive] def localize.s := Nat

run_cmd do
  unless findTranslation? (← getEnv) `localize.r == some `add_localize.r do throwError "1"
  unless findTranslation? (← getEnv) `localize   == some `add_localize   do throwError "2"
  unless findTranslation? (← getEnv) `localize.s == some `add_localize.s do throwError "3"

/--
warning: The source declaration one_eq_one was given the simp-attribute(s) simp, reduce_mod_char before calling @[to_additive].
The preferred method is to use something like `@[to_additive (attr := simp, reduce_mod_char)]`
to apply the attribute to both one_eq_one and the target declaration zero_eq_zero.

Note: This linter can be disabled with `set_option linter.existingAttributeWarning false`
-/
#guard_msgs in
@[simp, reduce_mod_char, to_additive]
lemma one_eq_one {α : Type*} [One α] : (1 : α) = 1 := rfl

@[to_additive (attr := reduce_mod_char, simp)]
lemma one_eq_one' {α : Type*} [One α] : (1 : α) = 1 := rfl

-- Test the error message for a name that cannot be additivised.

/--
error: to_additive: the generated additivised name equals the original name 'foo', meaning that no part of the name was additivised.
If this is intentional, use the `@[to_additive self]` syntax.
Otherwise, check that your declaration name is correct (if your declaration is an instance, try naming it)
or provide an additivised name using the `@[to_additive my_add_name]` syntax.
---
warning: declaration uses 'sorry'
-/
#guard_msgs in
@[to_additive]
instance foo {α : Type*} [Semigroup α] : Monoid α := sorry

-- Test the error message for a wrong `to_additive existing`.

/--
error: `to_additive` validation failed:
  expected 1 universe levels, but 'Nat.le_trans' has 0 universe levels
-/
#guard_msgs in
@[to_additive existing Nat.le_trans]
lemma one_eq_one'' {α : Type*} [One α] : (1 : α) = 1 := rfl


/--
error: `to_additive` validation failed: expected
  ∀ {α : Type u} [inst : Zero α], 0 = 0
but 'Eq.trans' has type
  ∀ {α : Sort u} {a b c : α}, a = b → b = c → a = c
-/
#guard_msgs in
@[to_additive existing Eq.trans]
lemma one_eq_one''' {α : Type*} [One α] : (1 : α) = 1 := rfl

/-!
Test that @[to_additive] can reorder arguments of raw kernel projections.
-/
open Lean in
elab "unfold%" e:term : term => do
  let e ← Elab.Term.elabTerm e none
  Meta.unfoldDefinition e

@[to_additive]
def myPow {α β : Type} [i : Pow α β] (a : α) := unfold% i.1 a

/--
info: def myPow : {α β : Type} → [i : Pow α β] → α → β → α :=
fun {α β} [i : Pow α β] a => i.1 a
-/
#guard_msgs in
#print myPow
/--
info: def myNSMul : {α β : Type} → [i : SMul β α] → α → β → α :=
fun {α β} [SMul β α] a a_1 => SMul.smul a_1 a
-/
#guard_msgs in
#print myNSMul

@[to_additive]
def myMul {α : Type} [i : Mul α] (a : α) := unfold% i.1 a

/--
info: def myMul : {α : Type} → [i : Mul α] → α → α → α :=
fun {α} [i : Mul α] a => i.1 a
-/
#guard_msgs in
#print myMul
/--
info: def myAdd : {α : Type} → [i : Add α] → α → α → α :=
<<<<<<< HEAD
fun {α} [i : Add α] a => i.1 a
-/
#guard_msgs in
#print myAdd
=======
fun {α} [Add α] a => Add.add a
-/
#guard_msgs in
#print myAdd

/-! Test that the `existingAttributeWarning` linter doesn't fire for `to_additive self`. -/
@[simp, to_additive self]
theorem test1 : 5 = 5 := rfl

/-! Test that we can't write `to_additive self (attr := ..)`. -/

/--
error: invalid `(attr := ...)` after `self`, as there is only one declaration for the attributes.
Instead, you can write the attributes in the usual way.
-/
#guard_msgs in
@[to_additive self (attr := simp)]
theorem test2 : 5 = 5 := rfl

/-! Previously, An application that isn't a constant, such as `(no_index Add) α`, would be seen as
multiplicative, hence `α` would be set as the `to_additive_relevant_arg`. -/

@[to_additive]
def fooMul {α β : Type} (_ : (no_index Add) α) [Mul β] (x y : β) : β := x * y

@[to_additive] -- this would not translate `fooMul`
def barMul {β : Type} [Mul β] (x y : β) : β := fooMul instAddNat x y
>>>>>>> f0b41744
<|MERGE_RESOLUTION|>--- conflicted
+++ resolved
@@ -541,12 +541,6 @@
 #print myMul
 /--
 info: def myAdd : {α : Type} → [i : Add α] → α → α → α :=
-<<<<<<< HEAD
-fun {α} [i : Add α] a => i.1 a
--/
-#guard_msgs in
-#print myAdd
-=======
 fun {α} [Add α] a => Add.add a
 -/
 #guard_msgs in
@@ -573,5 +567,4 @@
 def fooMul {α β : Type} (_ : (no_index Add) α) [Mul β] (x y : β) : β := x * y
 
 @[to_additive] -- this would not translate `fooMul`
-def barMul {β : Type} [Mul β] (x y : β) : β := fooMul instAddNat x y
->>>>>>> f0b41744
+def barMul {β : Type} [Mul β] (x y : β) : β := fooMul instAddNat x y