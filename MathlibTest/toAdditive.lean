--- conflicted
+++ resolved
@@ -581,24 +581,6 @@
     | throwError "no `str` docstring found"
   logInfo doc
 
-<<<<<<< HEAD
-/-! Test structures with a private constructor and private fields -/
-
-structure MyAdd where
-  private mk ::
-  private add : Nat
-
-@[to_additive]
-structure MyMul where
-  private mk ::
-  private mul : Nat
-
-@[to_additive]
-def MyMul.mk' (a : Nat) := MyMul.mk a
-
-@[to_additive]
-def MyMul.mul' (x : MyMul) := x.mul
-=======
 /-! Test handling of noncomputability -/
 
 elab "#computability " decl:ident : command => do
@@ -672,4 +654,20 @@
 #guard_msgs in #computability addNoExec
 
 end
->>>>>>> e25b04ff
+
+/-! Test structures with a private constructor and private fields -/
+
+structure MyPrivateAdd where
+  private mk ::
+  private add : Nat
+
+@[to_additive]
+structure MyPrivateMul where
+  private mk ::
+  private mul : Nat
+
+@[to_additive]
+def MyPrivateMul.mk' (a : Nat) := MyPrivateMul.mk a
+
+@[to_additive]
+def MyPrivateMul.mul' (x : MyPrivateMul) := x.mul