import Mathlib.Algebra.Group.Defs
import Mathlib.Lean.Exception
import Mathlib.Tactic.ReduceModChar.Ext
import Qq.MetaM
open Qq Lean Meta Elab Command ToAdditive

set_option autoImplicit true
-- work in a namespace so that it doesn't matter if names clash
namespace Test

-- [note] use the below options for diagnostics:
-- set_option trace.to_additive true
-- set_option trace.to_additive_detail true
-- set_option pp.universes true
-- set_option pp.explicit true
-- set_option pp.notation false

@[to_additive bar0]
def foo0 {α} [Mul α] [One α] (x y : α) : α := x * y * 1

theorem bar0_works : bar0 3 4 = 7 := by decide

class my_has_pow (α : Type u) (β : Type v) where
  (pow : α → β → α)

instance : my_has_pow Nat Nat := ⟨fun a b => a ^ b⟩

class my_has_scalar (M : Type u) (α : Type v) where
  (smul : M → α → α)

instance : my_has_scalar Nat Nat := ⟨fun a b => a * b⟩
attribute [to_additive (reorder := 1 2) my_has_scalar] my_has_pow
attribute [to_additive (reorder := 1 2, 4 5)] my_has_pow.pow

@[to_additive bar1]
def foo1 {α : Type u} [my_has_pow α ℕ] (x : α) (n : ℕ) : α := @my_has_pow.pow α ℕ _ x n

theorem foo1_works : foo1 3 4 = Nat.pow 3 4 := by decide
theorem bar1_works : bar1 3 4 = 3 * 4 := by decide

infix:80 " ^ " => my_has_pow.pow

instance dummy_pow : my_has_pow ℕ <| PLift ℤ := ⟨fun _ _ => 5⟩

@[to_additive bar2]
def foo2 {α} [my_has_pow α ℕ] (x : α) (n : ℕ) (m : PLift ℤ) : α := x ^ (n ^ m)

theorem foo2_works : foo2 2 3 (PLift.up 2) = Nat.pow 2 5 := by decide
theorem bar2_works : bar2 2 3 (PLift.up 2) = 2 * 5 := by decide

@[to_additive bar3]
def foo3 {α} [my_has_pow α ℕ] (x : α) : ℕ → α := @my_has_pow.pow α ℕ _ x

theorem foo3_works : foo3 2 3 = Nat.pow 2 3 := by decide
theorem bar3_works : bar3 2 3 = 2 * 3 := by decide

@[to_additive bar4]
def foo4 {α : Type u} : Type v → Type (max u v) := @my_has_pow α

@[to_additive bar4_test]
lemma foo4_test {α β : Type u} : @foo4 α β = @my_has_pow α β := rfl

@[to_additive bar5]
def foo5 {α} [my_has_pow α ℕ] [my_has_pow ℕ ℤ] : True := True.intro

@[to_additive bar6]
def foo6 {α} [my_has_pow α ℕ] : α → ℕ → α := @my_has_pow.pow α ℕ _

-- fails because of workaround in `transform`. Not sure if this will show up in practice
-- @[to_additive bar7]
-- def foo7 := @my_has_pow.pow

-- theorem foo7_works : foo7 2 3 = Nat.pow 2 3 := by decide
-- theorem bar7_works : bar7 2 3 = 2 * 3 := by decide

/-- Check that we don't additivize `Nat` expressions. -/
@[to_additive bar8]
def foo8 (a b : ℕ) := a * b

theorem bar8_works : bar8 2 3 = 6 := by decide

/-- Check that we don't additivize `Nat` numerals. -/
@[to_additive bar9]
def foo9 := 1

theorem bar9_works : bar9 = 1 := by decide

@[to_additive bar10]
def foo10 (n m : ℕ) := HPow.hPow n m + n * m * 2 + 1 * 0 + 37 * 1 + 2

theorem bar10_works : bar10 = foo10 := rfl

@[to_additive bar11]
def foo11 (n : ℕ) (m : ℤ) := n * m * 2 + 1 * 0 + 37 * 1 + 2

theorem bar11_works : bar11 = foo11 := rfl

@[to_additive bar12]
def foo12 (_ : Nat) (_ : Int) : Fin 37 := ⟨2, by decide⟩

@[to_additive (reorder := 1 2, 4 5) bar13]
lemma foo13 {α β : Type u} [my_has_pow α β] (x : α) (y : β) : x ^ y = x ^ y := rfl

@[to_additive (reorder := 1 2, 4 5) bar14]
def foo14 {α β : Type u} [my_has_pow α β] (x : α) (y : β) : α := (x ^ y) ^ y

@[to_additive (reorder := 1 2, 4 5) bar15]
lemma foo15 {α β : Type u} [my_has_pow α β] (x : α) (y : β) : foo14 x y = (x ^ y) ^ y := rfl

@[to_additive (reorder := 1 2, 4 5) bar16]
lemma foo16 {α β : Type u} [my_has_pow α β] (x : α) (y : β) : foo14 x y = (x ^ y) ^ y := foo15 x y

@[to_additive bar17]
def foo17 [Group α] (x : α) : α := x * 1

@[to_additive (attr := simp) bar18]
lemma foo18 [Group α] (x : α) : foo17 x = x ∧ foo17 x = 1 * x :=
  ⟨mul_one x, mul_one x |>.trans <| one_mul x |>.symm⟩

example [Group α] (x : α) : foo17 x = 1 * x := by simp
example [Group α] (x : α) : foo17 x = x := by simp
example [AddGroup α] (x : α) : bar17 x = 0 + x := by simp
example [AddGroup α] (x : α) : bar17 x = x := by simp

/- Testing nested to_additive calls -/
@[to_additive (attr := simp, to_additive baz19) bar19]
def foo19 := 1

example {x} (h : 1 = x) : foo19 = x := by simp; guard_target = 1 = x; exact h
example {x} (h : 1 = x) : bar19 = x := by simp; guard_target = 1 = x; exact h
example {x} (h : 1 = x) : baz19 = x := by simp; guard_target = 1 = x; exact h

/- Testing that the order of the attributes doesn't matter -/
@[to_additive (attr := to_additive baz20, simp) bar20]
def foo20 := 1

example {x} (h : 1 = x) : foo20 = x := by simp; guard_target = 1 = x; exact h
example {x} (h : 1 = x) : bar20 = x := by simp; guard_target = 1 = x; exact h
example {x} (h : 1 = x) : baz20 = x := by simp; guard_target = 1 = x; exact h

@[to_additive bar21]
def foo21 {N} {A} [Pow A N] (a : A) (n : N) : A := a ^ n

run_cmd liftCoreM <| MetaM.run' <| guard <| relevantArgAttr.find? (← getEnv) `Test.foo21 == some 1

@[to_additive bar22]
abbrev foo22 {α} [Monoid α] (a : α) : ℕ → α
  | 0 => 1
  | _ => a

run_cmd liftCoreM <| MetaM.run' <| do
  -- make `abbrev` definition `reducible` automatically
  guard <| (← getReducibilityStatus `Test.bar22) == .reducible
  -- make `abbrev` definition `inline` automatically
  guard <| (Compiler.getInlineAttribute? (← getEnv) `Test.bar22) == some .inline
  -- some auxiliary definitions are also `abbrev` but not `reducible`
  guard <| (← getReducibilityStatus `Test.bar22.match_1) != .reducible
  guard <| (Compiler.getInlineAttribute? (← getEnv) `Test.bar22.match_1) == some .inline

/- test the eta-expansion applied on `foo6`. -/
run_cmd do
  let c ← getConstInfo `Test.foo6
  let e : Expr ← liftCoreM <| MetaM.run' <| expand c.value!
  let t ← liftCoreM <| MetaM.run' <| expand c.type
  let decl := c |>.updateName `Test.barr6 |>.updateType t |>.updateValue e |>.toDeclaration!
  liftCoreM <| addAndCompile decl
  -- test that we cannot transport a declaration to itself
  successIfFail <| liftCoreM <| addToAdditiveAttr `bar11_works { ref := ← getRef }

/- Test on inductive types -/
inductive AddInd : ℕ → Prop where
  | basic : AddInd 2
  | zero : AddInd 0

@[to_additive]
inductive MulInd : ℕ → Prop where
  | basic : MulInd 2
  | one : MulInd 1

run_cmd do
  unless findTranslation? (← getEnv) `Test.MulInd.one == some `Test.AddInd.zero do throwError "1"
  unless findTranslation? (← getEnv) `Test.MulInd.basic == some `Test.AddInd.basic do throwError "2"
  unless findTranslation? (← getEnv) `Test.MulInd == some `Test.AddInd do throwError "3"

@[to_additive addFixedNumeralTest]
def fixedNumeralTest {α} [One α] :=
  @OfNat.ofNat ((fun _ => ℕ) (1 : α)) 1 _

@[to_additive addFixedNumeralTest2]
def fixedNumeralTest2 {α} [One α] :=
  @OfNat.ofNat ((fun _ => ℕ) (1 : α)) 1 (@One.toOfNat1 ((fun _ => ℕ) (1 : α)) _)

/-! Test the namespace bug (https://github.com/leanprover-community/mathlib4/pull/8733).
This code should *not* generate a lemma
  `add_some_def.in_namespace`. -/
def some_def.in_namespace : Bool := false

def some_def {α : Type u} [Mul α] (x : α) : α :=
  if some_def.in_namespace then x * x else x

def myFin (_ : ℕ) := ℕ

instance : One (myFin n) := ⟨(1 : ℕ)⟩

@[to_additive bar]
def myFin.foo : myFin (n + 1) := 1

/-- We can pattern-match with `1`, which creates a term with a pure nat literal.
See https://github.com/leanprover-community/mathlib4/pull/2046 -/
@[to_additive]
def mul_foo {α} [Monoid α] (a : α) : ℕ → α
  | 0 => 1
  | 1 => 1
  | (_ + 2) => a


-- cannot apply `@[to_additive]` to `some_def` if `some_def.in_namespace` doesn't have the attribute
run_cmd liftCoreM <| successIfFail <|
    transformDecl { ref := ← getRef} `Test.some_def `Test.add_some_def


attribute [to_additive some_other_name] some_def.in_namespace
attribute [to_additive add_some_def] some_def

run_cmd do liftCoreM <| successIfFail (getConstInfo `Test.add_some_def.in_namespace)

section

set_option linter.unusedVariables false in
def foo_mul {I J K : Type} (n : ℕ) {f : I → Type} (L : Type) [∀ i, One (f i)]
  [Add I] [Mul L] : true := by trivial


@[to_additive]
instance pi.has_one {I : Type} {f : I → Type} [(i : I) → One <| f i] : One ((i : I) → f i) :=
  ⟨fun _ => 1⟩

run_cmd do
  let n ← liftCoreM <| MetaM.run' <| findMultiplicativeArg `Test.pi.has_one
  if n != 1 then throwError "{n} != 1"
  let n ← liftCoreM <| MetaM.run' <| findMultiplicativeArg `Test.foo_mul
  if n != 4 then throwError "{n} != 4"

end

@[to_additive]
def nat_pi_has_one {α : Type} [One α] : One ((x : Nat) → α) := by infer_instance

@[to_additive]
def pi_nat_has_one {I : Type} : One ((x : I) → Nat)  := pi.has_one

example : @pi_nat_has_one = @pi_nat_has_zero := rfl

section instances

class FooClass (α) : Prop where
  refle : ∀ a : α, a = a

@[to_additive]
instance FooClass_one [One α] : FooClass α := ⟨fun _ ↦ rfl⟩

lemma one_fooClass [One α] : FooClass α := by infer_instance

lemma zero_fooClass [Zero α] : FooClass α := by infer_instance

end instances

/- Test that we can rewrite with definitions with the `@[to_additive]` attribute. -/
@[to_additive]
lemma npowRec_zero [One M] [Mul M] (x : M) : npowRec 0 x = 1 := by
  rw [npowRec]

/- Test that we can rewrite with definitions without the `@[to_additive]` attribute. -/
@[to_additive addoptiontest]
lemma optiontest (x : Option α) : x.elim .none Option.some = x := by
  cases x <;> rw [Option.elim]

/- Check that `to_additive` works if a `_match` aux declaration is created. -/
@[to_additive]
def IsUnit [Mul M] (a : M) : Prop := a ≠ a

@[to_additive]
theorem isUnit_iff_exists_inv [Mul M] {a : M} : IsUnit a ↔ ∃ _ : α, a ≠ a :=
  ⟨fun h => absurd rfl h, fun ⟨_, hab⟩ => hab⟩

/-! Test that `@[to_additive]` correctly translates auxiliary declarations that do not have the
original declaration name as prefix. -/
@[to_additive]
def IsUnit' [Monoid M] (a : M) : Prop := ∃ b : M, a * b = 1

@[to_additive]
theorem isUnit'_iff_exists_inv [CommMonoid M] {a : M} : IsUnit' a ↔ ∃ b, a * b = 1 := Iff.rfl

@[to_additive]
theorem isUnit'_iff_exists_inv' [CommMonoid M] {a : M} : IsUnit' a ↔ ∃ b, b * a = 1 := by
  simp [isUnit'_iff_exists_inv, mul_comm]

/-! Test a permutation with a cycle of length > 2. -/
@[to_additive (reorder := 3 4 5)]
def reorderMulThree {α : Type _} [Mul α] (x y z : α) : α := x * y * z

/-! Test a permutation that is too big for the list of arguments. -/
/--
error: the permutation
[[2, 3, 50]]
provided by the `(reorder := ...)` option is out of bounds, the type
  {α : Type u_1} → [Mul α] → α → α → α → α
has only 5 arguments
-/
#guard_msgs in
@[to_additive (reorder := 3 4 51)]
def reorderMulThree' {α : Type _} [Mul α] (x y z : α) : α := x * y * z

/-! Test `(reorder := ...)` when the proof needs to be eta-expanded. -/
@[to_additive (reorder := 3 4 5)]
alias reorderMulThree_alias := reorderMulThree

@[to_additive (reorder := 3 4 2)]
alias reorderMulThree_alias' := reorderMulThree

@[to_additive (reorder := 3 4 5)]
def reorderMulThree_alias'' {α : Type _} [Mul α] (x y : α) : α → α := reorderMulThree x y

/--
error: invalid cycle `04`, a cycle must have at least 2 elements.
`(reorder := ...)` uses cycle notation to specify a permutation.
For example `(reorder := 1 2, 5 6)` swaps the first two arguments with each other and the fifth and the sixth argument and `(reorder := 3 4 5)` will move the fifth argument before the third argument.
-/
#guard_msgs in
@[to_additive (reorder := 04)]
example : True := trivial

/-- error: invalid position `00`, positions are counted starting from 1. -/
#guard_msgs in
@[to_additive (reorder := 100 200, 2 00)]
example : True := trivial

example {α : Type _} [Add α] (x y z : α) : reorderAddThree z x y = x + y + z := rfl


def Ones : ℕ → Q(Nat)
  | 0     => q(1)
  | (n + 1) => q($(Ones n) + $(Ones n))


-- This test just exists to see if this finishes in finite time. It should take <100ms.
-- #time
run_cmd do
  let e : Expr := Ones 300
  let _ ← liftCoreM <| MetaM.run' <| applyReplacementFun e

-- testing `isConstantApplication`
run_cmd do
  unless !(q((fun _ y => y) 3 4) : Q(Nat)).isConstantApplication do throwError "1"
  unless (q((fun x _ => x) 3 4) : Q(Nat)).isConstantApplication do throwError "2"
  unless !(q((fun x => x) 3) : Q(Nat)).isConstantApplication do throwError "3"
  unless (q((fun _ => 5) 3) : Q(Nat)).isConstantApplication do throwError "4"

@[to_additive, to_additive_dont_translate]
def MonoidEnd : Type := Unit

run_cmd do
  let stx ← `(Semigroup MonoidEnd)
  liftTermElabM do
    let e ← Term.elabTerm stx none
    guard <| additiveTest (← getEnv) e == some (.inl `Test.MonoidEnd)


@[to_additive instSemiGroupAddMonoidEnd]
instance : Semigroup MonoidEnd where
  mul _ _ := ()
  mul_assoc _ _ _ := rfl

@[to_additive]
lemma monoidEnd_lemma (x y z : MonoidEnd) : x * (y * z) = (x * y) * z := mul_assoc .. |>.symm

/-- info: Test.addMonoidEnd_lemma (x y z : AddMonoidEnd) : x * (y * z) = x * y * z -/
#guard_msgs in
#check addMonoidEnd_lemma

/-!
Some arbitrary tests to check whether additive names are guessed correctly.
-/
section guessName

def checkGuessName (s t : String) : Elab.Command.CommandElabM Unit :=
  unless guessName s == t do throwError "failed: {guessName s} != {t}"

run_cmd
  checkGuessName "HMul_Eq_LEOne_Conj₂MulLT'" "HAdd_Eq_Nonpos_Conj₂AddLT'"
  checkGuessName "OneMulSMulInvDivPow"       "ZeroAddVAddNegSubNSMul"
  checkGuessName "ProdFinprodNPowZPow"       "SumFinsumNSMulZSMul"

  -- The current design swaps all instances of `Comm`+`Add` in order to have
  -- `AddCommMonoid` instead of `CommAddMonoid`.
  checkGuessName "comm_mul_CommMul_commMul" "comm_add_AddComm_addComm"
  checkGuessName "mul_comm_MulComm_mulComm" "add_comm_AddComm_addComm"
  checkGuessName "mul_single_eq_same" "single_eq_same"
  checkGuessName "mul_support" "support"
  checkGuessName "mul_tsupport" "tsupport"
  checkGuessName "mul_indicator" "indicator"

  checkGuessName "CommMonoid" "AddCommMonoid"
  checkGuessName "commMonoid" "addCommMonoid"

  checkGuessName "CancelCommMonoid" "AddCancelCommMonoid"
  checkGuessName "cancelCommMonoid" "addCancelCommMonoid"
  checkGuessName "CancelMonoid" "AddCancelMonoid"
  checkGuessName "cancelMonoid" "addCancelMonoid"
  checkGuessName "RightCancelMonoid" "AddRightCancelMonoid"
  checkGuessName "rightCancelMonoid" "addRightCancelMonoid"
  checkGuessName "LeftCancelMonoid" "AddLeftCancelMonoid"
  checkGuessName "leftCancelMonoid" "addLeftCancelMonoid"

  checkGuessName "IsLeftRegular" "IsAddLeftRegular"
  checkGuessName "isRightRegular" "isAddRightRegular"
  checkGuessName "IsRegular" "IsAddRegular"

  checkGuessName "LTOne_LEOne_OneLE_OneLT" "Neg_Nonpos_Nonneg_Pos"
  checkGuessName "LTHMulHPowLEHDiv" "LTHAddHSMulLEHSub"
  checkGuessName "OneLEHMul" "NonnegHAdd"
  checkGuessName "OneLTHPow" "PosHSMul"
  checkGuessName "OneLTPow" "PosNSMul"
  checkGuessName "instCoeTCOneHom" "instCoeTCZeroHom"
  checkGuessName "instCoeTOneHom" "instCoeTZeroHom"
  checkGuessName "instCoeOneHom" "instCoeZeroHom"
  checkGuessName "invFun_eq_symm" "invFun_eq_symm"
  checkGuessName "MulEquiv.symmInvFun" "AddEquiv.symmInvFun"

end guessName

end Test

run_cmd Elab.Command.liftCoreM <| ToAdditive.insertTranslation `localize `add_localize

@[to_additive] def localize.r := Nat
@[to_additive add_localize] def localize := Nat
@[to_additive] def localize.s := Nat

run_cmd do
  unless findTranslation? (← getEnv) `localize.r == some `add_localize.r do throwError "1"
  unless findTranslation? (← getEnv) `localize   == some `add_localize   do throwError "2"
  unless findTranslation? (← getEnv) `localize.s == some `add_localize.s do throwError "3"

/--
warning: The source declaration one_eq_one was given the simp-attribute(s) simp, reduce_mod_char before calling @[to_additive].
The preferred method is to use something like `@[to_additive (attr := simp, reduce_mod_char)]`
to apply the attribute to both one_eq_one and the target declaration zero_eq_zero.

Note: This linter can be disabled with `set_option linter.existingAttributeWarning false`
-/
#guard_msgs in
@[simp, reduce_mod_char, to_additive]
lemma one_eq_one {α : Type*} [One α] : (1 : α) = 1 := rfl

@[to_additive (attr := reduce_mod_char, simp)]
lemma one_eq_one' {α : Type*} [One α] : (1 : α) = 1 := rfl

section
-- Test the error message for a name that cannot be additivised.

/--
error: to_additive: the generated additivised name equals the original name 'foo', meaning that no part of the name was additivised.
If this is intentional, use the `@[to_additive self]` syntax.
Otherwise, check that your declaration name is correct (if your declaration is an instance, try naming it)
or provide an additivised name using the `@[to_additive my_add_name]` syntax.
---
warning: declaration uses 'sorry'
-/
#guard_msgs in
@[to_additive]
local instance foo {α : Type*} [Semigroup α] : Monoid α := sorry

end

-- Test the error message for a wrong `to_additive existing`.

/--
error: `to_additive` validation failed:
  expected 1 universe levels, but 'Nat.le_trans' has 0 universe levels
-/
#guard_msgs in
@[to_additive existing Nat.le_trans]
lemma one_eq_one'' {α : Type*} [One α] : (1 : α) = 1 := rfl


/--
error: `to_additive` validation failed: expected
  ∀ {α : Type u} [inst : Zero α], 0 = 0
but 'Eq.trans' has type
  ∀ {α : Sort u} {a b c : α}, a = b → b = c → a = c
-/
#guard_msgs in
@[to_additive existing Eq.trans]
lemma one_eq_one''' {α : Type*} [One α] : (1 : α) = 1 := rfl

/-!
Test that @[to_additive] can reorder arguments of raw kernel projections.
-/
open Lean in
elab "unfold%" e:term : term => do
  let e ← Elab.Term.elabTerm e none
  Meta.unfoldDefinition e

@[to_additive]
def myPow {α β : Type} [i : Pow α β] (a : α) := unfold% i.1 a

/--
info: def myPow : {α β : Type} → [i : Pow α β] → α → β → α :=
fun {α β} [i : Pow α β] a => i.1 a
-/
#guard_msgs in
#print myPow
/--
info: def myNSMul : {α β : Type} → [i : SMul β α] → α → β → α :=
fun {α β} [SMul β α] a a_1 => SMul.smul a_1 a
-/
#guard_msgs in
#print myNSMul

@[to_additive]
def myMul {α : Type} [i : Mul α] (a : α) := unfold% i.1 a

/--
info: def myMul : {α : Type} → [i : Mul α] → α → α → α :=
fun {α} [i : Mul α] a => i.1 a
-/
#guard_msgs in
#print myMul
/--
info: def myAdd : {α : Type} → [i : Add α] → α → α → α :=
fun {α} [Add α] a => Add.add a
-/
#guard_msgs in
#print myAdd

/-! Test that the `existingAttributeWarning` linter doesn't fire for `to_additive self`. -/
@[simp, to_additive self]
theorem test1 : 5 = 5 := rfl

/-! Test that we can't write `to_additive self (attr := ..)`. -/

/--
error: invalid `(attr := ...)` after `self`, as there is only one declaration for the attributes.
Instead, you can write the attributes in the usual way.
-/
#guard_msgs in
@[to_additive self (attr := simp)]
theorem test2 : 5 = 5 := rfl

/-! Previously, An application that isn't a constant, such as `(no_index Add) α`, would be seen as
multiplicative, hence `α` would be set as the `to_additive_relevant_arg`. -/

@[to_additive]
def fooMul {α β : Type} (_ : (no_index Add) α) [Mul β] (x y : β) : β := x * y

@[to_additive] -- this would not translate `fooMul`
def barMul {β : Type} [Mul β] (x y : β) : β := fooMul instAddNat x y

/-! Test that additive docstrings work -/

@[to_additive /-- (via `docComment` syntax) I am an additive docstring! -/]
theorem mulTrivial : True := trivial

/-- info: (via `docComment` syntax) I am an additive docstring! -/
#guard_msgs in
run_cmd
  let some doc  ← findDocString? (← getEnv) ``addTrivial
    | throwError "no `docComment` docstring found"
  logInfo doc

/--
warning: String syntax for `to_additive` docstrings is deprecated:
Use docstring syntax instead (e.g. `@[to_additive /-- example -/]`)
-/
#guard_msgs in
@[to_additive "(via `str` syntax) I am an additive docstring!"]
theorem mulTrivial' : True := trivial

/-- info: (via `str` syntax) I am an additive docstring! -/
#guard_msgs in
run_cmd
  let some doc ← findDocString? (← getEnv) ``addTrivial'
    | throwError "no `str` docstring found"
<<<<<<< HEAD
  logInfo doc
=======
  logInfo doc

/-! Test handling of noncomputability -/

elab "#computability " decl:ident : command => do
  let name ← liftCoreM (realizeGlobalConstNoOverloadWithInfo decl)
  let markedNonComp := isNoncomputable (← getEnv) name
  let hasNoExec := (IR.findEnvDecl (← getEnv) name).isNone
  let desc :=
    if markedNonComp then "is marked noncomputable"
    else if hasNoExec then "has no executable code"
    else "is computable"
  logInfo m!"`{name}` {desc}"

/- Both should be computable -/

@[to_additive]
def mulComputableTest : Nat := 0

/-- info: `mulComputableTest` is computable -/
#guard_msgs in #computability mulComputableTest
/-- info: `addComputableTest` is computable -/
#guard_msgs in #computability addComputableTest

/- Both should be marked noncomputable -/

@[to_additive]
noncomputable def mulMarkedNoncomputable : Nat := 0

/-- info: `mulMarkedNoncomputable` is marked noncomputable -/
#guard_msgs in #computability mulMarkedNoncomputable
/-- info: `addMarkedNoncomputable` is marked noncomputable -/
#guard_msgs in #computability addMarkedNoncomputable

noncomputable section

/- Compilation should succeed despite `noncomputable` -/

@[to_additive]
def mulComputableTest' : Nat := 0

/-- info: `mulComputableTest'` is computable -/
#guard_msgs in #computability mulComputableTest'
/-- info: `addComputableTest'` is computable -/
#guard_msgs in #computability addComputableTest'

/- Both should be marked noncomputable -/

@[to_additive]
noncomputable def mulMarkedNoncomputable' : Nat := 0

/-- info: `mulMarkedNoncomputable'` is marked noncomputable -/
#guard_msgs in #computability mulMarkedNoncomputable'
/-- info: `addMarkedNoncomputable'` is marked noncomputable -/
#guard_msgs in #computability addMarkedNoncomputable'

/-
Compilation should fail silently.

If `mulNoExec` ever becomes marked noncomputable (meaning Lean's handling of
`noncomputable section` has changed), then the check for executable code in
`Mathlib.Tactic.ToAdditive.Frontend` should be replaced with a simple `isNoncomputable` check and
mark `addNoExec` `noncomputable` as well (plus a check for whether the original declaration is an
axiom, if `to_additive` ever handles axioms).
-/

@[to_additive]
def mulNoExec {G} (n : Nonempty G) : G := Classical.choice n

/-- info: `mulNoExec` has no executable code -/
#guard_msgs in #computability mulNoExec
/-- info: `addNoExec` has no executable code -/
#guard_msgs in #computability addNoExec

end

/-! Test structures with a private constructor and private fields -/

structure MyPrivateAdd where
  private mk ::
  private add : Nat

@[to_additive]
structure MyPrivateMul where
  private mk ::
  private mul : Nat

@[to_additive]
def MyPrivateMul.mk' (a : Nat) := MyPrivateMul.mk a

@[to_additive]
def MyPrivateMul.mul' (x : MyPrivateMul) := x.mul

/-! Test the `(dont_translate := ...)` framework -/

class MyRing (α : Type*) extends Group α

@[to_additive (dont_translate := β γ) add_neg_iff_mul_inv]
lemma mul_inv_iff_mul_inv {α β γ : Type} [Group α] [MyRing β] [MyRing γ] (a : α) (b : β) (c : γ) :
    a * a⁻¹ = 1 ↔ b * b⁻¹ = 1 ∨ c * c⁻¹ = 1 := by
  simp

/--
info: add_neg_iff_mul_inv {α β γ : Type} [AddGroup α] [MyRing β] [MyRing γ] (a : α) (b : β) (c : γ) :
  a + -a = 0 ↔ b * b⁻¹ = 1 ∨ c * c⁻¹ = 1
-/
#guard_msgs in
#check add_neg_iff_mul_inv

@[to_additive (dont_translate := β) add_neg_iff_mul_inv]
def Subtype.mul_inv_iff_mul_inv {α β : Type} [Group α] [MyRing β] (a : α) (b : β) :
    {a : α // a * a⁻¹ = 1 ↔ b * b⁻¹ = 1} := by
  exists a
  simp

/--
info: Subtype.mul_inv_iff_mul_inv._proof_1 {α β : Type} [Group α] [MyRing β] (a : α) (b : β) : a * a⁻¹ = 1 ↔ b * b⁻¹ = 1
-/
#guard_msgs in
#check Subtype.mul_inv_iff_mul_inv._proof_1
/--
info: Subtype.add_neg_iff_mul_inv._proof_1 {α β : Type} [AddGroup α] [MyRing β] (a : α) (b : β) : a + -a = 0 ↔ b * b⁻¹ = 1
-/
#guard_msgs in
#check Subtype.add_neg_iff_mul_inv._proof_1

/-!
Test that `relevant_arg` and `reorder` are passed to `simps` and `.eq_1`, and to
structure fields/constructors.
-/

structure SimpleNSMul (β : Type 1) (α : Type) where
  x : Nat

@[to_additive (reorder := 1 2) (relevant_arg := 2)]
structure SimplePow (α : Type) (β : Type 1) where
  x : Nat

@[to_additive (reorder := 1 2) (attr := simps)]
def simplePowZero (α β) : SimplePow α β where
  x := 0

@[to_additive]
lemma simplePowZero_x' {β} : (simplePowZero Nat β).x = 0 := by
  rw [simplePowZero_x]

@[to_additive]
lemma simplePowZero_x'' {β} : (simplePowZero Nat β).x = 0 := by
  rw [simplePowZero.eq_1]

/-- info: simpleNSMulZero_x' {β : Type 1} : (simpleNSMulZero β ℕ).x = 0 -/
#guard_msgs in
#check simpleNSMulZero_x'
/-- info: simpleNSMulZero_x'' {β : Type 1} : (simpleNSMulZero β ℕ).x = 0 -/
#guard_msgs in
#check simpleNSMulZero_x''


structure AddMonoidAlgebra' (k G : Type) where
  x : G → k

@[to_additive (relevant_arg := 2)]
structure MonoidAlgebra' (k G : Type) where
  x : G → k

variable {G : Type} [Monoid G]

@[to_additive]
instance : Mul (MonoidAlgebra' Nat G) where
  mul a b := ⟨fun i => a.1 i * b.1 1⟩

-- Unfortunately, `relevant_arg` information isn't passed to `*.casesOn`:
/--
error: @[to_additive] failed. Type mismatch in additive declaration. For help, see the docstring of `to_additive.attr`, section `Troubleshooting`. Failed to add declaration
instAddAddMonoidAlgebra'Nat_1.match_1:
Application type mismatch: The argument
  fun x => motive x x✝
has type
  AddMonoidAlgebra' ℕ G → Sort u_1
but is expected to have type
  MonoidAlgebra' ℕ G → Sort u_1
in the application
  @MonoidAlgebra'.casesOn ℕ G fun x => motive x x✝
-/
#guard_msgs in
@[to_additive]
instance : Mul (MonoidAlgebra' Nat G) where
  mul | ⟨a⟩, ⟨b⟩ => ⟨fun i => a i * b 1⟩
>>>>>>> c07d348d
<|MERGE_RESOLUTION|>--- conflicted
+++ resolved
@@ -582,9 +582,6 @@
 run_cmd
   let some doc ← findDocString? (← getEnv) ``addTrivial'
     | throwError "no `str` docstring found"
-<<<<<<< HEAD
-  logInfo doc
-=======
   logInfo doc
 
 /-! Test handling of noncomputability -/
@@ -772,5 +769,4 @@
 #guard_msgs in
 @[to_additive]
 instance : Mul (MonoidAlgebra' Nat G) where
-  mul | ⟨a⟩, ⟨b⟩ => ⟨fun i => a i * b 1⟩
->>>>>>> c07d348d
+  mul | ⟨a⟩, ⟨b⟩ => ⟨fun i => a i * b 1⟩