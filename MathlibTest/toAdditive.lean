--- conflicted
+++ resolved
@@ -573,11 +573,7 @@
 warning: String syntax for `to_additive` docstrings is deprecated: Use docstring syntax instead (e.g. `@[to_additive /-- example -/]`)
 
 Update deprecated syntax to:
-<<<<<<< HEAD
-  /-- (via `str` syntax) I am an additive docstring! -/
-=======
   "̵/̲-̲-̲ ̲(via `str` syntax) I am an additive docstring!"̵ ̲-̲/̲
->>>>>>> d8ea540a
 -/
 #guard_msgs in
 @[to_additive "(via `str` syntax) I am an additive docstring!"]
