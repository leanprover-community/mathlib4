--- conflicted
+++ resolved
@@ -237,7 +237,9 @@
 
 run_cmd do
   let n ← liftCoreM <| MetaM.run' <| findMultiplicativeArg `Test.pi.has_one
+  let n ← liftCoreM <| MetaM.run' <| findMultiplicativeArg `Test.pi.has_one
   if n != 1 then throwError "{n} != 1"
+  let n ← liftCoreM <| MetaM.run' <| findMultiplicativeArg `Test.foo_mul
   let n ← liftCoreM <| MetaM.run' <| findMultiplicativeArg `Test.foo_mul
   if n != 4 then throwError "{n} != 4"
 
@@ -363,6 +365,7 @@
   let stx ← `(Semigroup MonoidEnd)
   liftTermElabM do
     let e ← Term.elabTerm stx none
+    guard <| additiveTest (← getEnv) e == some (.inl `Test.MonoidEnd)
     guard <| additiveTest (← getEnv) e == some (.inl `Test.MonoidEnd)
 
 
@@ -457,6 +460,7 @@
 lemma one_eq_one' {α : Type*} [One α] : (1 : α) = 1 := rfl
 
 section
+section
 -- Test the error message for a name that cannot be additivised.
 
 /--
@@ -469,6 +473,9 @@
 -/
 #guard_msgs in
 @[to_additive]
+local instance foo {α : Type*} [Semigroup α] : Monoid α := sorry
+
+end
 local instance foo {α : Type*} [Semigroup α] : Monoid α := sorry
 
 end
@@ -679,15 +686,6 @@
 
 class MyRing (α : Type*) extends Group α
 
-<<<<<<< HEAD
-@[to_additive (dont_translate := β) add_neg_iff_mul_inv]
-lemma mul_inv_iff_mul_inv {α β : Type} [Group α] [MyRing β] (a : α) (b : β) :
-    a * a⁻¹ = 1 ↔ b * b⁻¹ = 1 := by
-  simp
-
-/--
-info: add_neg_iff_mul_inv {α β : Type} [AddGroup α] [MyRing β] (a : α) (b : β) : a + -a = 0 ↔ b * b⁻¹ = 1
-=======
 @[to_additive (dont_translate := β γ) add_neg_iff_mul_inv]
 lemma mul_inv_iff_mul_inv {α β γ : Type} [Group α] [MyRing β] [MyRing γ] (a : α) (b : β) (c : γ) :
     a * a⁻¹ = 1 ↔ b * b⁻¹ = 1 ∨ c * c⁻¹ = 1 := by
@@ -696,7 +694,6 @@
 /--
 info: add_neg_iff_mul_inv {α β γ : Type} [AddGroup α] [MyRing β] [MyRing γ] (a : α) (b : β) (c : γ) :
   a + -a = 0 ↔ b * b⁻¹ = 1 ∨ c * c⁻¹ = 1
->>>>>>> 19f161b8
 -/
 #guard_msgs in
 #check add_neg_iff_mul_inv
