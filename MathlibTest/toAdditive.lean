import Mathlib.Algebra.Group.Defs
import Mathlib.Lean.Exception
import Mathlib.Tactic.ReduceModChar.Ext
import Qq.MetaM
open Qq Lean Meta Elab Command ToAdditive

set_option autoImplicit true
-- work in a namespace so that it doesn't matter if names clash
namespace Test

-- [note] use the below options for diagnostics:
-- set_option trace.to_additive true
-- set_option trace.to_additive_detail true
-- set_option pp.universes true
-- set_option pp.explicit true
-- set_option pp.notation false

@[to_additive bar0]
def foo0 {α} [Mul α] [One α] (x y : α) : α := x * y * 1

theorem bar0_works : bar0 3 4 = 7 := by decide

class my_has_pow (α : Type u) (β : Type v) where
  (pow : α → β → α)

instance : my_has_pow Nat Nat := ⟨fun a b => a ^ b⟩

class my_has_scalar (M : Type u) (α : Type v) where
  (smul : M → α → α)

instance : my_has_scalar Nat Nat := ⟨fun a b => a * b⟩
attribute [to_additive (reorder := 1 2) my_has_scalar] my_has_pow
attribute [to_additive (reorder := 1 2, 4 5)] my_has_pow.pow

@[to_additive bar1]
def foo1 {α : Type u} [my_has_pow α ℕ] (x : α) (n : ℕ) : α := @my_has_pow.pow α ℕ _ x n

theorem foo1_works : foo1 3 4 = Nat.pow 3 4 := by decide
theorem bar1_works : bar1 3 4 = 3 * 4 := by decide

infix:80 " ^ " => my_has_pow.pow

instance dummy_pow : my_has_pow ℕ <| PLift ℤ := ⟨fun _ _ => 5⟩

@[to_additive bar2]
def foo2 {α} [my_has_pow α ℕ] (x : α) (n : ℕ) (m : PLift ℤ) : α := x ^ (n ^ m)

theorem foo2_works : foo2 2 3 (PLift.up 2) = Nat.pow 2 5 := by decide
theorem bar2_works : bar2 2 3 (PLift.up 2) = 2 * 5 := by decide

@[to_additive bar3]
def foo3 {α} [my_has_pow α ℕ] (x : α) : ℕ → α := @my_has_pow.pow α ℕ _ x

theorem foo3_works : foo3 2 3 = Nat.pow 2 3 := by decide
theorem bar3_works : bar3 2 3 = 2 * 3 := by decide

@[to_additive bar4]
def foo4 {α : Type u} : Type v → Type (max u v) := @my_has_pow α

@[to_additive bar4_test]
lemma foo4_test {α β : Type u} : @foo4 α β = @my_has_pow α β := rfl

@[to_additive bar5]
def foo5 {α} [my_has_pow α ℕ] [my_has_pow ℕ ℤ] : True := True.intro

@[to_additive bar6]
def foo6 {α} [my_has_pow α ℕ] : α → ℕ → α := @my_has_pow.pow α ℕ _

-- fails because of workaround in `transform`. Not sure if this will show up in practice
-- @[to_additive bar7]
-- def foo7 := @my_has_pow.pow

-- theorem foo7_works : foo7 2 3 = Nat.pow 2 3 := by decide
-- theorem bar7_works : bar7 2 3 = 2 * 3 := by decide

/-- Check that we don't additivize `Nat` expressions. -/
@[to_additive bar8]
def foo8 (a b : ℕ) := a * b

theorem bar8_works : bar8 2 3 = 6 := by decide

/-- Check that we don't additivize `Nat` numerals. -/
@[to_additive bar9]
def foo9 := 1

theorem bar9_works : bar9 = 1 := by decide

@[to_additive bar10]
def foo10 (n m : ℕ) := HPow.hPow n m + n * m * 2 + 1 * 0 + 37 * 1 + 2

theorem bar10_works : bar10 = foo10 := rfl

@[to_additive bar11]
def foo11 (n : ℕ) (m : ℤ) := n * m * 2 + 1 * 0 + 37 * 1 + 2

theorem bar11_works : bar11 = foo11 := rfl

@[to_additive bar12]
def foo12 (_ : Nat) (_ : Int) : Fin 37 := ⟨2, by decide⟩

@[to_additive (reorder := 1 2, 4 5) bar13]
lemma foo13 {α β : Type u} [my_has_pow α β] (x : α) (y : β) : x ^ y = x ^ y := rfl

@[to_additive (reorder := 1 2, 4 5) bar14]
def foo14 {α β : Type u} [my_has_pow α β] (x : α) (y : β) : α := (x ^ y) ^ y

@[to_additive (reorder := 1 2, 4 5) bar15]
lemma foo15 {α β : Type u} [my_has_pow α β] (x : α) (y : β) : foo14 x y = (x ^ y) ^ y := rfl

@[to_additive (reorder := 1 2, 4 5) bar16]
lemma foo16 {α β : Type u} [my_has_pow α β] (x : α) (y : β) : foo14 x y = (x ^ y) ^ y := foo15 x y

@[to_additive bar17]
def foo17 [Group α] (x : α) : α := x * 1

@[to_additive (attr := simp) bar18]
lemma foo18 [Group α] (x : α) : foo17 x = x ∧ foo17 x = 1 * x :=
  ⟨mul_one x, mul_one x |>.trans <| one_mul x |>.symm⟩

example [Group α] (x : α) : foo17 x = 1 * x := by simp
example [Group α] (x : α) : foo17 x = x := by simp
example [AddGroup α] (x : α) : bar17 x = 0 + x := by simp
example [AddGroup α] (x : α) : bar17 x = x := by simp

/- Testing nested to_additive calls -/
@[to_additive (attr := simp, to_additive baz19) bar19]
def foo19 := 1

example {x} (h : 1 = x) : foo19 = x := by simp; guard_target = 1 = x; exact h
example {x} (h : 1 = x) : bar19 = x := by simp; guard_target = 1 = x; exact h
example {x} (h : 1 = x) : baz19 = x := by simp; guard_target = 1 = x; exact h

/- Testing that the order of the attributes doesn't matter -/
@[to_additive (attr := to_additive baz20, simp) bar20]
def foo20 := 1

example {x} (h : 1 = x) : foo20 = x := by simp; guard_target = 1 = x; exact h
example {x} (h : 1 = x) : bar20 = x := by simp; guard_target = 1 = x; exact h
example {x} (h : 1 = x) : baz20 = x := by simp; guard_target = 1 = x; exact h

@[to_additive bar21]
def foo21 {N} {A} [Pow A N] (a : A) (n : N) : A := a ^ n

run_cmd liftCoreM <| MetaM.run' <| guard <| relevantArgAttr.find? (← getEnv) `Test.foo21 == some 1

@[to_additive bar22]
abbrev foo22 {α} [Monoid α] (a : α) : ℕ → α
  | 0 => 1
  | _ => a

run_cmd liftCoreM <| MetaM.run' <| do
  -- make `abbrev` definition `reducible` automatically
  guard <| (← getReducibilityStatus `Test.bar22) == .reducible
  -- make `abbrev` definition `inline` automatically
  guard <| (Compiler.getInlineAttribute? (← getEnv) `Test.bar22) == some .inline
  -- some auxiliary definitions are also `abbrev` but not `reducible`
  guard <| (← getReducibilityStatus `Test.bar22.match_1) != .reducible
  guard <| (Compiler.getInlineAttribute? (← getEnv) `Test.bar22.match_1) == some .inline

/- test the eta-expansion applied on `foo6`. -/
run_cmd do
  let c ← getConstInfo `Test.foo6
  let e : Expr ← liftCoreM <| MetaM.run' <| expand toAdditiveBundle c.value!
  let t ← liftCoreM <| MetaM.run' <| expand toAdditiveBundle c.type
  let decl := c |>.updateName `Test.barr6 |>.updateType t |>.updateValue e |>.toDeclaration!
  liftCoreM <| addAndCompile decl
  -- test that we cannot transport a declaration to itself
  successIfFail <| liftCoreM <| addToAdditiveAttr toAdditiveBundle `bar11_works { ref := ← getRef }

/- Test on inductive types -/
inductive AddInd : ℕ → Prop where
  | basic : AddInd 2
  | zero : AddInd 0

@[to_additive]
inductive MulInd : ℕ → Prop where
  | basic : MulInd 2
  | one : MulInd 1

run_cmd do
  unless findTranslation? (← getEnv) toAdditiveBundle `Test.MulInd.one == some `Test.AddInd.zero do throwError "1"
  unless findTranslation? (← getEnv) toAdditiveBundle `Test.MulInd.basic == some `Test.AddInd.basic do throwError "2"
  unless findTranslation? (← getEnv) toAdditiveBundle `Test.MulInd == some `Test.AddInd do throwError "3"

@[to_additive addFixedNumeralTest]
def fixedNumeralTest {α} [One α] :=
  @OfNat.ofNat ((fun _ => ℕ) (1 : α)) 1 _

@[to_additive addFixedNumeralTest2]
def fixedNumeralTest2 {α} [One α] :=
  @OfNat.ofNat ((fun _ => ℕ) (1 : α)) 1 (@One.toOfNat1 ((fun _ => ℕ) (1 : α)) _)

/-! Test the namespace bug (https://github.com/leanprover-community/mathlib4/pull/8733).
This code should *not* generate a lemma
  `add_some_def.in_namespace`. -/
def some_def.in_namespace : Bool := false

def some_def {α : Type u} [Mul α] (x : α) : α :=
  if some_def.in_namespace then x * x else x

def myFin (_ : ℕ) := ℕ

instance : One (myFin n) := ⟨(1 : ℕ)⟩

@[to_additive bar]
def myFin.foo : myFin (n + 1) := 1

/-- We can pattern-match with `1`, which creates a term with a pure nat literal.
See https://github.com/leanprover-community/mathlib4/pull/2046 -/
@[to_additive]
def mul_foo {α} [Monoid α] (a : α) : ℕ → α
  | 0 => 1
  | 1 => 1
  | (_ + 2) => a


-- cannot apply `@[to_additive]` to `some_def` if `some_def.in_namespace` doesn't have the attribute
run_cmd liftCoreM <| successIfFail <|
    transformDecl toAdditiveBundle { ref := ← getRef} `Test.some_def `Test.add_some_def


attribute [to_additive some_other_name] some_def.in_namespace
attribute [to_additive add_some_def] some_def

run_cmd do liftCoreM <| successIfFail (getConstInfo `Test.add_some_def.in_namespace)

section

set_option linter.unusedVariables false in
def foo_mul {I J K : Type} (n : ℕ) {f : I → Type} (L : Type) [∀ i, One (f i)]
  [Add I] [Mul L] : true := by trivial


@[to_additive]
instance pi.has_one {I : Type} {f : I → Type} [(i : I) → One <| f i] : One ((i : I) → f i) :=
  ⟨fun _ => 1⟩

run_cmd do
  let n ← liftCoreM <| MetaM.run' <| findMultiplicativeArg toAdditiveBundle `Test.pi.has_one
  if n != 1 then throwError "{n} != 1"
  let n ← liftCoreM <| MetaM.run' <| findMultiplicativeArg toAdditiveBundle `Test.foo_mul
  if n != 4 then throwError "{n} != 4"

end

@[to_additive]
def nat_pi_has_one {α : Type} [One α] : One ((x : Nat) → α) := by infer_instance

@[to_additive]
def pi_nat_has_one {I : Type} : One ((x : I) → Nat)  := pi.has_one

example : @pi_nat_has_one = @pi_nat_has_zero := rfl

section instances

class FooClass (α) : Prop where
  refle : ∀ a : α, a = a

@[to_additive]
instance FooClass_one [One α] : FooClass α := ⟨fun _ ↦ rfl⟩

lemma one_fooClass [One α] : FooClass α := by infer_instance

lemma zero_fooClass [Zero α] : FooClass α := by infer_instance

end instances

/- Test that we can rewrite with definitions with the `@[to_additive]` attribute. -/
@[to_additive]
lemma npowRec_zero [One M] [Mul M] (x : M) : npowRec 0 x = 1 := by
  rw [npowRec]

/- Test that we can rewrite with definitions without the `@[to_additive]` attribute. -/
@[to_additive addoptiontest]
lemma optiontest (x : Option α) : x.elim none some = x := by
  cases x <;> rw [Option.elim]

/- Check that `to_additive` works if a `_match` aux declaration is created. -/
@[to_additive]
def IsUnit [Mul M] (a : M) : Prop := a ≠ a

@[to_additive]
theorem isUnit_iff_exists_inv [Mul M] {a : M} : IsUnit a ↔ ∃ _ : α, a ≠ a :=
  ⟨fun h => absurd rfl h, fun ⟨_, hab⟩ => hab⟩

/-! Test that `@[to_additive]` correctly translates auxiliary declarations that do not have the
original declaration name as prefix. -/
@[to_additive]
def IsUnit' [Monoid M] (a : M) : Prop := ∃ b : M, a * b = 1

@[to_additive]
theorem isUnit'_iff_exists_inv [CommMonoid M] {a : M} : IsUnit' a ↔ ∃ b, a * b = 1 := Iff.rfl

@[to_additive]
theorem isUnit'_iff_exists_inv' [CommMonoid M] {a : M} : IsUnit' a ↔ ∃ b, b * a = 1 := by
  simp [isUnit'_iff_exists_inv, mul_comm]

/-! Test a permutation with a cycle of length > 2. -/
@[to_additive (reorder := 3 4 5)]
def reorderMulThree {α : Type _} [Mul α] (x y z : α) : α := x * y * z

/-! Test a permutation that is too big for the list of arguments. -/
/--
error: the permutation
[[2, 3, 50]]
provided by the `(reorder := ...)` option is out of bounds, the type
  {α : Type u_1} → [Add α] → α → α → α → α
has only 5 arguments
-/
#guard_msgs in
@[to_additive (reorder := 3 4 51)]
def reorderMulThree' {α : Type _} [Mul α] (x y z : α) : α := x * y * z

/-! Test `(reorder := ...)` when the proof needs to be eta-expanded. -/
@[to_additive (reorder := 3 4 5)]
alias reorderMulThree_alias := reorderMulThree

@[to_additive (reorder := 3 4 2)]
alias reorderMulThree_alias' := reorderMulThree

@[to_additive (reorder := 3 4 5)]
def reorderMulThree_alias'' {α : Type _} [Mul α] (x y : α) : α → α := reorderMulThree x y

/--
error: invalid cycle `04`, a cycle must have at least 2 elements.
`(reorder := ...)` uses cycle notation to specify a permutation.
For example `(reorder := 1 2, 5 6)` swaps the first two arguments with each other and the fifth and the sixth argument and `(reorder := 3 4 5)` will move the fifth argument before the third argument.
-/
#guard_msgs in
@[to_additive (reorder := 04)]
example : True := trivial

/-- error: invalid position `00`, positions are counted starting from 1. -/
#guard_msgs in
@[to_additive (reorder := 100 200, 2 00)]
example : True := trivial

example {α : Type _} [Add α] (x y z : α) : reorderAddThree z x y = x + y + z := rfl


def Ones : ℕ → Q(Nat)
  | 0     => q(1)
  | (n + 1) => q($(Ones n) + $(Ones n))


-- This test just exists to see if this finishes in finite time. It should take <100ms.
-- #time
run_cmd do
  let e : Expr := Ones 300
  let _ ← liftCoreM <| MetaM.run' <| applyReplacementFun toAdditiveBundle e

-- testing `isConstantApplication`
run_cmd do
  unless !(q((fun _ y => y) 3 4) : Q(Nat)).isConstantApplication do throwError "1"
  unless (q((fun x _ => x) 3 4) : Q(Nat)).isConstantApplication do throwError "2"
  unless !(q((fun x => x) 3) : Q(Nat)).isConstantApplication do throwError "3"
  unless (q((fun _ => 5) 3) : Q(Nat)).isConstantApplication do throwError "4"

@[to_additive, to_additive_dont_translate]
def MonoidEnd : Type := Unit

run_cmd do
  let stx ← `(Semigroup MonoidEnd)
  liftTermElabM do
    let e ← Term.elabTerm stx none
    guard <| additiveTest (← getEnv) toAdditiveBundle e == some (.inl `Test.MonoidEnd)


@[to_additive instSemiGroupAddMonoidEnd]
instance : Semigroup MonoidEnd where
  mul _ _ := ()
  mul_assoc _ _ _ := rfl

@[to_additive]
lemma monoidEnd_lemma (x y z : MonoidEnd) : x * (y * z) = (x * y) * z := mul_assoc .. |>.symm

/-- info: Test.addMonoidEnd_lemma (x y z : AddMonoidEnd) : x * (y * z) = x * y * z -/
#guard_msgs in
#check addMonoidEnd_lemma

/-!
Some arbitrary tests to check whether additive names are guessed correctly.
-/
section guessName

def checkGuessName (s t : String) : Elab.Command.CommandElabM Unit :=
  unless (guessName nameDict fixAbbreviation s) == t do throwError "failed: {guessName nameDict fixAbbreviation s} != {t}"

run_cmd
  checkGuessName "HMul_Eq_LEOne_Conj₂MulLT'" "HAdd_Eq_Nonpos_Conj₂AddLT'"
  checkGuessName "OneMulSMulInvDivPow"       "ZeroAddVAddNegSubNSMul"
  checkGuessName "ProdFinprodNPowZPow"       "SumFinsumNSMulZSMul"

  -- The current design swaps all instances of `Comm`+`Add` in order to have
  -- `AddCommMonoid` instead of `CommAddMonoid`.
  checkGuessName "comm_mul_CommMul_commMul" "comm_add_AddComm_addComm"
  checkGuessName "mul_comm_MulComm_mulComm" "add_comm_AddComm_addComm"
  checkGuessName "mul_single_eq_same" "single_eq_same"
  checkGuessName "mul_support" "support"
  checkGuessName "mul_tsupport" "tsupport"
  checkGuessName "mul_indicator" "indicator"

  checkGuessName "CommMonoid" "AddCommMonoid"
  checkGuessName "commMonoid" "addCommMonoid"

  checkGuessName "CancelCommMonoid" "AddCancelCommMonoid"
  checkGuessName "cancelCommMonoid" "addCancelCommMonoid"
  checkGuessName "CancelMonoid" "AddCancelMonoid"
  checkGuessName "cancelMonoid" "addCancelMonoid"
  checkGuessName "RightCancelMonoid" "AddRightCancelMonoid"
  checkGuessName "rightCancelMonoid" "addRightCancelMonoid"
  checkGuessName "LeftCancelMonoid" "AddLeftCancelMonoid"
  checkGuessName "leftCancelMonoid" "addLeftCancelMonoid"

  checkGuessName "IsLeftRegular" "IsAddLeftRegular"
  checkGuessName "isRightRegular" "isAddRightRegular"
  checkGuessName "IsRegular" "IsAddRegular"

  checkGuessName "LTOne_LEOne_OneLE_OneLT" "Neg_Nonpos_Nonneg_Pos"
  checkGuessName "LTHMulHPowLEHDiv" "LTHAddHSMulLEHSub"
  checkGuessName "OneLEHMul" "NonnegHAdd"
  checkGuessName "OneLTHPow" "PosHSMul"
  checkGuessName "OneLTPow" "PosNSMul"
  checkGuessName "instCoeTCOneHom" "instCoeTCZeroHom"
  checkGuessName "instCoeTOneHom" "instCoeTZeroHom"
  checkGuessName "instCoeOneHom" "instCoeZeroHom"
  checkGuessName "invFun_eq_symm" "invFun_eq_symm"
  checkGuessName "MulEquiv.symmInvFun" "AddEquiv.symmInvFun"

end guessName

end Test

<<<<<<< HEAD
run_cmd Elab.Command.liftCoreM <| insertTranslation toAdditiveBundle `localize `add_localize
=======
run_meta ToAdditive.insertTranslation `localize `add_localize
>>>>>>> 090ad2e7

@[to_additive] def localize.r := Nat
@[to_additive add_localize] def localize := Nat
@[to_additive] def localize.s := Nat

run_cmd do
  unless findTranslation? (← getEnv) toAdditiveBundle `localize.r == some `add_localize.r do throwError "1"
  unless findTranslation? (← getEnv) toAdditiveBundle `localize   == some `add_localize   do throwError "2"
  unless findTranslation? (← getEnv) toAdditiveBundle `localize.s == some `add_localize.s do throwError "3"

/--
warning: The source declaration one_eq_one was given the simp-attribute(s) simp, reduce_mod_char before calling @[to_additive].
The preferred method is to use something like `@[to_additive (attr := simp, reduce_mod_char)]`
to apply the attribute to both one_eq_one and the target declaration zero_eq_zero.

Note: This linter can be disabled with `set_option linter.existingAttributeWarning false`
-/
#guard_msgs in
@[simp, reduce_mod_char, to_additive]
lemma one_eq_one {α : Type*} [One α] : (1 : α) = 1 := rfl

@[to_additive (attr := reduce_mod_char, simp)]
lemma one_eq_one' {α : Type*} [One α] : (1 : α) = 1 := rfl

section
-- Test the error message for a name that cannot be additivised.

/--
error: to_additive: the generated translated name equals the original name 'foo'.
If this is intentional, use the `@[to_additive self]` syntax.
Otherwise, check that your declaration name is correct (if your declaration is an instance, try naming it)
or provide an additivised name using the `@[to_additive my_add_name]` syntax.
---
warning: declaration uses 'sorry'
-/
#guard_msgs in
@[to_additive]
local instance foo {α : Type*} [Semigroup α] : Monoid α := sorry

end

-- Test the error message for a wrong `to_additive existing`.

/--
error: `to_additive` validation failed:
  expected 1 universe levels, but 'Nat.le_trans' has 0 universe levels
-/
#guard_msgs in
@[to_additive existing Nat.le_trans]
lemma one_eq_one'' {α : Type*} [One α] : (1 : α) = 1 := rfl


/--
error: `to_additive` validation failed: expected
  ∀ {α : Type u} [inst : Zero α], 0 = 0
but 'Eq.trans' has type
  ∀ {α : Sort u} {a b c : α}, a = b → b = c → a = c
-/
#guard_msgs in
@[to_additive existing Eq.trans]
lemma one_eq_one''' {α : Type*} [One α] : (1 : α) = 1 := rfl

/-!
Test that @[to_additive] can reorder arguments of raw kernel projections.
-/
open Lean in
elab "unfold%" e:term : term => do
  let e ← Elab.Term.elabTerm e none
  Meta.unfoldDefinition e

@[to_additive]
def myPow {α β : Type} [i : Pow α β] (a : α) := unfold% i.1 a

/--
info: def myPow : {α β : Type} → [i : Pow α β] → α → β → α :=
fun {α β} [i : Pow α β] a => i.1 a
-/
#guard_msgs in
#print myPow
/--
info: def myNSMul : {α β : Type} → [i : SMul β α] → α → β → α :=
fun {α β} [SMul β α] a a_1 => SMul.smul a_1 a
-/
#guard_msgs in
#print myNSMul

@[to_additive]
def myMul {α : Type} [i : Mul α] (a : α) := unfold% i.1 a

/--
info: def myMul : {α : Type} → [i : Mul α] → α → α → α :=
fun {α} [i : Mul α] a => i.1 a
-/
#guard_msgs in
#print myMul
/--
info: def myAdd : {α : Type} → [i : Add α] → α → α → α :=
fun {α} [Add α] a => Add.add a
-/
#guard_msgs in
#print myAdd

/-! Test that the `existingAttributeWarning` linter doesn't fire for `to_additive self`. -/
@[simp, to_additive self]
theorem test1 : 5 = 5 := rfl

/-! Test that we can't write `to_additive self (attr := ..)`. -/

/--
error: invalid `(attr := ...)` after `self`, as there is only one declaration for the attributes.
Instead, you can write the attributes in the usual way.
-/
#guard_msgs in
@[to_additive self (attr := simp)]
theorem test2 : 5 = 5 := rfl

/-! Previously, An application that isn't a constant, such as `(no_index Add) α`, would be seen as
multiplicative, hence `α` would be set as the `to_additive_relevant_arg`. -/

@[to_additive]
def fooMul {α β : Type} (_ : (no_index Add) α) [Mul β] (x y : β) : β := x * y

@[to_additive] -- this would not translate `fooMul`
def barMul {β : Type} [Mul β] (x y : β) : β := fooMul instAddNat x y

/-! Test that additive docstrings work -/

@[to_additive /-- (via `docComment` syntax) I am an additive docstring! -/]
theorem mulTrivial : True := trivial

/-- info: (via `docComment` syntax) I am an additive docstring! -/
#guard_msgs in
run_cmd
  let some doc  ← findDocString? (← getEnv) ``addTrivial
    | throwError "no `docComment` docstring found"
  logInfo doc

/--
warning: String syntax for `to_additive` docstrings is deprecated: Use docstring syntax instead (e.g. `@[to_additive /-- example -/]`)

Update deprecated syntax to:
  [apply] /-- (via `str` syntax) I am an additive docstring! -/
-/
#guard_msgs in
@[to_additive "(via `str` syntax) I am an additive docstring!"]
theorem mulTrivial' : True := trivial

/-- info: (via `str` syntax) I am an additive docstring! -/
#guard_msgs in
run_cmd
  let some doc ← findDocString? (← getEnv) ``addTrivial'
    | throwError "no `str` docstring found"
  logInfo doc

/-! Test handling of noncomputability -/

elab "#computability " decl:ident : command => do
  let name ← liftCoreM (realizeGlobalConstNoOverloadWithInfo decl)
  let markedNonComp := isNoncomputable (← getEnv) name
  let hasNoExec := (IR.findEnvDecl (← getEnv) name).isNone
  let desc :=
    if markedNonComp then "is marked noncomputable"
    else if hasNoExec then "has no executable code"
    else "is computable"
  logInfo m!"`{name}` {desc}"

/- Both should be computable -/

@[to_additive]
def mulComputableTest : Nat := 0

/-- info: `mulComputableTest` is computable -/
#guard_msgs in #computability mulComputableTest
/-- info: `addComputableTest` is computable -/
#guard_msgs in #computability addComputableTest

/- Both should be marked noncomputable -/

@[to_additive]
noncomputable def mulMarkedNoncomputable : Nat := 0

/-- info: `mulMarkedNoncomputable` is marked noncomputable -/
#guard_msgs in #computability mulMarkedNoncomputable
/-- info: `addMarkedNoncomputable` is marked noncomputable -/
#guard_msgs in #computability addMarkedNoncomputable

noncomputable section

/- Compilation should succeed despite `noncomputable` -/

@[to_additive]
def mulComputableTest' : Nat := 0

/-- info: `mulComputableTest'` is computable -/
#guard_msgs in #computability mulComputableTest'
/-- info: `addComputableTest'` is computable -/
#guard_msgs in #computability addComputableTest'

/- Both should be marked noncomputable -/

@[to_additive]
noncomputable def mulMarkedNoncomputable' : Nat := 0

/-- info: `mulMarkedNoncomputable'` is marked noncomputable -/
#guard_msgs in #computability mulMarkedNoncomputable'
/-- info: `addMarkedNoncomputable'` is marked noncomputable -/
#guard_msgs in #computability addMarkedNoncomputable'

/-
Compilation should fail silently.

If `mulNoExec` ever becomes marked noncomputable (meaning Lean's handling of
`noncomputable section` has changed), then the check for executable code in
`Mathlib.Tactic.ToAdditive.Frontend` should be replaced with a simple `isNoncomputable` check and
mark `addNoExec` `noncomputable` as well (plus a check for whether the original declaration is an
axiom, if `to_additive` ever handles axioms).
-/

@[to_additive]
def mulNoExec {G} (n : Nonempty G) : G := Classical.choice n

/-- info: `mulNoExec` has no executable code -/
#guard_msgs in #computability mulNoExec
/-- info: `addNoExec` has no executable code -/
#guard_msgs in #computability addNoExec

end

/-! Test structures with a private constructor and private fields -/

structure MyPrivateAdd where
  private mk ::
  private add : Nat

@[to_additive]
structure MyPrivateMul where
  private mk ::
  private mul : Nat

@[to_additive]
def MyPrivateMul.mk' (a : Nat) := MyPrivateMul.mk a

@[to_additive]
def MyPrivateMul.mul' (x : MyPrivateMul) := x.mul

/-! Test the `(dont_translate := ...)` framework -/

class MyRing (α : Type*) extends Group α

@[to_additive (dont_translate := β γ) add_neg_iff_mul_inv]
lemma mul_inv_iff_mul_inv {α β γ : Type} [Group α] [MyRing β] [MyRing γ] (a : α) (b : β) (c : γ) :
    a * a⁻¹ = 1 ↔ b * b⁻¹ = 1 ∨ c * c⁻¹ = 1 := by
  simp

/--
info: add_neg_iff_mul_inv {α β γ : Type} [AddGroup α] [MyRing β] [MyRing γ] (a : α) (b : β) (c : γ) :
  a + -a = 0 ↔ b * b⁻¹ = 1 ∨ c * c⁻¹ = 1
-/
#guard_msgs in
#check add_neg_iff_mul_inv

@[to_additive (dont_translate := β) add_neg_iff_mul_inv]
def Subtype.mul_inv_iff_mul_inv {α β : Type} [Group α] [MyRing β] (a : α) (b : β) :
    {a : α // a * a⁻¹ = 1 ↔ b * b⁻¹ = 1} := by
  exists a
  simp

/--
info: Subtype.mul_inv_iff_mul_inv._proof_1 {α β : Type} [Group α] [MyRing β] (a : α) (b : β) : a * a⁻¹ = 1 ↔ b * b⁻¹ = 1
-/
#guard_msgs in
#check Subtype.mul_inv_iff_mul_inv._proof_1
/--
info: Subtype.add_neg_iff_mul_inv._proof_1 {α β : Type} [AddGroup α] [MyRing β] (a : α) (b : β) : a + -a = 0 ↔ b * b⁻¹ = 1
-/
#guard_msgs in
#check Subtype.add_neg_iff_mul_inv._proof_1

/-!
Test that `relevant_arg` and `reorder` are passed to `simps` and `.eq_1`, and to
structure fields/constructors.
-/

structure SimpleNSMul (β : Type 1) (α : Type) where
  x : Nat

@[to_additive (reorder := 1 2) (relevant_arg := 2)]
structure SimplePow (α : Type) (β : Type 1) where
  x : Nat

@[to_additive (reorder := 1 2) (attr := simps)]
def simplePowZero (α β) : SimplePow α β where
  x := 0

@[to_additive]
lemma simplePowZero_x' {β} : (simplePowZero Nat β).x = 0 := by
  rw [simplePowZero_x]

@[to_additive]
lemma simplePowZero_x'' {β} : (simplePowZero Nat β).x = 0 := by
  rw [simplePowZero.eq_1]

/-- info: simpleNSMulZero_x' {β : Type 1} : (simpleNSMulZero β ℕ).x = 0 -/
#guard_msgs in
#check simpleNSMulZero_x'
/-- info: simpleNSMulZero_x'' {β : Type 1} : (simpleNSMulZero β ℕ).x = 0 -/
#guard_msgs in
#check simpleNSMulZero_x''


structure AddMonoidAlgebra' (k G : Type) where
  x : G → k

@[to_additive (relevant_arg := 2)]
structure MonoidAlgebra' (k G : Type) where
  x : G → k

variable {G : Type} [Monoid G]

@[to_additive]
instance : Mul (MonoidAlgebra' Nat G) where
  mul a b := ⟨fun i => a.1 i * b.1 1⟩

-- Unfortunately, `relevant_arg` information isn't passed to `*.casesOn`:
/--
error: @[to_additive] failed. The translated value is not type correct. For help, see the docstring of `to_additive.attr`, section `Troubleshooting`. Failed to add declaration
instAddAddMonoidAlgebra'Nat_1.match_1:
Application type mismatch: The argument
  fun x => motive x x✝
has type
  AddMonoidAlgebra' ℕ G → Sort u_1
but is expected to have type
  MonoidAlgebra' ℕ G → Sort u_1
in the application
  @MonoidAlgebra'.casesOn ℕ G fun x => motive x x✝
-/
#guard_msgs in
@[to_additive]
instance : Mul (MonoidAlgebra' Nat G) where
  mul | ⟨a⟩, ⟨b⟩ => ⟨fun i => a i * b 1⟩<|MERGE_RESOLUTION|>--- conflicted
+++ resolved
@@ -431,11 +431,7 @@
 
 end Test
 
-<<<<<<< HEAD
-run_cmd Elab.Command.liftCoreM <| insertTranslation toAdditiveBundle `localize `add_localize
-=======
-run_meta ToAdditive.insertTranslation `localize `add_localize
->>>>>>> 090ad2e7
+run_meta insertTranslation toAdditiveBundle `localize `add_localize
 
 @[to_additive] def localize.r := Nat
 @[to_additive add_localize] def localize := Nat
