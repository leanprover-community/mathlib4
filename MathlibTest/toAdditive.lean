import Mathlib.Algebra.Group.Defs
import Mathlib.Lean.Exception
import Mathlib.Tactic.ReduceModChar.Ext
import Qq.MetaM
open Qq Lean Meta Elab Command Mathlib Tactic Translate ToAdditive

set_option autoImplicit true
-- work in a namespace so that it doesn't matter if names clash
namespace Test

-- [note] use the below options for diagnostics:
-- set_option trace.to_additive true
-- set_option trace.to_additive_detail true
-- set_option pp.universes true
-- set_option pp.explicit true
-- set_option pp.notation false

@[to_additive bar0]
def foo0 {α} [Mul α] [One α] (x y : α) : α := x * y * 1

theorem bar0_works : bar0 3 4 = 7 := by decide

class my_has_pow (α : Type u) (β : Type v) where
  (pow : α → β → α)

instance : my_has_pow Nat Nat := ⟨fun a b => a ^ b⟩

class my_has_scalar (M : Type u) (α : Type v) where
  (smul : M → α → α)

instance : my_has_scalar Nat Nat := ⟨fun a b => a * b⟩
attribute [to_additive (reorder := 1 2) my_has_scalar] my_has_pow
/--
error: Cannot apply attribute @[to_additive] to 'Test.my_has_pow.pow': it is already translated to 'Test.my_has_scalar.smul'. ⏎
If you need to set the `reorder` or `relevant_arg` option, this is still possible with the ⏎
`@[to_additive (reorder := ...)]` or `@[to_additive (relevant_arg := ...)]` syntax.
-/
#guard_msgs in
attribute [to_additive] my_has_pow.pow
/--
error: `to_additive` validation failed: expected
  {β : Type u} → {α : Type v} → [self : my_has_scalar β α] → α → β → α
but 'Test.my_has_scalar.smul' has type
  {M : Type u} → {α : Type v} → [self : my_has_scalar M α] → M → α → α
-/
#guard_msgs in
attribute [to_additive (reorder := 1 2)] my_has_pow.pow
attribute [to_additive (reorder := 1 2, 4 5)] my_has_pow.pow

@[to_additive bar1]
def foo1 {α : Type u} [my_has_pow α ℕ] (x : α) (n : ℕ) : α := @my_has_pow.pow α ℕ _ x n

theorem foo1_works : foo1 3 4 = Nat.pow 3 4 := by decide
theorem bar1_works : bar1 3 4 = 3 * 4 := by decide

infix:80 " ^ " => my_has_pow.pow

instance dummy_pow : my_has_pow ℕ <| PLift ℤ := ⟨fun _ _ => 5⟩

@[to_additive bar2]
def foo2 {α} [my_has_pow α ℕ] (x : α) (n : ℕ) (m : PLift ℤ) : α := x ^ (n ^ m)

theorem foo2_works : foo2 2 3 (PLift.up 2) = Nat.pow 2 5 := by decide
theorem bar2_works : bar2 2 3 (PLift.up 2) = 2 * 5 := by decide

@[to_additive bar3]
def foo3 {α} [my_has_pow α ℕ] (x : α) : ℕ → α := @my_has_pow.pow α ℕ _ x

theorem foo3_works : foo3 2 3 = Nat.pow 2 3 := by decide
theorem bar3_works : bar3 2 3 = 2 * 3 := by decide

@[to_additive bar4]
def foo4 {α : Type u} : Type v → Type (max u v) := @my_has_pow α

@[to_additive bar4_test]
lemma foo4_test {α β : Type u} : @foo4 α β = @my_has_pow α β := rfl

@[to_additive bar5]
def foo5 {α} [my_has_pow α ℕ] [my_has_pow ℕ ℤ] : True := True.intro

@[to_additive bar6]
def foo6 {α} [my_has_pow α ℕ] : α → ℕ → α := @my_has_pow.pow α ℕ _

-- fails because of workaround in `transform`. Not sure if this will show up in practice
-- @[to_additive bar7]
-- def foo7 := @my_has_pow.pow

-- theorem foo7_works : foo7 2 3 = Nat.pow 2 3 := by decide
-- theorem bar7_works : bar7 2 3 = 2 * 3 := by decide

/-- Check that we don't additivize `Nat` expressions. -/
@[to_additive bar8]
def foo8 (a b : ℕ) := a * b

theorem bar8_works : bar8 2 3 = 6 := by decide

/-- Check that we don't additivize `Nat` numerals. -/
@[to_additive bar9]
def foo9 := 1

theorem bar9_works : bar9 = 1 := by decide

@[to_additive bar10]
def foo10 (n m : ℕ) := HPow.hPow n m + n * m * 2 + 1 * 0 + 37 * 1 + 2

theorem bar10_works : bar10 = foo10 := rfl

@[to_additive bar11]
def foo11 (n : ℕ) (m : ℤ) := n * m * 2 + 1 * 0 + 37 * 1 + 2

theorem bar11_works : bar11 = foo11 := rfl

@[to_additive bar12]
def foo12 (_ : Nat) (_ : Int) : Fin 37 := ⟨2, by decide⟩

@[to_additive (reorder := 1 2, 4 5) bar13]
lemma foo13 {α β : Type u} [my_has_pow α β] (x : α) (y : β) : x ^ y = x ^ y := rfl

@[to_additive (reorder := 1 2, 4 5) bar14]
def foo14 {α β : Type u} [my_has_pow α β] (x : α) (y : β) : α := (x ^ y) ^ y

@[to_additive (reorder := 1 2, 4 5) bar15]
lemma foo15 {α β : Type u} [my_has_pow α β] (x : α) (y : β) : foo14 x y = (x ^ y) ^ y := rfl

@[to_additive (reorder := 1 2, 4 5) bar16]
lemma foo16 {α β : Type u} [my_has_pow α β] (x : α) (y : β) : foo14 x y = (x ^ y) ^ y := foo15 x y

@[to_additive bar17]
def foo17 [Group α] (x : α) : α := x * 1

@[to_additive (attr := simp) bar18]
lemma foo18 [Group α] (x : α) : foo17 x = x ∧ foo17 x = 1 * x :=
  ⟨mul_one x, mul_one x |>.trans <| one_mul x |>.symm⟩

example [Group α] (x : α) : foo17 x = 1 * x := by simp
example [Group α] (x : α) : foo17 x = x := by simp
example [AddGroup α] (x : α) : bar17 x = 0 + x := by simp
example [AddGroup α] (x : α) : bar17 x = x := by simp

/- Testing nested to_additive calls -/
@[to_additive (attr := simp, to_additive baz19) bar19]
def foo19 := 1

example {x} (h : 1 = x) : foo19 = x := by simp; guard_target = 1 = x; exact h
example {x} (h : 1 = x) : bar19 = x := by simp; guard_target = 1 = x; exact h
example {x} (h : 1 = x) : baz19 = x := by simp; guard_target = 1 = x; exact h

/- Testing that the order of the attributes doesn't matter -/
@[to_additive (attr := to_additive baz20, simp) bar20]
def foo20 := 1

example {x} (h : 1 = x) : foo20 = x := by simp; guard_target = 1 = x; exact h
example {x} (h : 1 = x) : bar20 = x := by simp; guard_target = 1 = x; exact h
example {x} (h : 1 = x) : baz20 = x := by simp; guard_target = 1 = x; exact h

@[to_additive bar21]
def foo21 {N} {A} [Pow A N] (a : A) (n : N) : A := a ^ n

run_meta guard <| argInfoAttr.find? (← getEnv) `Test.foo21 matches some ⟨[], 1⟩

@[to_additive bar22]
abbrev foo22 {α} [Monoid α] (a : α) : ℕ → α
  | 0 => 1
  | _ => a

<<<<<<< HEAD
run_cmd liftCoreM <| MetaM.run' do
=======
run_meta do
>>>>>>> 7dfb6952
  -- make `abbrev` definition `reducible` automatically
  guard <| (← getReducibilityStatus `Test.bar22) == .reducible
  -- make `abbrev` definition `inline` automatically
  guard <| (Compiler.getInlineAttribute? (← getEnv) `Test.bar22) == some .inline
  -- some auxiliary definitions are also `abbrev` but not `reducible`
  guard <| (← getReducibilityStatus `Test.bar22.match_1) != .reducible
  guard <| (Compiler.getInlineAttribute? (← getEnv) `Test.bar22.match_1) == some .inline

/- test the eta-expansion applied on `foo6`. -/
run_cmd do
  let c ← getConstInfo `Test.foo6
  let e : Expr ← liftCoreM <| MetaM.run' <| expand ToAdditive.data c.value!
  let t ← liftCoreM <| MetaM.run' <| expand ToAdditive.data c.type
  let decl := c |>.updateName `Test.barr6 |>.updateType t |>.updateValue e |>.toDeclaration!
  liftCoreM <| addAndCompile decl
  -- test that we cannot transport a declaration to itself
  successIfFail <| liftCoreM <| addTranslationAttr ToAdditive.data `bar11_works { ref := ← getRef }

/- Test on inductive types -/
inductive AddInd : ℕ → Prop where
  | basic : AddInd 2
  | zero : AddInd 0

@[to_additive]
inductive MulInd : ℕ → Prop where
  | basic : MulInd 2
  | one : MulInd 1

run_cmd do
  unless findTranslation? (← getEnv) ToAdditive.data `Test.MulInd.one == some `Test.AddInd.zero do throwError "1"
  unless findTranslation? (← getEnv) ToAdditive.data `Test.MulInd.basic == some `Test.AddInd.basic do throwError "2"
  unless findTranslation? (← getEnv) ToAdditive.data `Test.MulInd == some `Test.AddInd do throwError "3"

@[to_additive addFixedNumeralTest]
def fixedNumeralTest {α} [One α] :=
  @OfNat.ofNat ((fun _ => ℕ) (1 : α)) 1 _

@[to_additive addFixedNumeralTest2]
def fixedNumeralTest2 {α} [One α] :=
  @OfNat.ofNat ((fun _ => ℕ) (1 : α)) 1 (@One.toOfNat1 ((fun _ => ℕ) (1 : α)) _)

/-! Test the namespace bug (https://github.com/leanprover-community/mathlib4/pull/8733).
This code should *not* generate a lemma
  `add_some_def.in_namespace`. -/
def some_def.in_namespace : Bool := false

def some_def {α : Type u} [Mul α] (x : α) : α :=
  if some_def.in_namespace then x * x else x

def myFin (_ : ℕ) := ℕ

instance : One (myFin n) := ⟨(1 : ℕ)⟩

@[to_additive bar]
def myFin.foo : myFin (n + 1) := 1

/-- We can pattern-match with `1`, which creates a term with a pure nat literal.
See https://github.com/leanprover-community/mathlib4/pull/2046 -/
@[to_additive]
def mul_foo {α} [Monoid α] (a : α) : ℕ → α
  | 0 => 1
  | 1 => 1
  | (_ + 2) => a


-- cannot apply `@[to_additive]` to `some_def` if `some_def.in_namespace` doesn't have the attribute
run_cmd liftCoreM <| successIfFail <|
    transformDecl ToAdditive.data { ref := ← getRef} `Test.some_def `Test.add_some_def


attribute [to_additive some_other_name] some_def.in_namespace
attribute [to_additive add_some_def] some_def

run_cmd do liftCoreM <| successIfFail (getConstInfo `Test.add_some_def.in_namespace)

section

set_option linter.unusedVariables false in
def foo_mul {I J K : Type} (n : ℕ) {f : I → Type} (L : Type) [∀ i, One (f i)]
  [Add I] [Mul L] : true := by trivial


@[to_additive]
instance pi.has_one {I : Type} {f : I → Type} [(i : I) → One <| f i] : One ((i : I) → f i) :=
  ⟨fun _ => 1⟩

run_cmd do
  let n ← liftCoreM <| MetaM.run' <| findRelevantArg ToAdditive.data `Test.pi.has_one
  if n != 1 then throwError "{n} != 1"
  let n ← liftCoreM <| MetaM.run' <| findRelevantArg ToAdditive.data `Test.foo_mul
  if n != 4 then throwError "{n} != 4"

end

@[to_additive]
def nat_pi_has_one {α : Type} [One α] : One ((x : Nat) → α) := by infer_instance

@[to_additive]
def pi_nat_has_one {I : Type} : One ((x : I) → Nat)  := pi.has_one

example : @pi_nat_has_one = @pi_nat_has_zero := rfl

section instances

class FooClass (α) : Prop where
  refle : ∀ a : α, a = a

@[to_additive]
instance FooClass_one [One α] : FooClass α := ⟨fun _ ↦ rfl⟩

lemma one_fooClass [One α] : FooClass α := by infer_instance

lemma zero_fooClass [Zero α] : FooClass α := by infer_instance

end instances

/- Test that we can rewrite with definitions with the `@[to_additive]` attribute. -/
@[to_additive]
lemma npowRec_zero [One M] [Mul M] (x : M) : npowRec 0 x = 1 := by
  rw [npowRec]

/- Test that we can rewrite with definitions without the `@[to_additive]` attribute. -/
@[to_additive addoptiontest]
lemma optiontest (x : Option α) : x.elim none some = x := by
  cases x <;> rw [Option.elim]

/- Check that `to_additive` works if a `_match` aux declaration is created. -/
@[to_additive]
def IsUnit [Mul M] (a : M) : Prop := a ≠ a

@[to_additive]
theorem isUnit_iff_exists_inv [Mul M] {a : M} : IsUnit a ↔ ∃ _ : α, a ≠ a :=
  ⟨fun h => absurd rfl h, fun ⟨_, hab⟩ => hab⟩

/-! Test that `@[to_additive]` correctly translates auxiliary declarations that do not have the
original declaration name as prefix. -/
@[to_additive]
def IsUnit' [Monoid M] (a : M) : Prop := ∃ b : M, a * b = 1

@[to_additive]
theorem isUnit'_iff_exists_inv [CommMonoid M] {a : M} : IsUnit' a ↔ ∃ b, a * b = 1 := Iff.rfl

@[to_additive]
theorem isUnit'_iff_exists_inv' [CommMonoid M] {a : M} : IsUnit' a ↔ ∃ b, b * a = 1 := by
  simp [isUnit'_iff_exists_inv, mul_comm]

/-! Test a permutation with a cycle of length > 2. -/
@[to_additive (reorder := 3 4 5)]
def reorderMulThree {α : Type _} [Mul α] (x y z : α) : α := x * y * z

/-! Test a permutation that is too big for the list of arguments. -/
/--
error: the permutation
[[2, 3, 50]]
provided by the `(reorder := ...)` option is out of bounds, the type
  {α : Type u_1} → [Add α] → α → α → α → α
has only 5 arguments
-/
#guard_msgs in
@[to_additive (reorder := 3 4 51)]
def reorderMulThree' {α : Type _} [Mul α] (x y z : α) : α := x * y * z

/-! Test `(reorder := ...)` when the proof needs to be eta-expanded. -/
@[to_additive (reorder := 3 4 5)]
alias reorderMulThree_alias := reorderMulThree

@[to_additive (reorder := 3 4 2)]
alias reorderMulThree_alias' := reorderMulThree

@[to_additive (reorder := 3 4 5)]
def reorderMulThree_alias'' {α : Type _} [Mul α] (x y : α) : α → α := reorderMulThree x y

/--
error: invalid cycle `04`, a cycle must have at least 2 elements.
`(reorder := ...)` uses cycle notation to specify a permutation.
For example `(reorder := 1 2, 5 6)` swaps the first two arguments with each other and the fifth and the sixth argument and `(reorder := 3 4 5)` will move the fifth argument before the third argument.
-/
#guard_msgs in
@[to_additive (reorder := 04)]
example : True := trivial

/-- error: invalid position `00`, positions are counted starting from 1. -/
#guard_msgs in
@[to_additive (reorder := 100 200, 2 00)]
example : True := trivial

example {α : Type _} [Add α] (x y z : α) : reorderAddThree z x y = x + y + z := rfl


def Ones : ℕ → Q(Nat)
  | 0     => q(1)
  | (n + 1) => q($(Ones n) + $(Ones n))


-- This test just exists to see if this finishes in finite time. It should take <100ms.
-- #time
run_cmd do
  let e : Expr := Ones 300
  let _ ← liftCoreM <| MetaM.run' <| applyReplacementFun ToAdditive.data e

-- testing `isConstantApplication`
run_cmd do
  unless !(q((fun _ y => y) 3 4) : Q(Nat)).isConstantApplication do throwError "1"
  unless (q((fun x _ => x) 3 4) : Q(Nat)).isConstantApplication do throwError "2"
  unless !(q((fun x => x) 3) : Q(Nat)).isConstantApplication do throwError "3"
  unless (q((fun _ => 5) 3) : Q(Nat)).isConstantApplication do throwError "4"

@[to_additive, to_additive_dont_translate]
def MonoidEnd : Type := Unit

run_cmd do
  let stx ← `(Semigroup MonoidEnd)
  liftTermElabM do
    let e ← Term.elabTerm stx none
    guard <| shouldTranslate (← getEnv) ToAdditive.data e == some (.inl `Test.MonoidEnd)


@[to_additive instSemiGroupAddMonoidEnd]
instance : Semigroup MonoidEnd where
  mul _ _ := ()
  mul_assoc _ _ _ := rfl

@[to_additive]
lemma monoidEnd_lemma (x y z : MonoidEnd) : x * (y * z) = (x * y) * z := mul_assoc .. |>.symm

/-- info: Test.addMonoidEnd_lemma (x y z : AddMonoidEnd) : x * (y * z) = x * y * z -/
#guard_msgs in
#check addMonoidEnd_lemma

/-!
Some arbitrary tests to check whether additive names are guessed correctly.
-/
section guessName

def checkGuessName (s t : String) : Elab.Command.CommandElabM Unit :=
  unless (GuessName.guessName { nameDict, abbreviationDict } s) == t do
    throwError "failed: {GuessName.guessName { nameDict, abbreviationDict } s} != {t}"

run_cmd
  checkGuessName "HMul_Eq_LEOne_Conj₂MulLT'" "HAdd_Eq_Nonpos_Conj₂AddLT'"
  checkGuessName "OneMulSMulInvDivPow"       "ZeroAddVAddNegSubNSMul"
  checkGuessName "ProdFinprodNPowZPow"       "SumFinsumNSMulZSMul"

  -- The current design swaps all instances of `Comm`+`Add` in order to have
  -- `AddCommMonoid` instead of `CommAddMonoid`.
  checkGuessName "comm_mul_CommMul_commMul" "comm_add_AddComm_addComm"
  checkGuessName "mul_comm_MulComm_mulComm" "add_comm_AddComm_addComm"
  checkGuessName "mul_single_eq_same" "single_eq_same"
  checkGuessName "mul_support" "support"
  checkGuessName "mul_tsupport" "tsupport"
  checkGuessName "mul_indicator" "indicator"

  checkGuessName "CommMonoid" "AddCommMonoid"
  checkGuessName "commMonoid" "addCommMonoid"

  checkGuessName "CancelCommMonoid" "AddCancelCommMonoid"
  checkGuessName "cancelCommMonoid" "addCancelCommMonoid"
  checkGuessName "CancelMonoid" "AddCancelMonoid"
  checkGuessName "cancelMonoid" "addCancelMonoid"
  checkGuessName "RightCancelMonoid" "AddRightCancelMonoid"
  checkGuessName "rightCancelMonoid" "addRightCancelMonoid"
  checkGuessName "LeftCancelMonoid" "AddLeftCancelMonoid"
  checkGuessName "leftCancelMonoid" "addLeftCancelMonoid"

  checkGuessName "IsLeftRegular" "IsAddLeftRegular"
  checkGuessName "isRightRegular" "isAddRightRegular"
  checkGuessName "IsRegular" "IsAddRegular"

  checkGuessName "LTOne_LEOne_OneLE_OneLT" "Neg_Nonpos_Nonneg_Pos"
  checkGuessName "LTHMulHPowLEHDiv" "LTHAddHSMulLEHSub"
  checkGuessName "OneLEHMul" "NonnegHAdd"
  checkGuessName "OneLTHPow" "PosHSMul"
  checkGuessName "OneLTPow" "PosNSMul"
  checkGuessName "instCoeTCOneHom" "instCoeTCZeroHom"
  checkGuessName "instCoeTOneHom" "instCoeTZeroHom"
  checkGuessName "instCoeOneHom" "instCoeZeroHom"
  checkGuessName "invFun_eq_symm" "invFun_eq_symm"
  checkGuessName "MulEquiv.symmInvFun" "AddEquiv.symmInvFun"
  checkGuessName "IsScalarTower" "VAddAssocClass"
  checkGuessName "isScalarTower" "vaddAssocClass"
  checkGuessName "eventuallyLE_one_mul_atBot" "eventuallyLE_zero_add_atBot"

end guessName

end Test

insert_to_additive_translation localize add_localize

@[to_additive] def localize.r := Nat
@[to_additive add_localize] def localize := Nat
@[to_additive] def localize.s := Nat

run_cmd do
  unless findTranslation? (← getEnv) ToAdditive.data `localize.r == some `add_localize.r do throwError "1"
  unless findTranslation? (← getEnv) ToAdditive.data `localize   == some `add_localize   do throwError "2"
  unless findTranslation? (← getEnv) ToAdditive.data `localize.s == some `add_localize.s do throwError "3"

/--
warning: The source declaration one_eq_one was given the simp-attribute(s) simp, reduce_mod_char before calling @[to_additive].
The preferred method is to use something like `@[to_additive (attr := simp, reduce_mod_char)]`
to apply the attribute to both one_eq_one and the target declaration zero_eq_zero.

Note: This linter can be disabled with `set_option linter.existingAttributeWarning false`
-/
#guard_msgs in
@[simp, reduce_mod_char, to_additive]
lemma one_eq_one {α : Type*} [One α] : (1 : α) = 1 := rfl

@[to_additive (attr := reduce_mod_char, simp)]
lemma one_eq_one' {α : Type*} [One α] : (1 : α) = 1 := rfl

section
-- Test the error message for a name that cannot be additivised.

/--
error: to_additive: the generated translated name equals the original name 'foo'.
If this is intentional, use the `@[to_additive self]` syntax.
Otherwise, check that your declaration name is correct (if your declaration is an instance, try naming it)
or provide a translated name using the `@[to_additive my_add_name]` syntax.
---
warning: declaration uses 'sorry'
-/
#guard_msgs in
@[to_additive]
local instance foo {α : Type*} [Semigroup α] : Monoid α := sorry

end

-- Test the error message for a wrong `to_additive existing`.

/--
error: `to_additive` validation failed:
  expected 1 universe levels, but 'Nat.le_trans' has 0 universe levels
-/
#guard_msgs in
@[to_additive existing Nat.le_trans]
lemma one_eq_one'' {α : Type*} [One α] : (1 : α) = 1 := rfl


/--
error: `to_additive` validation failed: expected
  ∀ {α : Type u} [inst : Zero α], 0 = 0
but 'Eq.trans' has type
  ∀ {α : Sort u} {a b c : α}, a = b → b = c → a = c
-/
#guard_msgs in
@[to_additive existing Eq.trans]
lemma one_eq_one''' {α : Type*} [One α] : (1 : α) = 1 := rfl

/-!
Test that @[to_additive] can reorder arguments of raw kernel projections.
-/
open Lean in
elab "unfold%" e:term : term => do
  let e ← Elab.Term.elabTerm e none
  Meta.unfoldDefinition e

@[to_additive]
def myPow {α β : Type} [i : Pow α β] (a : α) := unfold% i.1 a

/--
info: def myPow : {α β : Type} → [i : Pow α β] → α → β → α :=
fun {α β} [i : Pow α β] a => i.1 a
-/
#guard_msgs in
#print myPow
/--
info: def myNSMul : {α β : Type} → [i : SMul β α] → α → β → α :=
fun {α β} [SMul β α] a a_1 => SMul.smul a_1 a
-/
#guard_msgs in
#print myNSMul

@[to_additive]
def myMul {α : Type} [i : Mul α] (a : α) := unfold% i.1 a

/--
info: def myMul : {α : Type} → [i : Mul α] → α → α → α :=
fun {α} [i : Mul α] a => i.1 a
-/
#guard_msgs in
#print myMul
/--
info: def myAdd : {α : Type} → [i : Add α] → α → α → α :=
fun {α} [Add α] a => Add.add a
-/
#guard_msgs in
#print myAdd

/-! Test that the `existingAttributeWarning` linter doesn't fire for `to_additive self`. -/
@[simp, to_additive self]
theorem test1 : 5 = 5 := rfl

/-! Test that we can't write `to_additive self (attr := ..)`. -/

/--
error: invalid `(attr := ...)` after `self`, as there is only one declaration for the attributes.
Instead, you can write the attributes in the usual way.
-/
#guard_msgs in
@[to_additive self (attr := simp)]
theorem test2 : 5 = 5 := rfl

/-! Previously, An application that isn't a constant, such as `(no_index Add) α`, would be seen as
multiplicative, hence `α` would be set as the `to_additive_relevant_arg`. -/

@[to_additive]
def fooMul {α β : Type} (_ : (no_index Add) α) [Mul β] (x y : β) : β := x * y

@[to_additive] -- this would not translate `fooMul`
def barMul {β : Type} [Mul β] (x y : β) : β := fooMul instAddNat x y

/-! Test that additive docstrings work -/

@[to_additive /-- (via `docComment` syntax) I am an additive docstring! -/]
theorem mulTrivial : True := trivial

/-- info: (via `docComment` syntax) I am an additive docstring! -/
#guard_msgs in
run_cmd
  let some doc  ← findDocString? (← getEnv) ``addTrivial
    | throwError "no `docComment` docstring found"
  logInfo doc

/--
warning: String syntax for `to_additive` docstrings is deprecated: Use docstring syntax instead (e.g. `@[to_additive /-- example -/]`)

Update deprecated syntax to:
  [apply] /-- (via `str` syntax) I am an additive docstring! -/
-/
#guard_msgs in
@[to_additive "(via `str` syntax) I am an additive docstring!"]
theorem mulTrivial' : True := trivial

/-- info: (via `str` syntax) I am an additive docstring! -/
#guard_msgs in
run_cmd
  let some doc ← findDocString? (← getEnv) ``addTrivial'
    | throwError "no `str` docstring found"
  logInfo doc

/-! Test handling of noncomputability -/

elab "#computability " decl:ident : command => do
  let name ← liftCoreM (realizeGlobalConstNoOverloadWithInfo decl)
  let markedNonComp := isNoncomputable (← getEnv) name
  let hasNoExec := (IR.findEnvDecl (← getEnv) name).isNone
  let desc :=
    if markedNonComp then "is marked noncomputable"
    else if hasNoExec then "has no executable code"
    else "is computable"
  logInfo m!"`{name}` {desc}"

/- Both should be computable -/

@[to_additive]
def mulComputableTest : Nat := 0

/-- info: `mulComputableTest` is computable -/
#guard_msgs in #computability mulComputableTest
/-- info: `addComputableTest` is computable -/
#guard_msgs in #computability addComputableTest

/- Both should be marked noncomputable -/

@[to_additive]
noncomputable def mulMarkedNoncomputable : Nat := 0

/-- info: `mulMarkedNoncomputable` is marked noncomputable -/
#guard_msgs in #computability mulMarkedNoncomputable
/-- info: `addMarkedNoncomputable` is marked noncomputable -/
#guard_msgs in #computability addMarkedNoncomputable

noncomputable section

/- Compilation should succeed despite `noncomputable` -/

@[to_additive]
def mulComputableTest' : Nat := 0

/-- info: `mulComputableTest'` is computable -/
#guard_msgs in #computability mulComputableTest'
/-- info: `addComputableTest'` is computable -/
#guard_msgs in #computability addComputableTest'

/- Both should be marked noncomputable -/

@[to_additive]
noncomputable def mulMarkedNoncomputable' : Nat := 0

/-- info: `mulMarkedNoncomputable'` is marked noncomputable -/
#guard_msgs in #computability mulMarkedNoncomputable'
/-- info: `addMarkedNoncomputable'` is marked noncomputable -/
#guard_msgs in #computability addMarkedNoncomputable'

/-
Compilation should fail silently.

If `mulNoExec` ever becomes marked noncomputable (meaning Lean's handling of
`noncomputable section` has changed), then the check for executable code in
`Mathlib.Tactic.ToAdditive.Frontend` should be replaced with a simple `isNoncomputable` check and
mark `addNoExec` `noncomputable` as well (plus a check for whether the original declaration is an
axiom, if `to_additive` ever handles axioms).
-/

@[to_additive]
def mulNoExec {G} (n : Nonempty G) : G := Classical.choice n

/-- info: `mulNoExec` has no executable code -/
#guard_msgs in #computability mulNoExec
/-- info: `addNoExec` has no executable code -/
#guard_msgs in #computability addNoExec

end

/-! Test structures with a private constructor and private fields -/

structure MyPrivateAdd where
  private mk ::
  private add : Nat

@[to_additive]
structure MyPrivateMul where
  private mk ::
  private mul : Nat

@[to_additive]
def MyPrivateMul.mk' (a : Nat) := MyPrivateMul.mk a

@[to_additive]
def MyPrivateMul.mul' (x : MyPrivateMul) := x.mul

/-! Test the `(dont_translate := ...)` framework -/

class MyRing (α : Type*) extends Group α

@[to_additive (dont_translate := β γ) add_neg_iff_mul_inv]
lemma mul_inv_iff_mul_inv {α β γ : Type} [Group α] [MyRing β] [MyRing γ] (a : α) (b : β) (c : γ) :
    a * a⁻¹ = 1 ↔ b * b⁻¹ = 1 ∨ c * c⁻¹ = 1 := by
  simp

/--
info: add_neg_iff_mul_inv {α β γ : Type} [AddGroup α] [MyRing β] [MyRing γ] (a : α) (b : β) (c : γ) :
  a + -a = 0 ↔ b * b⁻¹ = 1 ∨ c * c⁻¹ = 1
-/
#guard_msgs in
#check add_neg_iff_mul_inv

@[to_additive (dont_translate := β) add_neg_iff_mul_inv]
def Subtype.mul_inv_iff_mul_inv {α β : Type} [Group α] [MyRing β] (a : α) (b : β) :
    {a : α // a * a⁻¹ = 1 ↔ b * b⁻¹ = 1} := by
  exists a
  simp

/--
info: Subtype.mul_inv_iff_mul_inv._proof_1 {α β : Type} [Group α] [MyRing β] (a : α) (b : β) : a * a⁻¹ = 1 ↔ b * b⁻¹ = 1
-/
#guard_msgs in
#check Subtype.mul_inv_iff_mul_inv._proof_1
/--
info: Subtype.add_neg_iff_mul_inv._proof_1 {α β : Type} [AddGroup α] [MyRing β] (a : α) (b : β) : a + -a = 0 ↔ b * b⁻¹ = 1
-/
#guard_msgs in
#check Subtype.add_neg_iff_mul_inv._proof_1

/-!
Test that `relevant_arg` and `reorder` are passed to `simps` and `.eq_1`, and to
structure fields/constructors.
-/

structure SimpleNSMul (β : Type 1) (α : Type) where
  x : Nat

@[to_additive (reorder := 1 2) (relevant_arg := 2)]
structure SimplePow (α : Type) (β : Type 1) where
  x : Nat

@[to_additive (reorder := 1 2) (attr := simps)]
def simplePowZero (α β) : SimplePow α β where
  x := 0

@[to_additive]
lemma simplePowZero_x' {β} : (simplePowZero Nat β).x = 0 := by
  rw [simplePowZero_x]

@[to_additive]
lemma simplePowZero_x'' {β} : (simplePowZero Nat β).x = 0 := by
  rw [simplePowZero.eq_1]

/-- info: simpleNSMulZero_x' {β : Type 1} : (simpleNSMulZero β ℕ).x = 0 -/
#guard_msgs in
#check simpleNSMulZero_x'
/-- info: simpleNSMulZero_x'' {β : Type 1} : (simpleNSMulZero β ℕ).x = 0 -/
#guard_msgs in
#check simpleNSMulZero_x''


structure AddMonoidAlgebra' (k G : Type) where
  x : G → k

@[to_additive (relevant_arg := 2)]
structure MonoidAlgebra' (k G : Type) where
  x : G → k

variable {G : Type} [Monoid G]

@[to_additive]
instance : Mul (MonoidAlgebra' Nat G) where
  mul a b := ⟨fun i => a.1 i * b.1 1⟩

-- Unfortunately, `relevant_arg` information isn't passed to `*.casesOn`:
/--
error: @[to_additive] failed. The translated value is not type correct. For help, see the docstring of `to_additive`, section `Troubleshooting`. Failed to add declaration
instAddAddMonoidAlgebra'Nat_1.match_1:
Application type mismatch: The argument
  fun x => motive x x✝
has type
  AddMonoidAlgebra' ℕ G → Sort u_1
but is expected to have type
  MonoidAlgebra' ℕ G → Sort u_1
in the application
  @MonoidAlgebra'.casesOn ℕ G fun x => motive x x✝
-/
#guard_msgs in
@[to_additive]
instance : Mul (MonoidAlgebra' Nat G) where
  mul | ⟨a⟩, ⟨b⟩ => ⟨fun i => a i * b 1⟩<|MERGE_RESOLUTION|>--- conflicted
+++ resolved
@@ -163,11 +163,7 @@
   | 0 => 1
   | _ => a
 
-<<<<<<< HEAD
-run_cmd liftCoreM <| MetaM.run' do
-=======
 run_meta do
->>>>>>> 7dfb6952
   -- make `abbrev` definition `reducible` automatically
   guard <| (← getReducibilityStatus `Test.bar22) == .reducible
   -- make `abbrev` definition `inline` automatically
