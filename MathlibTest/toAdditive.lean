import Mathlib.Algebra.Group.Defs
import Mathlib.Lean.Exception
import Mathlib.Tactic.ReduceModChar.Ext
import Qq.MetaM
open Qq Lean Meta Elab Command ToAdditive

set_option autoImplicit true
-- work in a namespace so that it doesn't matter if names clash
namespace Test

-- [note] use the below options for diagnostics:
-- set_option trace.to_additive true
-- set_option trace.to_additive_detail true
-- set_option pp.universes true
-- set_option pp.explicit true
-- set_option pp.notation false

@[to_additive bar0]
def foo0 {α} [Mul α] [One α] (x y : α) : α := x * y * 1

theorem bar0_works : bar0 3 4 = 7 := by decide

class my_has_pow (α : Type u) (β : Type v) where
  (pow : α → β → α)

instance : my_has_pow Nat Nat := ⟨fun a b => a ^ b⟩

class my_has_scalar (M : Type u) (α : Type v) where
  (smul : M → α → α)

instance : my_has_scalar Nat Nat := ⟨fun a b => a * b⟩
attribute [to_additive (reorder := 1 2) my_has_scalar] my_has_pow
attribute [to_additive (reorder := 1 2, 4 5)] my_has_pow.pow

@[to_additive bar1]
def foo1 {α : Type u} [my_has_pow α ℕ] (x : α) (n : ℕ) : α := @my_has_pow.pow α ℕ _ x n

theorem foo1_works : foo1 3 4 = Nat.pow 3 4 := by decide
theorem bar1_works : bar1 3 4 = 3 * 4 := by decide

infix:80 " ^ " => my_has_pow.pow

instance dummy_pow : my_has_pow ℕ <| PLift ℤ := ⟨fun _ _ => 5⟩

@[to_additive bar2]
def foo2 {α} [my_has_pow α ℕ] (x : α) (n : ℕ) (m : PLift ℤ) : α := x ^ (n ^ m)

theorem foo2_works : foo2 2 3 (PLift.up 2) = Nat.pow 2 5 := by decide
theorem bar2_works : bar2 2 3 (PLift.up 2) = 2 * 5 := by decide

@[to_additive bar3]
def foo3 {α} [my_has_pow α ℕ] (x : α) : ℕ → α := @my_has_pow.pow α ℕ _ x

theorem foo3_works : foo3 2 3 = Nat.pow 2 3 := by decide
theorem bar3_works : bar3 2 3 = 2 * 3 := by decide

@[to_additive bar4]
def foo4 {α : Type u} : Type v → Type (max u v) := @my_has_pow α

@[to_additive bar4_test]
lemma foo4_test {α β : Type u} : @foo4 α β = @my_has_pow α β := rfl

@[to_additive bar5]
def foo5 {α} [my_has_pow α ℕ] [my_has_pow ℕ ℤ] : True := True.intro

@[to_additive bar6]
def foo6 {α} [my_has_pow α ℕ] : α → ℕ → α := @my_has_pow.pow α ℕ _

-- fails because of workaround in `transform`. Not sure if this will show up in practice
-- @[to_additive bar7]
-- def foo7 := @my_has_pow.pow

-- theorem foo7_works : foo7 2 3 = Nat.pow 2 3 := by decide
-- theorem bar7_works : bar7 2 3 = 2 * 3 := by decide

/-- Check that we don't additivize `Nat` expressions. -/
@[to_additive bar8]
def foo8 (a b : ℕ) := a * b

theorem bar8_works : bar8 2 3 = 6 := by decide

/-- Check that we don't additivize `Nat` numerals. -/
@[to_additive bar9]
def foo9 := 1

theorem bar9_works : bar9 = 1 := by decide

@[to_additive bar10]
def foo10 (n m : ℕ) := HPow.hPow n m + n * m * 2 + 1 * 0 + 37 * 1 + 2

theorem bar10_works : bar10 = foo10 := rfl

@[to_additive bar11]
def foo11 (n : ℕ) (m : ℤ) := n * m * 2 + 1 * 0 + 37 * 1 + 2

theorem bar11_works : bar11 = foo11 := rfl

@[to_additive bar12]
def foo12 (_ : Nat) (_ : Int) : Fin 37 := ⟨2, by decide⟩

@[to_additive (reorder := 1 2, 4 5) bar13]
lemma foo13 {α β : Type u} [my_has_pow α β] (x : α) (y : β) : x ^ y = x ^ y := rfl

@[to_additive (reorder := 1 2, 4 5) bar14]
def foo14 {α β : Type u} [my_has_pow α β] (x : α) (y : β) : α := (x ^ y) ^ y

@[to_additive (reorder := 1 2, 4 5) bar15]
lemma foo15 {α β : Type u} [my_has_pow α β] (x : α) (y : β) : foo14 x y = (x ^ y) ^ y := rfl

@[to_additive (reorder := 1 2, 4 5) bar16]
lemma foo16 {α β : Type u} [my_has_pow α β] (x : α) (y : β) : foo14 x y = (x ^ y) ^ y := foo15 x y

@[to_additive bar17]
def foo17 [Group α] (x : α) : α := x * 1

@[to_additive (attr := simp) bar18]
lemma foo18 [Group α] (x : α) : foo17 x = x ∧ foo17 x = 1 * x :=
  ⟨mul_one x, mul_one x |>.trans <| one_mul x |>.symm⟩

example [Group α] (x : α) : foo17 x = 1 * x := by simp
example [Group α] (x : α) : foo17 x = x := by simp
example [AddGroup α] (x : α) : bar17 x = 0 + x := by simp
example [AddGroup α] (x : α) : bar17 x = x := by simp

/- Testing nested to_additive calls -/
@[to_additive (attr := simp, to_additive baz19) bar19]
def foo19 := 1

example {x} (h : 1 = x) : foo19 = x := by simp; guard_target = 1 = x; exact h
example {x} (h : 1 = x) : bar19 = x := by simp; guard_target = 1 = x; exact h
example {x} (h : 1 = x) : baz19 = x := by simp; guard_target = 1 = x; exact h

/- Testing that the order of the attributes doesn't matter -/
@[to_additive (attr := to_additive baz20, simp) bar20]
def foo20 := 1

example {x} (h : 1 = x) : foo20 = x := by simp; guard_target = 1 = x; exact h
example {x} (h : 1 = x) : bar20 = x := by simp; guard_target = 1 = x; exact h
example {x} (h : 1 = x) : baz20 = x := by simp; guard_target = 1 = x; exact h

@[to_additive bar21]
def foo21 {N} {A} [Pow A N] (a : A) (n : N) : A := a ^ n

run_cmd liftCoreM <| MetaM.run' <| guard <| relevantArgAttr.find? (← getEnv) `Test.foo21 == some 1

@[to_additive bar22]
abbrev foo22 {α} [Monoid α] (a : α) : ℕ → α
  | 0 => 1
  | _ => a

run_cmd liftCoreM <| MetaM.run' <| do
  -- make `abbrev` definition `reducible` automatically
  guard <| (← getReducibilityStatus `Test.bar22) == .reducible
  -- make `abbrev` definition `inline` automatically
  guard <| (Compiler.getInlineAttribute? (← getEnv) `Test.bar22) == some .inline
  -- some auxiliary definitions are also `abbrev` but not `reducible`
  guard <| (← getReducibilityStatus `Test.bar22.match_1) != .reducible
  guard <| (Compiler.getInlineAttribute? (← getEnv) `Test.bar22.match_1) == some .inline

/- test the eta-expansion applied on `foo6`. -/
run_cmd do
  let c ← getConstInfo `Test.foo6
  let e : Expr ← liftCoreM <| MetaM.run' <| expand c.value!
  let t ← liftCoreM <| MetaM.run' <| expand c.type
  let decl := c |>.updateName `Test.barr6 |>.updateType t |>.updateValue e |>.toDeclaration!
  liftCoreM <| addAndCompile decl
  -- test that we cannot transport a declaration to itself
  successIfFail <| liftCoreM <| addToAdditiveAttr `bar11_works { ref := ← getRef }

/- Test on inductive types -/
inductive AddInd : ℕ → Prop where
  | basic : AddInd 2
  | zero : AddInd 0

@[to_additive]
inductive MulInd : ℕ → Prop where
  | basic : MulInd 2
  | one : MulInd 1

run_cmd do
  unless findTranslation? (← getEnv) `Test.MulInd.one == some `Test.AddInd.zero do throwError "1"
  unless findTranslation? (← getEnv) `Test.MulInd.basic == none do throwError "2"
  unless findTranslation? (← getEnv) `Test.MulInd == some `Test.AddInd do throwError "3"

@[to_additive addFixedNumeralTest]
def fixedNumeralTest {α} [One α] :=
  @OfNat.ofNat ((fun _ => ℕ) (1 : α)) 1 _

@[to_additive addFixedNumeralTest2]
def fixedNumeralTest2 {α} [One α] :=
  @OfNat.ofNat ((fun _ => ℕ) (1 : α)) 1 (@One.toOfNat1 ((fun _ => ℕ) (1 : α)) _)

/-! Test the namespace bug (https://github.com/leanprover-community/mathlib4/pull/8733).
This code should *not* generate a lemma
  `add_some_def.in_namespace`. -/
def some_def.in_namespace : Bool := false

def some_def {α : Type u} [Mul α] (x : α) : α :=
  if some_def.in_namespace then x * x else x

def myFin (_ : ℕ) := ℕ

instance : One (myFin n) := ⟨(1 : ℕ)⟩

@[to_additive bar]
def myFin.foo : myFin (n + 1) := 1

/-- We can pattern-match with `1`, which creates a term with a pure nat literal.
See https://github.com/leanprover-community/mathlib4/pull/2046 -/
@[to_additive]
def mul_foo {α} [Monoid α] (a : α) : ℕ → α
  | 0 => 1
  | 1 => 1
  | (_ + 2) => a


-- cannot apply `@[to_additive]` to `some_def` if `some_def.in_namespace` doesn't have the attribute
run_cmd liftCoreM <| successIfFail <|
    transformDecl { ref := ← getRef} `Test.some_def `Test.add_some_def


attribute [to_additive some_other_name] some_def.in_namespace
attribute [to_additive add_some_def] some_def

run_cmd do liftCoreM <| successIfFail (getConstInfo `Test.add_some_def.in_namespace)

section

set_option linter.unusedVariables false in
def foo_mul {I J K : Type} (n : ℕ) {f : I → Type} (L : Type) [∀ i, One (f i)]
  [Add I] [Mul L] : true := by trivial


@[to_additive]
instance pi.has_one {I : Type} {f : I → Type} [(i : I) → One <| f i] : One ((i : I) → f i) :=
  ⟨fun _ => 1⟩

run_cmd do
  let n ← liftCoreM <| MetaM.run' <| firstMultiplicativeArg `Test.pi.has_one
  if n != 1 then throwError "{n} != 1"
  let n ← liftCoreM <| MetaM.run' <| firstMultiplicativeArg `Test.foo_mul
  if n != 4 then throwError "{n} != 4"

end

@[to_additive]
def nat_pi_has_one {α : Type} [One α] : One ((x : Nat) → α) := by infer_instance

@[to_additive]
def pi_nat_has_one {I : Type} : One ((x : I) → Nat)  := pi.has_one

example : @pi_nat_has_one = @pi_nat_has_zero := rfl

section test_noncomputable

@[to_additive Bar.bar]
noncomputable def Foo.foo (h : ∃ _ : α, True) : α := Classical.choose h

@[to_additive Bar.bar']
def Foo.foo' : ℕ := 2

theorem Bar.bar'_works : Bar.bar' = 2 := by decide

run_cmd (do
  if !isNoncomputable (← getEnv) `Test.Bar.bar then throwError "bar shouldn't be computable"
  if isNoncomputable (← getEnv) `Test.Bar.bar' then throwError "bar' should be computable")
end test_noncomputable

section instances

class FooClass (α) : Prop where
  refle : ∀ a : α, a = a

@[to_additive]
instance FooClass_one [One α] : FooClass α := ⟨fun _ ↦ rfl⟩

lemma one_fooClass [One α] : FooClass α := by infer_instance

lemma zero_fooClass [Zero α] : FooClass α := by infer_instance

end instances

/- Test that we can rewrite with definitions with the `@[to_additive]` attribute. -/
@[to_additive]
lemma npowRec_zero [One M] [Mul M] (x : M) : npowRec 0 x = 1 := by
  rw [npowRec]

/- Test that we can rewrite with definitions without the `@[to_additive]` attribute. -/
@[to_additive addoptiontest]
lemma optiontest (x : Option α) : x.elim .none Option.some = x := by
  cases x <;> rw [Option.elim]

/- Check that `to_additive` works if a `_match` aux declaration is created. -/
@[to_additive]
def IsUnit [Mul M] (a : M) : Prop := a ≠ a

@[to_additive]
theorem isUnit_iff_exists_inv [Mul M] {a : M} : IsUnit a ↔ ∃ _ : α, a ≠ a :=
  ⟨fun h => absurd rfl h, fun ⟨_, hab⟩ => hab⟩

/-! Test that `@[to_additive]` correctly translates auxiliary declarations that do not have the
original declaration name as prefix. -/
@[to_additive]
def IsUnit' [Monoid M] (a : M) : Prop := ∃ b : M, a * b = 1

@[to_additive]
theorem isUnit'_iff_exists_inv [CommMonoid M] {a : M} : IsUnit' a ↔ ∃ b, a * b = 1 := Iff.rfl

@[to_additive]
theorem isUnit'_iff_exists_inv' [CommMonoid M] {a : M} : IsUnit' a ↔ ∃ b, b * a = 1 := by
  simp [isUnit'_iff_exists_inv, mul_comm]

/-! Test a permutation with a cycle of length > 2. -/
@[to_additive (reorder := 3 4 5)]
def reorderMulThree {α : Type _} [Mul α] (x y z : α) : α := x * y * z

/-! Test a permutation that is too big for the list of arguments. -/
/--
error: the permutation
[[2, 3, 50]]
provided by the reorder config option is too large, the type
  {α : Type u_1} → [Mul α] → α → α → α → α
has only 5 arguments
-/
#guard_msgs in
@[to_additive (reorder := 3 4 51)]
def reorderMulThree' {α : Type _} [Mul α] (x y z : α) : α := x * y * z

example {α : Type _} [Add α] (x y z : α) : reorderAddThree z x y = x + y + z := rfl


def Ones : ℕ → Q(Nat)
  | 0     => q(1)
  | (n + 1) => q($(Ones n) + $(Ones n))


-- This test just exists to see if this finishes in finite time. It should take <100ms.
-- #time
run_cmd do
  let e : Expr := Ones 300
  let _ ← liftCoreM <| MetaM.run' <| applyReplacementFun e

-- testing `isConstantApplication`
run_cmd do
  unless !(q((fun _ y => y) 3 4) : Q(Nat)).isConstantApplication do throwError "1"
  unless (q((fun x _ => x) 3 4) : Q(Nat)).isConstantApplication do throwError "2"
  unless !(q((fun x => x) 3) : Q(Nat)).isConstantApplication do throwError "3"
  unless (q((fun _ => 5) 3) : Q(Nat)).isConstantApplication do throwError "4"

@[to_additive, to_additive_dont_translate]
def MonoidEnd : Type := Unit

run_cmd do
  let stx ← `(Semigroup MonoidEnd)
  liftTermElabM do
    let e ← Term.elabTerm stx none
    guard <| additiveTest (← getEnv) e == some `Test.MonoidEnd


@[to_additive instSemiGroupAddMonoidEnd]
instance : Semigroup MonoidEnd where
  mul _ _ := ()
  mul_assoc _ _ _ := rfl

@[to_additive]
lemma monoidEnd_lemma (x y z : MonoidEnd) : x * (y * z) = (x * y) * z := mul_assoc .. |>.symm

/-- info: Test.addMonoidEnd_lemma (x y z : AddMonoidEnd) : x * (y * z) = x * y * z -/
#guard_msgs in
#check addMonoidEnd_lemma

/-!
Some arbitrary tests to check whether additive names are guessed correctly.
-/
section guessName

def checkGuessName (s t : String) : Elab.Command.CommandElabM Unit :=
  unless guessName s == t do throwError "failed: {guessName s} != {t}"

run_cmd
  checkGuessName "HMul_Eq_LEOne_Conj₂MulLT'" "HAdd_Eq_Nonpos_Conj₂AddLT'"
  checkGuessName "OneMulSMulInvDivPow"       "ZeroAddVAddNegSubNSMul"
  checkGuessName "ProdFinprodNPowZPow"       "SumFinsumNSMulZSMul"

  -- The current design swaps all instances of `Comm`+`Add` in order to have
  -- `AddCommMonoid` instead of `CommAddMonoid`.
  checkGuessName "comm_mul_CommMul_commMul" "comm_add_AddComm_addComm"
  checkGuessName "mul_comm_MulComm_mulComm" "add_comm_AddComm_addComm"
  checkGuessName "mul_single_eq_same" "single_eq_same"
  checkGuessName "mul_support" "support"
  checkGuessName "mul_tsupport" "tsupport"
  checkGuessName "mul_indicator" "indicator"

  checkGuessName "CommMonoid" "AddCommMonoid"
  checkGuessName "commMonoid" "addCommMonoid"

  checkGuessName "CancelCommMonoid" "AddCancelCommMonoid"
  checkGuessName "cancelCommMonoid" "addCancelCommMonoid"
  checkGuessName "CancelMonoid" "AddCancelMonoid"
  checkGuessName "cancelMonoid" "addCancelMonoid"
  checkGuessName "RightCancelMonoid" "AddRightCancelMonoid"
  checkGuessName "rightCancelMonoid" "addRightCancelMonoid"
  checkGuessName "LeftCancelMonoid" "AddLeftCancelMonoid"
  checkGuessName "leftCancelMonoid" "addLeftCancelMonoid"

  checkGuessName "IsLeftRegular" "IsAddLeftRegular"
  checkGuessName "isRightRegular" "isAddRightRegular"
  checkGuessName "IsRegular" "IsAddRegular"

  checkGuessName "LTOne_LEOne_OneLE_OneLT" "Neg_Nonpos_Nonneg_Pos"
  checkGuessName "LTHMulHPowLEHDiv" "LTHAddHSMulLEHSub"
  checkGuessName "OneLEHMul" "NonnegHAdd"
  checkGuessName "OneLTHPow" "PosHSMul"
  checkGuessName "OneLTPow" "PosNSMul"
  checkGuessName "instCoeTCOneHom" "instCoeTCZeroHom"
  checkGuessName "instCoeTOneHom" "instCoeTZeroHom"
  checkGuessName "instCoeOneHom" "instCoeZeroHom"
  checkGuessName "invFun_eq_symm" "invFun_eq_symm"
  checkGuessName "MulEquiv.symmInvFun" "AddEquiv.symmInvFun"

end guessName

end Test

run_cmd Elab.Command.liftCoreM <| ToAdditive.insertTranslation `localize `add_localize

@[to_additive] def localize.r := Nat
@[to_additive add_localize] def localize := Nat
@[to_additive] def localize.s := Nat

run_cmd do
  unless findTranslation? (← getEnv) `localize.r == some `add_localize.r do throwError "1"
  unless findTranslation? (← getEnv) `localize   == some `add_localize   do throwError "2"
  unless findTranslation? (← getEnv) `localize.s == some `add_localize.s do throwError "3"

/--
warning: The source declaration one_eq_one was given the simp-attribute(s) simp, reduce_mod_char before calling @[to_additive].
The preferred method is to use something like `@[to_additive (attr := simp, reduce_mod_char)]`
to apply the attribute to both one_eq_one and the target declaration zero_eq_zero.

Note: This linter can be disabled with `set_option linter.existingAttributeWarning false`
-/
#guard_msgs in
@[simp, reduce_mod_char, to_additive]
lemma one_eq_one {α : Type*} [One α] : (1 : α) = 1 := rfl

@[to_additive (attr := reduce_mod_char, simp)]
lemma one_eq_one' {α : Type*} [One α] : (1 : α) = 1 := rfl

-- Test the error message for a name that cannot be additivised.

/--
error: to_additive: the generated additivised name equals the original name 'foo', meaning that no part of the name was additivised.
If this is intentional, use the `@[to_additive self]` syntax.
Otherwise, check that your declaration name is correct (if your declaration is an instance, try naming it)
or provide an additivised name using the `@[to_additive my_add_name]` syntax.
---
warning: declaration uses 'sorry'
-/
#guard_msgs in
@[to_additive]
instance foo {α : Type*} [Semigroup α] : Monoid α := sorry

-- Test the error message for a wrong `to_additive existing`.

/--
error: `to_additive` validation failed:
  expected 1 universe levels, but 'Nat.le_trans' has 0 universe levels
-/
#guard_msgs in
@[to_additive existing Nat.le_trans]
lemma one_eq_one'' {α : Type*} [One α] : (1 : α) = 1 := rfl


/--
error: `to_additive` validation failed: expected
  ∀ {α : Type u} [inst : Zero α], 0 = 0
but 'Eq.trans' has type
  ∀ {α : Sort u} {a b c : α}, a = b → b = c → a = c
-/
#guard_msgs in
@[to_additive existing Eq.trans]
lemma one_eq_one''' {α : Type*} [One α] : (1 : α) = 1 := rfl

/-!
Test that @[to_additive] can reorder arguments of raw kernel projections.
-/
open Lean in
elab "unfold%" e:term : term => do
  let e ← Elab.Term.elabTerm e none
  Meta.unfoldDefinition e

@[to_additive]
def myPow {α β : Type} [i : Pow α β] (a : α) := unfold% i.1 a

/--
info: def myPow : {α β : Type} → [i : Pow α β] → α → β → α :=
fun {α β} [i : Pow α β] a => i.1 a
-/
#guard_msgs in
#print myPow
/--
info: def myNSMul : {α β : Type} → [i : SMul β α] → α → β → α :=
fun {α β} [SMul β α] a a_1 => SMul.smul a_1 a
-/
#guard_msgs in
#print myNSMul

@[to_additive]
def myMul {α : Type} [i : Mul α] (a : α) := unfold% i.1 a

/--
info: def myMul : {α : Type} → [i : Mul α] → α → α → α :=
fun {α} [i : Mul α] a => i.1 a
-/
#guard_msgs in
#print myMul
/--
info: def myAdd : {α : Type} → [i : Add α] → α → α → α :=
fun {α} [i : Add α] a => i.1 a
-/
#guard_msgs in
#print myAdd

<<<<<<< HEAD
/-! Previously, An application that isn't a constant, such as `(no_index Add) α`, would be seen as
multiplicative, hence `α` would be set as the `to_additive_relevant_arg`. -/

@[to_additive]
def fooMul {α : Type} {β : Type} (_ : (no_index Add) α) [Mul β] (x y : (fun _ => β) α) : β := x * y

@[to_additive] -- this would not translate `fooMul`
def barMul {β : Type} [Mul β] (x y : β) : β := fooMul instAddNat x y
=======
/-! Test that the `existingAttributeWarning` linter doesn't fire for `to_additive self`. -/
@[simp, to_additive self]
theorem test1 : 5 = 5 := rfl

/-! Test that we can't write `to_additive self (attr := ..)`. -/

/--
error: invalid `(attr := ...)` after `self`, as there is only one declaration for the attributes.
Instead, you can write the attributes in the usual way.
-/
#guard_msgs in
@[to_additive self (attr := simp)]
theorem test2 : 5 = 5 := rfl
>>>>>>> 857f7825
<|MERGE_RESOLUTION|>--- conflicted
+++ resolved
@@ -522,16 +522,6 @@
 #guard_msgs in
 #print myAdd
 
-<<<<<<< HEAD
-/-! Previously, An application that isn't a constant, such as `(no_index Add) α`, would be seen as
-multiplicative, hence `α` would be set as the `to_additive_relevant_arg`. -/
-
-@[to_additive]
-def fooMul {α : Type} {β : Type} (_ : (no_index Add) α) [Mul β] (x y : (fun _ => β) α) : β := x * y
-
-@[to_additive] -- this would not translate `fooMul`
-def barMul {β : Type} [Mul β] (x y : β) : β := fooMul instAddNat x y
-=======
 /-! Test that the `existingAttributeWarning` linter doesn't fire for `to_additive self`. -/
 @[simp, to_additive self]
 theorem test1 : 5 = 5 := rfl
@@ -545,4 +535,12 @@
 #guard_msgs in
 @[to_additive self (attr := simp)]
 theorem test2 : 5 = 5 := rfl
->>>>>>> 857f7825
+
+/-! Previously, An application that isn't a constant, such as `(no_index Add) α`, would be seen as
+multiplicative, hence `α` would be set as the `to_additive_relevant_arg`. -/
+
+@[to_additive]
+def fooMul {α : Type} {β : Type} (_ : (no_index Add) α) [Mul β] (x y : (fun _ => β) α) : β := x * y
+
+@[to_additive] -- this would not translate `fooMul`
+def barMul {β : Type} [Mul β] (x y : β) : β := fooMul instAddNat x y