module

public import Mathlib.Tactic.Linter.FlexibleLinter
import all Mathlib.Tactic.Linter.FlexibleLinter
import Mathlib.Tactic.Linter.UnusedTactic
import Batteries.Linter.UnreachableTactic
import Batteries.Tactic.PermuteGoals
import Mathlib.Tactic.TacticAnalysis.Declarations -- only needed temporarily for the `lia` shim

set_option linter.flexible true
set_option linter.unusedVariables false

/-! # Basic tests for the flexible linter

This file contains basic tests for the flexible linter, which do not require any advanced imports.
Anything which requires groups, rings or algebraic structures is considered advanced, and
tests for these can be found in `MathlibTest/ImportHeavyFlexibleLinter.lean`

-/

/--
warning: 'simp at h' is a flexible tactic modifying 'h'. Try 'simp?' and use the suggested 'simp only [...]'. Alternatively, use `suffices` to explicitly state the simplified form.

Note: This linter can be disabled with `set_option linter.flexible false`
---
info: 'exact h' uses 'h'!
-/
#guard_msgs in
example (h : 0 + 0 = 0) : True := by
  simp at h
  try exact h

/--
warning: 'simp_all' is a flexible tactic modifying '⊢'. Try 'simp_all?' and use the suggested 'simp_all only [...]'. Alternatively, use `suffices` to explicitly state the simplified form.

Note: This linter can be disabled with `set_option linter.flexible false`
---
<<<<<<< HEAD
info: Try this:
  [apply] simp_all only [Nat.add_zero]
---
=======
>>>>>>> 12128c4b
info: 'exact Nat.le_succ_of_le h' uses '⊢'!
-/
#guard_msgs in
example {a b : Nat} (h : a ≤ b) : a + 0 ≤ b + 1 := by
  simp_all
  exact Nat.le_succ_of_le h

-- `subst` does not use the goal
#guard_msgs in
example {a b : Nat} (h : a = b) : a + 0 = b := by
  simp
  subst h
  rfl

-- `by_cases` does not use the goal
#guard_msgs in
example {a b : Nat} (h : a = b) : a + 0 = b := by
  simp
  by_cases a = b
  subst h; rfl
  subst h; rfl

-- `induction` does not use the goal
/--
warning: 'simp' is a flexible tactic modifying '⊢'. Try 'simp?' and use the suggested 'simp only [...]'. Alternatively, use `suffices` to explicitly state the simplified form.

Note: This linter can be disabled with `set_option linter.flexible false`
---
<<<<<<< HEAD
info: Try this:
  [apply] simp only [Nat.add_zero]
---
=======
>>>>>>> 12128c4b
info: 'assumption' uses '⊢'!
---
warning: 'simp' is a flexible tactic modifying '⊢'. Try 'simp?' and use the suggested 'simp only [...]'. Alternatively, use `suffices` to explicitly state the simplified form.

Note: This linter can be disabled with `set_option linter.flexible false`
---
<<<<<<< HEAD
info: Try this:
  [apply] simp only [Nat.add_zero]
---
=======
>>>>>>> 12128c4b
info: 'assumption' uses '⊢'!
-/
#guard_msgs in
example {a b : Nat} (h : a = b) : a + 0 = b := by
  simp
  induction a <;> assumption


/--
warning: 'simp at h' is a flexible tactic modifying 'h'. Try 'simp?' and use the suggested 'simp only [...]'. Alternatively, use `suffices` to explicitly state the simplified form.

Note: This linter can be disabled with `set_option linter.flexible false`
---
info: 'exact h' uses 'h'!
-/
#guard_msgs in
example (h : 0 = 0 ∨ 0 = 0) : True := by
  cases h <;>
    rename_i h <;>
    simp at h
  · exact h
  · assumption --exact h

/--
warning: 'simp' is a flexible tactic modifying '⊢'. Try 'simp?' and use the suggested 'simp only [...]'. Alternatively, use `suffices` to explicitly state the simplified form.

Note: This linter can be disabled with `set_option linter.flexible false`
---
<<<<<<< HEAD
info: Try this:
  [apply] simp only [Nat.zero_ne_one, and_self]
---
=======
>>>>>>> 12128c4b
info: 'on_goal 2 => · contradiction' uses '⊢'!
---
warning: 'simp' is a flexible tactic modifying '⊢'. Try 'simp?' and use the suggested 'simp only [...]'. Alternatively, use `suffices` to explicitly state the simplified form.

Note: This linter can be disabled with `set_option linter.flexible false`
---
<<<<<<< HEAD
info: Try this:
  [apply] simp only [Nat.zero_ne_one, and_self]
---
=======
>>>>>>> 12128c4b
info: 'contradiction' uses '⊢'!
-/
#guard_msgs in
example (h : 0 = 1 ∨ 0 = 1) : 0 = 1 ∧ 0 = 1 := by
  cases h <;> simp
  on_goal 2 => · contradiction
  · contradiction

-- `omega` is a follower and `all_goals` is a `combinatorLike`
#guard_msgs in
example {a : Nat} : a + 1 + 0 = 1 + a := by simp; all_goals omega

/--
warning: 'simp' is a flexible tactic modifying '⊢'. Try 'simp?' and use the suggested 'simp only [...]'. Alternatively, use `suffices` to explicitly state the simplified form.

Note: This linter can be disabled with `set_option linter.flexible false`
---
<<<<<<< HEAD
info: Try this:
  [apply] simp only [Nat.zero_ne_one, and_self]
---
info: 'contradiction' uses '⊢'!
---
=======
info: 'contradiction' uses '⊢'!
---
>>>>>>> 12128c4b
warning: 'simp' is a flexible tactic modifying '⊢'. Try 'simp?' and use the suggested 'simp only [...]'. Alternatively, use `suffices` to explicitly state the simplified form.

Note: This linter can be disabled with `set_option linter.flexible false`
---
<<<<<<< HEAD
info: Try this:
  [apply] simp only [Nat.zero_ne_one, and_self]
---
=======
>>>>>>> 12128c4b
info: 'contradiction' uses '⊢'!
-/
#guard_msgs in
example (h : 0 = 1 ∨ 0 = 1) : 0 = 1 ∧ 0 = 1 := by
  cases h <;> simp
  · contradiction
  · contradiction

/--
warning: 'simp at h k' is a flexible tactic modifying 'k'. Try 'simp?' and use the suggested 'simp only [...]'. Alternatively, use `suffices` to explicitly state the simplified form.

Note: This linter can be disabled with `set_option linter.flexible false`
---
info: 'rw [← Classical.not_not (a := True)] at k' uses 'k'!
---
warning: 'simp at h k' is a flexible tactic modifying 'h'. Try 'simp?' and use the suggested 'simp only [...]'. Alternatively, use `suffices` to explicitly state the simplified form.

Note: This linter can be disabled with `set_option linter.flexible false`
---
info: 'rw [← Classical.not_not (a := True)] at h' uses 'h'!
-/
#guard_msgs in
-- `simp at h` stains `h` but not other locations
example {h : 0 = 0} {k : 1 = 1} : True := by
  simp at h k;
  rw [← Classical.not_not (a := True)]
  -- flag the two below vvv do not above ^^^
  rw [← Classical.not_not (a := True)] at k
  rw [← Classical.not_not (a := True)] at h
  assumption

-- `specialize` does not touch, by default, the target
#guard_msgs in
example {a b : Nat} (h : ∀ c, c + a + b = a + c) : (0 + 2 + 1 + a + b) = a + 3 := by
  simp
  specialize h 3
  simp_all

/--
warning: 'simp' is a flexible tactic modifying '⊢'. Try 'simp?' and use the suggested 'simp only [...]'. Alternatively, use `suffices` to explicitly state the simplified form.

Note: This linter can be disabled with `set_option linter.flexible false`
---
<<<<<<< HEAD
info: Try this:
  [apply] simp only [Nat.add_zero]
---
=======
>>>>>>> 12128c4b
info: 'exact h.symm' uses '⊢'!
-/
#guard_msgs in
-- `congr` is allowed after `simp`, but "passes along the stain".
example {a b : Nat} (h : a = b) : a + b + 0 = b + a := by
  simp
  congr
  exact h.symm

-- `done` is an allowed follower
#guard_msgs in
example (h : False) : 0 ≠ 0 := by
  try (simp; done)
  exact h.elim

-- `ac_rfl` is an allowed follower
#guard_msgs in
example {a b c d : Nat} (h : False) (h' : d = a) : a + (b + c) = (b + d) + c := by
  simp [h']
  ac_rfl

-- `grind` is another flexible tactic,
#guard_msgs in
example {x y : Nat} : 0 + x + (y + x) = x + x + y := by
  simp
  grind

-- as are its `grobner` and `lia` front-ends.
#guard_msgs in
example {x y : Nat} : 0 + x + (y + x) = x + x + y := by
  simp
  grobner

-- `lia` is another flexible tactic.
#guard_msgs in
example {x y : Nat} : 0 + x + (y + x) = x + x + y := by
  simp
  lia

/--
warning: 'simp' is a flexible tactic modifying '⊢'. Try 'simp?' and use the suggested 'simp only [...]'. Alternatively, use `suffices` to explicitly state the simplified form.

Note: This linter can be disabled with `set_option linter.flexible false`
---
<<<<<<< HEAD
info: Try this:
  [apply] simp only [Nat.zero_ne_one, and_self]
---
=======
>>>>>>> 12128c4b
info: 'contradiction' uses '⊢'!
-/
#guard_msgs in
example (h : 0 = 1 ∨ 0 = 1) : 0 = 1 ∧ 0 = 1 := by
  cases h <;> simp
  · simp_all
  · contradiction

-- forget stained locations, once the corresponding goal is closed
#guard_msgs in
example (n : Nat) : n + 1 = 1 + n := by
  by_cases 0 = 0
  · simp_all
    omega
  · have : 0 ≠ 1 := by
      intro h
      -- should not flag `cases`!
      cases h
    -- should not flag `exact`!
    exact Nat.add_comm ..

/--
warning: 'simp at h' is a flexible tactic modifying 'h'. Try 'simp?' and use the suggested 'simp only [...]'. Alternatively, use `suffices` to explicitly state the simplified form.

Note: This linter can be disabled with `set_option linter.flexible false`
---
<<<<<<< HEAD
info: Try this:
  [apply] simp only [not_true_eq_false, not_false_eq_true] at h
---
=======
>>>>>>> 12128c4b
info: 'rw [← Classical.not_not (a := True)] at h' uses 'h'!
-/
#guard_msgs in
-- `simp at h` stains `h` but not other locations
example {h : 0 = 0} {k : 1 = 1} : ¬ ¬ True := by
  simp at h
  rw [← Nat.add_zero 1] at k
  -- flag below vvv do not flag above ^^^
  rw [← Classical.not_not (a := True)] at h
  --exact h -- <-- flagged
  assumption

/--
warning: 'simp at h k' is a flexible tactic modifying 'k'. Try 'simp?' and use the suggested 'simp only [...]'. Alternatively, use `suffices` to explicitly state the simplified form.

Note: This linter can be disabled with `set_option linter.flexible false`
---
info: 'rw [← Classical.not_not (a := True)] at k' uses 'k'!
---
warning: 'simp at h k' is a flexible tactic modifying 'h'. Try 'simp?' and use the suggested 'simp only [...]'. Alternatively, use `suffices` to explicitly state the simplified form.

Note: This linter can be disabled with `set_option linter.flexible false`
---
info: 'rw [← Classical.not_not (a := True)] at h' uses 'h'!
-/
#guard_msgs in
-- `simp at h` stains `h` but not other locations
example {h : 0 = 0} {k : 1 = 1} : True := by
  simp at h k
  rw [← Classical.not_not (a := True)]
  -- flag the two below vvv do not above ^^^
  rw [← Classical.not_not (a := True)] at k
  rw [← Classical.not_not (a := True)] at h
  assumption

/--
warning: 'simp at h' is a flexible tactic modifying 'h'. Try 'simp?' and use the suggested 'simp only [...]'. Alternatively, use `suffices` to explicitly state the simplified form.

Note: This linter can be disabled with `set_option linter.flexible false`
---
info: 'rw [← Classical.not_not (a := True)] at h' uses 'h'!
-/
#guard_msgs in
-- `simp at h` stains `h` but not other locations
example {h : 0 = 0} : True := by
  simp at h
  rw [← Classical.not_not (a := True)]
  -- flag below vvv do not flag above ^^^
  rw [← Classical.not_not (a := True)] at h
  assumption

/--
warning: 'simp' is a flexible tactic modifying '⊢'. Try 'simp?' and use the suggested 'simp only [...]'. Alternatively, use `suffices` to explicitly state the simplified form.

Note: This linter can be disabled with `set_option linter.flexible false`
---
<<<<<<< HEAD
info: Try this:
  [apply] simp only [Nat.zero_ne_one]
---
=======
>>>>>>> 12128c4b
info: 'rwa [← Classical.not_not (a := False)]' uses '⊢'!
-/
#guard_msgs in
example {h : False} : 0 = 1 := by
  simp
  rw [← Classical.not_not (a := False)] at h
  -- flag below vvv do not flag above ^^^
  rwa [← Classical.not_not (a := False)]

/--
warning: 'simp' is a flexible tactic modifying '⊢'. Try 'simp?' and use the suggested 'simp only [...]'. Alternatively, use `suffices` to explicitly state the simplified form.

Note: This linter can be disabled with `set_option linter.flexible false`
---
<<<<<<< HEAD
info: Try this:
  [apply] simp only [Nat.zero_ne_one]
---
=======
>>>>>>> 12128c4b
info: 'rwa [← Classical.not_not (a := False)]' uses '⊢'!
-/
#guard_msgs in
example {h : False} : 0 = 1 ∧ 0 = 1 := by
  constructor
  · simpa
  . simp
    rw [← Classical.not_not (a := False)] at h
    rwa [← Classical.not_not (a := False)]

section test_internals
open Lean Mathlib.Linter Flexible

/-- `flex? tac` logs an info `true` if the tactic is flexible, logs a warning `false` otherwise. -/
elab "flex? " tac:tactic : command => do
  match flexible? tac with
    | true  => logWarningAt tac m!"{flexible? tac}"
    | false => logInfoAt tac m!"{flexible? tac}"

section
set_option linter.unusedTactic false
set_option linter.unreachableTactic false
/-- info: false -/#guard_msgs in
flex? done
/-- info: false -/#guard_msgs in
flex? simp only
/-- info: false -/#guard_msgs in
flex? simp_all only
/-- warning: true -/#guard_msgs in
flex? simp
/-- warning: true -/#guard_msgs in
flex? simp_all

end

/-- info: #[h] -/ #guard_msgs in
#eval show CoreM _ from do
  let h := mkIdent `h
  let hc ← `(Lean.Parser.Tactic.elimTarget|$h:ident)
  IO.println s!"{(toStained (← `(tactic| cases $hc))).toArray}"<|MERGE_RESOLUTION|>--- conflicted
+++ resolved
@@ -35,12 +35,9 @@
 
 Note: This linter can be disabled with `set_option linter.flexible false`
 ---
-<<<<<<< HEAD
 info: Try this:
   [apply] simp_all only [Nat.add_zero]
 ---
-=======
->>>>>>> 12128c4b
 info: 'exact Nat.le_succ_of_le h' uses '⊢'!
 -/
 #guard_msgs in
@@ -69,24 +66,18 @@
 
 Note: This linter can be disabled with `set_option linter.flexible false`
 ---
-<<<<<<< HEAD
 info: Try this:
   [apply] simp only [Nat.add_zero]
 ---
-=======
->>>>>>> 12128c4b
 info: 'assumption' uses '⊢'!
 ---
 warning: 'simp' is a flexible tactic modifying '⊢'. Try 'simp?' and use the suggested 'simp only [...]'. Alternatively, use `suffices` to explicitly state the simplified form.
 
 Note: This linter can be disabled with `set_option linter.flexible false`
 ---
-<<<<<<< HEAD
 info: Try this:
   [apply] simp only [Nat.add_zero]
 ---
-=======
->>>>>>> 12128c4b
 info: 'assumption' uses '⊢'!
 -/
 #guard_msgs in
@@ -115,24 +106,18 @@
 
 Note: This linter can be disabled with `set_option linter.flexible false`
 ---
-<<<<<<< HEAD
-info: Try this:
-  [apply] simp only [Nat.zero_ne_one, and_self]
----
-=======
->>>>>>> 12128c4b
+info: Try this:
+  [apply] simp only [Nat.zero_ne_one, and_self]
+---
 info: 'on_goal 2 => · contradiction' uses '⊢'!
 ---
 warning: 'simp' is a flexible tactic modifying '⊢'. Try 'simp?' and use the suggested 'simp only [...]'. Alternatively, use `suffices` to explicitly state the simplified form.
 
 Note: This linter can be disabled with `set_option linter.flexible false`
 ---
-<<<<<<< HEAD
-info: Try this:
-  [apply] simp only [Nat.zero_ne_one, and_self]
----
-=======
->>>>>>> 12128c4b
+info: Try this:
+  [apply] simp only [Nat.zero_ne_one, and_self]
+---
 info: 'contradiction' uses '⊢'!
 -/
 #guard_msgs in
@@ -150,26 +135,18 @@
 
 Note: This linter can be disabled with `set_option linter.flexible false`
 ---
-<<<<<<< HEAD
 info: Try this:
   [apply] simp only [Nat.zero_ne_one, and_self]
 ---
 info: 'contradiction' uses '⊢'!
 ---
-=======
-info: 'contradiction' uses '⊢'!
----
->>>>>>> 12128c4b
-warning: 'simp' is a flexible tactic modifying '⊢'. Try 'simp?' and use the suggested 'simp only [...]'. Alternatively, use `suffices` to explicitly state the simplified form.
-
-Note: This linter can be disabled with `set_option linter.flexible false`
----
-<<<<<<< HEAD
-info: Try this:
-  [apply] simp only [Nat.zero_ne_one, and_self]
----
-=======
->>>>>>> 12128c4b
+warning: 'simp' is a flexible tactic modifying '⊢'. Try 'simp?' and use the suggested 'simp only [...]'. Alternatively, use `suffices` to explicitly state the simplified form.
+
+Note: This linter can be disabled with `set_option linter.flexible false`
+---
+info: Try this:
+  [apply] simp only [Nat.zero_ne_one, and_self]
+---
 info: 'contradiction' uses '⊢'!
 -/
 #guard_msgs in
@@ -213,12 +190,9 @@
 
 Note: This linter can be disabled with `set_option linter.flexible false`
 ---
-<<<<<<< HEAD
 info: Try this:
   [apply] simp only [Nat.add_zero]
 ---
-=======
->>>>>>> 12128c4b
 info: 'exact h.symm' uses '⊢'!
 -/
 #guard_msgs in
@@ -263,12 +237,9 @@
 
 Note: This linter can be disabled with `set_option linter.flexible false`
 ---
-<<<<<<< HEAD
-info: Try this:
-  [apply] simp only [Nat.zero_ne_one, and_self]
----
-=======
->>>>>>> 12128c4b
+info: Try this:
+  [apply] simp only [Nat.zero_ne_one, and_self]
+---
 info: 'contradiction' uses '⊢'!
 -/
 #guard_msgs in
@@ -295,12 +266,9 @@
 
 Note: This linter can be disabled with `set_option linter.flexible false`
 ---
-<<<<<<< HEAD
 info: Try this:
   [apply] simp only [not_true_eq_false, not_false_eq_true] at h
 ---
-=======
->>>>>>> 12128c4b
 info: 'rw [← Classical.not_not (a := True)] at h' uses 'h'!
 -/
 #guard_msgs in
@@ -357,12 +325,9 @@
 
 Note: This linter can be disabled with `set_option linter.flexible false`
 ---
-<<<<<<< HEAD
 info: Try this:
   [apply] simp only [Nat.zero_ne_one]
 ---
-=======
->>>>>>> 12128c4b
 info: 'rwa [← Classical.not_not (a := False)]' uses '⊢'!
 -/
 #guard_msgs in
@@ -377,12 +342,9 @@
 
 Note: This linter can be disabled with `set_option linter.flexible false`
 ---
-<<<<<<< HEAD
 info: Try this:
   [apply] simp only [Nat.zero_ne_one]
 ---
-=======
->>>>>>> 12128c4b
 info: 'rwa [← Classical.not_not (a := False)]' uses '⊢'!
 -/
 #guard_msgs in
