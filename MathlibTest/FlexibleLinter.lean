--- conflicted
+++ resolved
@@ -9,12 +9,8 @@
 /-! # Basic tests for the flexible linter
 
 This file contains basic tests for the flexible linter, which do not require any advanced imports.
-<<<<<<< HEAD
-Anything which requires groups, rings or algebraic structures is considered advanced.
-=======
 Anything which requires groups, rings or algebraic structures is considered advanced, and
 tests for these can be found in `MathlibTest/ImportHeavyFlexibleLinter.lean`
->>>>>>> ad69e75c
 
 -/
 
