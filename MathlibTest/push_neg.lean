--- conflicted
+++ resolved
@@ -144,13 +144,8 @@
   guard_target =ₛ r
   exact h
 
-<<<<<<< HEAD
--- new error message as of #27562
+-- new error message as of https://github.com/leanprover-community/mathlib4/issues/27562
 /-- error: push made no progress anywhere -/
-=======
--- new error message as of https://github.com/leanprover-community/mathlib4/issues/27562
-/-- error: push_neg made no progress anywhere -/
->>>>>>> dba17346
 #guard_msgs in
 example {P : Prop} (h : P) : P := by push_neg at *
 
@@ -162,13 +157,8 @@
   have h : x ≤ y := test_sorry
   push_neg at h
 
-<<<<<<< HEAD
--- new behaviour as of #27562 (previously the tactic succeeded as a no-op)
+-- new behaviour as of https://github.com/leanprover-community/mathlib4/issues/27562 (previously the tactic succeeded as a no-op)
 /-- error: cannot run push at inductive_proof, it is an implementation detail -/
-=======
--- new behaviour as of https://github.com/leanprover-community/mathlib4/issues/27562 (previously the tactic succeeded as a no-op)
-/-- error: cannot run push_neg at inductive_proof, it is an implementation detail -/
->>>>>>> dba17346
 #guard_msgs in
 def inductive_proof : True := by
   push_neg at inductive_proof
