--- conflicted
+++ resolved
@@ -175,7 +175,6 @@
 -/
 #guard_msgs in
 example (R : Type) (a b : R) [CommRing R] (u₁ : Rˣ) : a /ₚ u₁ + b /ₚ u₁ = (a + b) /ₚ u₁ := by hint
-<<<<<<< HEAD
 end field_simp
 
 section finiteness
@@ -186,7 +185,4 @@
 #guard_msgs in
 open ENNReal in
 example : (1 : ℝ≥0∞) < ∞ := by hint
-end finiteness
-=======
-end field_simp
->>>>>>> 4b0359cc
+end finiteness