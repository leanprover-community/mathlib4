import Mathlib.Tactic.SuccessIfFailWithMsg
example : True := by
  success_if_fail_with_msg "No goals to be solved" trivial; trivial
  trivial

example : Nat → Nat → True := by
  success_if_fail_with_msg "No goals to be solved"
    intro
    intro
    trivial
    trivial
  intros; trivial

/--
info: Update with tactic error message: "No goals to be solved"
---
error: tactic '
  intro
  intro
  trivial
  trivial' failed, but got different error message:

No goals to be solved
-/
#guard_msgs in
example : Nat → Nat → True := by
  success_if_fail_with_msg "No goals"
    intro
    intro
    trivial
    trivial
  intros; trivial

def err (t : Bool) := if t then
<<<<<<< HEAD
  "Tactic `rewrite` failed: equality or iff proof expected
  n ≤ n.succ

n : Nat
⊢ True"
=======
  "Invalid rewrite argument: Expected an equality or iff proof or definition name, but `Nat.le_succ n` is a proof of
  n ≤ n.succ"
>>>>>>> 79a314b0
  else
    "not that message
⊢ True"

set_option linter.unusedVariables false in
example (n : Nat) : True := by
  success_if_fail_with_msg (err true) rw [Nat.le_succ n]
  trivial

example : True := by
  success_if_fail_with_msg (err false) fail "not that message"
  trivial

/- In the following, we use `success_if_fail_with_msg` to write tests for
`success_if_fail_with_msg`, since the inner one should fail with a certain message. -/

example : True := by
  success_if_fail_with_msg "tactic 'trivial' succeeded, but was expected to fail"
    success_if_fail_with_msg "message" trivial
  trivial

def err₂ := "tactic 'fail \"different message!\"' failed, but got different error message:

different message!
⊢ True"

example : True := by
  success_if_fail_with_msg err₂
    success_if_fail_with_msg "message" fail "different message!"
  trivial

open Lean Meta Mathlib Tactic

def alwaysFails : MetaM Unit := do throwError "I failed!"

def doesntFail : MetaM Unit := do
  try successIfFailWithMessage "I failed!" alwaysFails
  catch _ => throwError "I *really* failed."

#guard_msgs in
#eval doesntFail<|MERGE_RESOLUTION|>--- conflicted
+++ resolved
@@ -32,16 +32,8 @@
   intros; trivial
 
 def err (t : Bool) := if t then
-<<<<<<< HEAD
-  "Tactic `rewrite` failed: equality or iff proof expected
-  n ≤ n.succ
-
-n : Nat
-⊢ True"
-=======
   "Invalid rewrite argument: Expected an equality or iff proof or definition name, but `Nat.le_succ n` is a proof of
   n ≤ n.succ"
->>>>>>> 79a314b0
   else
     "not that message
 ⊢ True"
