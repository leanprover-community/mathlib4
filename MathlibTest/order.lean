--- conflicted
+++ resolved
@@ -136,11 +136,7 @@
     ¬ #0 < #5
 -/
 #guard_msgs in
-<<<<<<< HEAD
-example [Lattice α] (a b c : α) : a ⊓ (b ⊔ c) ≤ (a ⊓ b) ⊔ (a ⊓ c) := by
-=======
 example (a b c : α) [Lattice α] : a ⊓ (b ⊔ c) ≤ (a ⊓ b) ⊔ (a ⊓ c) := by
->>>>>>> c48ea032
   order
 
 -- This used to work when a different matching strategy was used in `order`.
