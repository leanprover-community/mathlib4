import Mathlib.Data.Matrix.Rank
import Mathlib.Tactic.Order
import Mathlib.Util.CountHeartbeats

universe u

example (a b c : Nat) (h1 : a ≤ b) (h2 : b ≤ c) : a ≤ c := by
  order

example (a b c d e : Nat) (h1 : a ≤ b) (h2 : b ≤ c) (h3 : c ≤ d) (h4 : d ≤ e) (h5 : b ≠ d) :
    a < e := by
  order

example (a b c : Nat) (h1 : a = b) (h2 : b = c) : a = c := by
  order

example (a b : Int) (h1 : ¬(a < b)) (h2 : ¬(b < a)) : a = b := by
  order

<<<<<<< HEAD
variable {α : Type}
=======
variable {α : Type*}
>>>>>>> f2bf11f4

example [LinearOrder α] (a b : α) (h1 : ¬(a < b)) (h2 : ¬(b < a)) : a = b := by
  order

example [PartialOrder α] (a b c d e : α) (h1 : a ≤ b) (h2 : b ≤ c) (h3 : c ≤ d) (h4 : d ≤ e) (h5 : b ≠ d) :
    a < e := by
  order

example [PartialOrder α] (s t x y : α) (h1 : s ≤ x) (h2 : x ≤ t) (h3 : s ≤ y)
    (h4 : y ≤ t) (h5 : x ≠ y) :
    s < t := by
  order

example [PartialOrder α] (a b c d : α) (h1 : a ≤ b) (h2 : b ≤ c) (h3 : ¬(a < c))
    (h4 : a ≤ d) :
    c ≤ d := by
  order

example [PartialOrder α] (a : α) :
    ¬ (a < a) := by
  order

example [Preorder α] (a b c d : α) (h1 : a ≤ b) (h2 : b ≤ c) (h3 : ¬(a < c))
    (h4 : a ≤ d) :
    c ≤ d := by
  order

example [Preorder α] (a b : α) (h1 : a < b) : b > a := by
  order

example [Preorder α] (a b : α) (h1 : a > b) : b < a := by
  order

example [PartialOrder α] [OrderTop α] (a : α) (h1 : ⊤ ≤ a) : a = ⊤ := by
  order

example [Preorder α] [OrderTop α] (a : α) (h1 : a > ⊤) : a < a := by
  order

example [Preorder α] [OrderBot α] [OrderTop α] : (⊥ : α) ≤ ⊤ := by
  order

example (a b : α) [PartialOrder α] [OrderBot α] [OrderTop α] (h : (⊥ : α) = ⊤) : a = b := by
  order

example (a b : α) [SemilatticeSup α] : a ≤ a ⊔ b := by
  order

example (a b c : α) [SemilatticeSup α] (h1 : a ≤ c) (h2 : b ≤ c) : a ⊔ b ≤ c := by
<<<<<<< HEAD
  order

example (a b c : α) [SemilatticeSup α] (h1 : a ≤ b) : a ⊔ c ≤ b ⊔ c := by
  order

example (a b : α) [Lattice α] : a ⊓ b ≤ a ⊔ b := by
  order

example (a b : α) [Lattice α] : a ⊓ b ≤ a ⊔ b := by
  order

example (a b : α) [Lattice α] : a ⊔ b = b ⊔ a := by
  order

example (a b c : α) [Lattice α] : a ⊓ (b ⊔ c) ≥ (a ⊓ b) ⊔ (a ⊓ c) := by
  order

example (a b c : Set α) : a ∩ (b ∪ c) ≥ (a ∩ b) ∪ (a ∩ c) := by
  order

-- example {n : Nat} (A B C : Matrix (Fin n) (Fin n) ℚ) : (A * B * C).rank ≤ A.rank ⊓ C.rank := by
--   have h1 := Matrix.rank_mul_le A B
--   have h2 := Matrix.rank_mul_le (A * B) C
--   order
=======
  order

example (a b c : α) [SemilatticeSup α] (h1 : a ≤ b) : a ⊔ c ≤ b ⊔ c := by
  order

example (a b : α) [Lattice α] : a ⊓ b ≤ a ⊔ b := by
  order

example (a b : α) [Lattice α] : a ⊓ b ≤ a ⊔ b := by
  order

example (a b : α) [Lattice α] : a ⊔ b = b ⊔ a := by
  order

example (a b c : α) [Lattice α] : a ⊓ (b ⊔ c) ≥ (a ⊓ b) ⊔ (a ⊓ c) := by
  order

set_option trace.order true in
/--
error: No contradiction found.

Additional diagnostic information may be available using the `set_option trace.order true` command.
---
trace: [order] Working on type α (partial order)
[order] Collected atoms:
    #0 := a ⊓ (b ⊔ c)
    #1 := a
    #2 := b ⊔ c
    #3 := b
    #4 := c
    #5 := a ⊓ b ⊔ a ⊓ c
    #6 := a ⊓ b
    #7 := a ⊓ c
[order] Collected facts:
    #3 ≤ #2
    #4 ≤ #2
    #2 := #3 ⊔ #4
    #0 ≤ #1
    #0 ≤ #2
    #0 := #1 ⊓ #2
    #6 ≤ #1
    #6 ≤ #3
    #6 := #1 ⊓ #3
    #7 ≤ #1
    #7 ≤ #4
    #7 := #1 ⊓ #4
    #6 ≤ #5
    #7 ≤ #5
    #5 := #6 ⊔ #7
    #0 ≠ #5
    ¬ #0 < #5
[order] Working on type ℕ (linear order)
[order] Collected atoms:
    #0 := x
    #1 := y
[order] Collected facts:
    #0 ≠ #1
    #0 ≤ #1
-/
#guard_msgs in
example (a b c : α) (x y : Nat) (h : x < y) [Lattice α] : a ⊓ (b ⊔ c) ≤ (a ⊓ b) ⊔ (a ⊓ c) := by
  order

-- This used to work when a different matching strategy was used in `order`.
-- This example is now considered outside the scope of the `order` tactic.
/--
error: No contradiction found.

Additional diagnostic information may be available using the `set_option trace.order true` command.
-/
#guard_msgs in
example (a b c : Set α) : a ∩ (b ∪ c) ≥ (a ∩ b) ∪ (a ∩ c) := by
  order

example {n : Nat} (A B C : Matrix (Fin n) (Fin n) ℚ) : (A * B * C).rank ≤ A.rank ⊓ C.rank := by
  have h1 := Matrix.rank_mul_le A B
  have h2 := Matrix.rank_mul_le (A * B) C
  order
>>>>>>> f2bf11f4

-- worst case for the current algorithm
example [PartialOrder α]
    (x1 y1 : α)
    (x2 y2 : α)
    (x3 y3 : α)
    (x4 y4 : α)
    (x5 y5 : α)
    (x6 y6 : α)
    (x7 y7 : α)
    (x8 y8 : α)
    (x9 y9 : α)
    (x10 y10 : α)
    (x11 y11 : α)
    (x12 y12 : α)
    (x13 y13 : α)
    (x14 y14 : α)
    (x15 y15 : α)
    (x16 y16 : α)
    (x17 y17 : α)
    (x18 y18 : α)
    (x19 y19 : α)
    (x20 y20 : α)
    (x21 y21 : α)
    (x22 y22 : α)
    (x23 y23 : α)
    (x24 y24 : α)
    (x25 y25 : α)
    (x26 y26 : α)
    (x27 y27 : α)
    (x28 y28 : α)
    (x29 y29 : α)
    (x30 y30 : α)
    (h0 : y1 ≤ x1)
    (h1 : ¬(y1 < x1)) (h2 : y2 ≤ x1) (h3 : y1 ≤ x2)
    (h4 : ¬(y2 < x2)) (h5 : y3 ≤ x2) (h6 : y2 ≤ x3)
    (h7 : ¬(y3 < x3)) (h8 : y4 ≤ x3) (h9 : y3 ≤ x4)
    (h10 : ¬(y4 < x4)) (h11 : y5 ≤ x4) (h12 : y4 ≤ x5)
    (h13 : ¬(y5 < x5)) (h14 : y6 ≤ x5) (h15 : y5 ≤ x6)
    (h16 : ¬(y6 < x6)) (h17 : y7 ≤ x6) (h18 : y6 ≤ x7)
    (h19 : ¬(y7 < x7)) (h20 : y8 ≤ x7) (h21 : y7 ≤ x8)
    (h22 : ¬(y8 < x8)) (h23 : y9 ≤ x8) (h24 : y8 ≤ x9)
    (h25 : ¬(y9 < x9)) (h26 : y10 ≤ x9) (h27 : y9 ≤ x10)
    (h28 : ¬(y10 < x10)) (h29 : y11 ≤ x10) (h30 : y10 ≤ x11)
    (h31 : ¬(y11 < x11)) (h32 : y12 ≤ x11) (h33 : y11 ≤ x12)
    (h34 : ¬(y12 < x12)) (h35 : y13 ≤ x12) (h36 : y12 ≤ x13)
    (h37 : ¬(y13 < x13)) (h38 : y14 ≤ x13) (h39 : y13 ≤ x14)
    (h40 : ¬(y14 < x14)) (h41 : y15 ≤ x14) (h42 : y14 ≤ x15)
    (h43 : ¬(y15 < x15)) (h44 : y16 ≤ x15) (h45 : y15 ≤ x16)
    (h46 : ¬(y16 < x16)) (h47 : y17 ≤ x16) (h48 : y16 ≤ x17)
    (h49 : ¬(y17 < x17)) (h50 : y18 ≤ x17) (h51 : y17 ≤ x18)
    (h52 : ¬(y18 < x18)) (h53 : y19 ≤ x18) (h54 : y18 ≤ x19)
    (h55 : ¬(y19 < x19)) (h56 : y20 ≤ x19) (h57 : y19 ≤ x20)
    (h58 : ¬(y20 < x20)) (h59 : y21 ≤ x20) (h60 : y20 ≤ x21)
    (h61 : ¬(y21 < x21)) (h62 : y22 ≤ x21) (h63 : y21 ≤ x22)
    (h64 : ¬(y22 < x22)) (h65 : y23 ≤ x22) (h66 : y22 ≤ x23)
    (h67 : ¬(y23 < x23)) (h68 : y24 ≤ x23) (h69 : y23 ≤ x24)
    (h70 : ¬(y24 < x24)) (h71 : y25 ≤ x24) (h72 : y24 ≤ x25)
    (h73 : ¬(y25 < x25)) (h74 : y26 ≤ x25) (h75 : y25 ≤ x26)
    (h76 : ¬(y26 < x26)) (h77 : y27 ≤ x26) (h78 : y26 ≤ x27)
    (h79 : ¬(y27 < x27)) (h80 : y28 ≤ x27) (h81 : y27 ≤ x28)
    (h82 : ¬(y28 < x28)) (h83 : y29 ≤ x28) (h84 : y28 ≤ x29)
    (h85 : ¬(y29 < x29)) (h86 : y30 ≤ x29) (h87 : y29 ≤ x30)
    (h88 : ¬(y30 < x30)) : x30 = y30 := by
  order

-- Tests for linear order with lattice operations

example {α : Type*} [LinearOrder α] {a b c : α} (hab : a < b)
    (habc : min a b ≤ c) (hcba : min c b ≤ a) : a = c := by
  order

example {α : Type*} [LinearOrder α] {a b : α} (h : a ≠ max a b) : b = max a b := by
  order

example {α : Type*} [LinearOrder α] {a b : α} (h1 : min a b ≠ a) (h2 : max a b ≠ a) : False := by
  order

-- Note: `order` does not use distributivity in general
example {α : Type*} [LinearOrder α] {a b c : α} : max a (min b c) = min (max a b) (max a c) := by
  order

example {α : Type*} [LinearOrder α] [BoundedOrder α] {a b : α} (h1 : a ⊔ b = ⊤)
    (h2 : b ≠ ⊤) : a = ⊤ := by
  order

example {α : Type*} [LinearOrder α] [BoundedOrder α] [Nontrivial α] {a b c d : α} (h1 : a ⊓ b = ⊥)
    (h2 : c ⊓ d = ⊥) (h3 : a ⊔ c = ⊤) (h4 : b ⊔ d = ⊤) (h5 : a ⊔ d = ⊤) (h6 : b ⊔ c = ⊤) : False := by
  have : (⊥ : α) < ⊤ := bot_lt_top -- TODO: detect `Nontrivial` instance in `order` and add this
  -- fact automatically
  order

example
    (x₀ x₁ y₀ y₁ t f : ℤ)
    (htf : f < t)
    (hxf : x₀ ⊓ x₁ ≤ f)
    (hyf : y₀ ⊓ y₁ ≤ f)
    (c1 : x₁ ⊔ y₁ ≥ t)
    (c2 : x₁ ⊔ y₀ ≥ t)
    (c3 : x₀ ⊔ y₁ ≥ t)
    (c4 : x₀ ⊔ y₀ ≥ t)
    : False := by
  omega

example {α : Type*} [LinearOrder α]
    (x₀ x₁ y₀ y₁ t f : α)
    (htf : f < t)
    (hxf : x₀ ⊓ x₁ ≤ f)
    (hyf : y₀ ⊓ y₁ ≤ f)
    (c1 : x₁ ⊔ y₁ ≥ t)
    (c2 : x₁ ⊔ y₀ ≥ t)
    (c3 : x₀ ⊔ y₁ ≥ t)
    (c4 : x₀ ⊔ y₀ ≥ t)
    : False := by
  order

-- #count_heartbeats in
-- example
--     (x₀ x₁ y₀ y₁ z₀ z₁ t f : ℤ)
--     (htf : f < t)
--     (hxf : x₀ ⊓ x₁ ≤ f)
--     (hyf : y₀ ⊓ y₁ ≤ f)
--     (hzf : z₀ ⊓ z₁ ≤ f)
--     (c1 : x₁ ⊔ y₁ ⊔ z₁ ≥ t)
--     (c2 : x₁ ⊔ y₁ ⊔ z₀ ≥ t)
--     (c3 : x₁ ⊔ y₀ ⊔ z₁ ≥ t)
--     (c4 : x₁ ⊔ y₀ ⊔ z₀ ≥ t)
--     (c5 : x₀ ⊔ y₁ ⊔ z₁ ≥ t)
--     (c6 : x₀ ⊔ y₁ ⊔ z₀ ≥ t)
--     (c7 : x₀ ⊔ y₀ ⊔ z₁ ≥ t)
--     (c8 : x₀ ⊔ y₀ ⊔ z₀ ≥ t)
--     : False := by
--   omega

-- set_option trace.profiler true

-- #count_heartbeats in
-- example {α : Type*} [LinearOrder α]
--     (x₀ x₁ y₀ y₁ z₀ z₁ t f : α)
--     (htf : f < t)
--     (hxf : x₀ ⊓ x₁ ≤ f)
--     (hyf : y₀ ⊓ y₁ ≤ f)
--     (hzf : z₀ ⊓ z₁ ≤ f)
--     (c1 : x₁ ⊔ y₁ ⊔ z₁ ≥ t)
--     (c2 : x₁ ⊔ y₁ ⊔ z₀ ≥ t)
--     (c3 : x₁ ⊔ y₀ ⊔ z₁ ≥ t)
--     (c4 : x₁ ⊔ y₀ ⊔ z₀ ≥ t)
--     (c5 : x₀ ⊔ y₁ ⊔ z₁ ≥ t)
--     (c6 : x₀ ⊔ y₁ ⊔ z₀ ≥ t)
--     (c7 : x₀ ⊔ y₀ ⊔ z₁ ≥ t)
--     (c8 : x₀ ⊔ y₀ ⊔ z₀ ≥ t)
--     : False := by
--   order<|MERGE_RESOLUTION|>--- conflicted
+++ resolved
@@ -17,11 +17,7 @@
 example (a b : Int) (h1 : ¬(a < b)) (h2 : ¬(b < a)) : a = b := by
   order
 
-<<<<<<< HEAD
-variable {α : Type}
-=======
 variable {α : Type*}
->>>>>>> f2bf11f4
 
 example [LinearOrder α] (a b : α) (h1 : ¬(a < b)) (h2 : ¬(b < a)) : a = b := by
   order
@@ -52,9 +48,6 @@
 example [Preorder α] (a b : α) (h1 : a < b) : b > a := by
   order
 
-example [Preorder α] (a b : α) (h1 : a > b) : b < a := by
-  order
-
 example [PartialOrder α] [OrderTop α] (a : α) (h1 : ⊤ ≤ a) : a = ⊤ := by
   order
 
@@ -71,32 +64,6 @@
   order
 
 example (a b c : α) [SemilatticeSup α] (h1 : a ≤ c) (h2 : b ≤ c) : a ⊔ b ≤ c := by
-<<<<<<< HEAD
-  order
-
-example (a b c : α) [SemilatticeSup α] (h1 : a ≤ b) : a ⊔ c ≤ b ⊔ c := by
-  order
-
-example (a b : α) [Lattice α] : a ⊓ b ≤ a ⊔ b := by
-  order
-
-example (a b : α) [Lattice α] : a ⊓ b ≤ a ⊔ b := by
-  order
-
-example (a b : α) [Lattice α] : a ⊔ b = b ⊔ a := by
-  order
-
-example (a b c : α) [Lattice α] : a ⊓ (b ⊔ c) ≥ (a ⊓ b) ⊔ (a ⊓ c) := by
-  order
-
-example (a b c : Set α) : a ∩ (b ∪ c) ≥ (a ∩ b) ∪ (a ∩ c) := by
-  order
-
--- example {n : Nat} (A B C : Matrix (Fin n) (Fin n) ℚ) : (A * B * C).rank ≤ A.rank ⊓ C.rank := by
---   have h1 := Matrix.rank_mul_le A B
---   have h2 := Matrix.rank_mul_le (A * B) C
---   order
-=======
   order
 
 example (a b c : α) [SemilatticeSup α] (h1 : a ≤ b) : a ⊔ c ≤ b ⊔ c := by
@@ -120,7 +87,8 @@
 
 Additional diagnostic information may be available using the `set_option trace.order true` command.
 ---
-trace: [order] Working on type α (partial order)
+trace:
+[order] Working on type α (partial order)
 [order] Collected atoms:
     #0 := a ⊓ (b ⊔ c)
     #1 := a
@@ -131,30 +99,18 @@
     #6 := a ⊓ b
     #7 := a ⊓ c
 [order] Collected facts:
-    #3 ≤ #2
-    #4 ≤ #2
     #2 := #3 ⊔ #4
-    #0 ≤ #1
-    #0 ≤ #2
     #0 := #1 ⊓ #2
-    #6 ≤ #1
-    #6 ≤ #3
     #6 := #1 ⊓ #3
-    #7 ≤ #1
-    #7 ≤ #4
     #7 := #1 ⊓ #4
-    #6 ≤ #5
-    #7 ≤ #5
     #5 := #6 ⊔ #7
-    #0 ≠ #5
-    ¬ #0 < #5
+    ¬ #0 ≤ #5
 [order] Working on type ℕ (linear order)
 [order] Collected atoms:
     #0 := x
     #1 := y
 [order] Collected facts:
-    #0 ≠ #1
-    #0 ≤ #1
+    #0 < #1
 -/
 #guard_msgs in
 example (a b c : α) (x y : Nat) (h : x < y) [Lattice α] : a ⊓ (b ⊔ c) ≤ (a ⊓ b) ⊔ (a ⊓ c) := by
@@ -175,7 +131,6 @@
   have h1 := Matrix.rank_mul_le A B
   have h2 := Matrix.rank_mul_le (A * B) C
   order
->>>>>>> f2bf11f4
 
 -- worst case for the current algorithm
 example [PartialOrder α]
