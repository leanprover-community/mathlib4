--- conflicted
+++ resolved
@@ -199,12 +199,9 @@
 theorem p : P 37 := trivial
 
 set_library_suggestions fun _ _ => pure #[{ name := `p, score := 1.0 }]
-<<<<<<< HEAD
-=======
 
 example : P 37 := by
   grind +suggestions
->>>>>>> d6788bb1
 
 /--
 info: Try this:
@@ -212,14 +209,6 @@
 -/
 #guard_msgs in
 example : P 37 := by
-<<<<<<< HEAD
-  grind +suggestions
-
-set_option linter.tacticAnalysis.tryAtEachStepGrindSuggestions true
-
--- FIXME: why is the dagger here?
-/-- info: `trivial` can be replaced with `grind +suggestions✝` -/
-=======
   simp_all? +suggestions
 
 set_option linter.tacticAnalysis.tryAtEachStepGrindSuggestions true in
@@ -237,7 +226,6 @@
 ---
 info: `trivial` can be replaced with `simp_all? +suggestions✝`
 -/
->>>>>>> d6788bb1
 #guard_msgs in
 example : P 37 := by
   trivial
