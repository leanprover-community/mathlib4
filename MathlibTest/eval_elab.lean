--- conflicted
+++ resolved
@@ -42,12 +42,7 @@
   haveI α' : Q(Type u') := Lean.toTypeExpr α
   letI : Q(DecidableEq $α') := HasInstance.expr (DecidableEq α)
   { toTypeExpr := q(Finset $α')
-<<<<<<< HEAD
-    toExpr := fun x => show Q(Finset $α') from mkSetLiteralQ q(Finset $α')
-      (x.val.unquot.map toExpr) }
-=======
     toExpr x := show Q(Finset $α') from mkSetLiteralQ q(Finset $α') (x.val.unquot.map toExpr) }
->>>>>>> 3821c1d2
 
 #guard_expr
   (eval% Finset.powerset ({1, 2, 3} : Finset ℕ)) =
