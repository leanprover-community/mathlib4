--- conflicted
+++ resolved
@@ -262,11 +262,7 @@
 /--
 error: Tactic `grewrite` failed: could not discharge b ≤ a using a ≤ b
 
-<<<<<<< HEAD
-case h₂.h
-=======
-case h₁.hbc
->>>>>>> 32bd6c7c
+case h₂.hbc
 α : Type u_1
 inst✝² : CommRing α
 inst✝¹ : LinearOrder α
