import Mathlib.Geometry.Manifold.Notation
import Mathlib.Geometry.Manifold.VectorBundle.Basic

set_option pp.unicode.fun true

open Bundle Filter Function Topology
open scoped Manifold

variable {𝕜 : Type*} [NontriviallyNormedField 𝕜]

section

variable {E : Type*} [NormedAddCommGroup E]
  [NormedSpace 𝕜 E] {H : Type*} [TopologicalSpace H] (I : ModelWithCorners 𝕜 E H)
  {M : Type*} [TopologicalSpace M] [ChartedSpace H M]

variable {E' : Type*} [NormedAddCommGroup E'] [NormedSpace 𝕜 E']

variable (F : Type*) [NormedAddCommGroup F] [NormedSpace 𝕜 F]
  -- `F` model fiber
  (n : WithTop ℕ∞)
  (V : M → Type*) [TopologicalSpace (TotalSpace F V)]
  [∀ x, AddCommGroup (V x)] [∀ x, Module 𝕜 (V x)]
  [∀ x : M, TopologicalSpace (V x)] [∀ x, IsTopologicalAddGroup (V x)]
  [∀ x, ContinuousSMul 𝕜 (V x)]
  [FiberBundle F V] [VectorBundle 𝕜 F V]
  -- `V` vector bundle

/-! Tests for the `T%` elaborator, inserting calls to `TotalSpace.mk'` automatically. -/
section TotalSpace

variable {σ : Π x : M, V x}
  {σ' : (x : E) → Trivial E E' x} {σ'' : (y : E) → Trivial E E' y} {s : E → E'}

/-- info: fun x ↦ TotalSpace.mk' F x (σ x) : M → TotalSpace F V -/
#guard_msgs in
#check T% σ

-- Note how the name of the bound variable `x` resp. `y` is preserved.
/-- info: fun x ↦ TotalSpace.mk' E' x (σ' x) : E → TotalSpace E' (Trivial E E') -/
#guard_msgs in
#check T% σ'

/-- info: fun y ↦ TotalSpace.mk' E' y (σ'' y) : E → TotalSpace E' (Trivial E E') -/
#guard_msgs in
#check T% σ''

/-- info: fun a ↦ TotalSpace.mk' E' a (s a) : E → TotalSpace E' (Trivial E E') -/
#guard_msgs in
#check T% s

variable (X : (m : M) → TangentSpace I m) [IsManifold I 1 M]

/-- info: fun m ↦ TotalSpace.mk' E m (X m) : M → TotalSpace E (TangentSpace I) -/
#guard_msgs in
#check T% X

variable {x : M}

-- Testing precedence.
section precedence

/-- info: (fun x ↦ TotalSpace.mk' F x (σ x)) x : TotalSpace F V -/
#guard_msgs in
#check (T% σ) x
/-- info: (fun x ↦ TotalSpace.mk' F x (σ x)) x : TotalSpace F V -/
#guard_msgs in
#check T% σ x
-- Nothing happening, as expected.
/-- info: σ x : V x -/
#guard_msgs in
#check T% (σ x)

-- Testing precedence when applied to a family of section.
variable {ι j : Type*}

-- Partially applied.
/--
info: fun a ↦ TotalSpace.mk' ((x : M) → V x) a (s a) : ι → TotalSpace ((x : M) → V x) (Trivial ι ((x : M) → V x))
-/
#guard_msgs in
variable {s : ι → (x : M) → V x} in
#check T% s

/--
info: (fun a ↦ TotalSpace.mk' (ι → (x : M) → V x) a (s a)) i : TotalSpace (ι → (x : M) → V x) (Trivial ι (ι → (x : M) → V x))
-/
#guard_msgs in
variable {s : ι → ι → (x : M) → V x} {i : ι} in
#check T% s i

variable {X : ι → Π x : M, TangentSpace I x} {i : ι}

-- Error message is okay, but not great.
/-- error: Could not find a model with corners for `ι` -/
#guard_msgs in
#check MDiffAt (T% X) x

end precedence

example : (fun m ↦ (X m : TangentBundle I M)) = (fun m ↦ TotalSpace.mk' E m (X m)) := rfl

-- Applying a section to an argument. TODO: beta-reduce instead!
/-- info: (fun m ↦ TotalSpace.mk' E m (X m)) x : TotalSpace E (TangentSpace I) -/
#guard_msgs in
#check (T% X) x

-- Applying the same elaborator twice is fine (and idempotent).
/-- info: (fun m ↦ TotalSpace.mk' E m (X m)) x : TotalSpace E (TangentSpace I) -/
#guard_msgs in
#check (T% (T% X)) x

end TotalSpace

/-! Tests for the elaborators for `MDifferentiable{WithinAt,At,On}`. -/
section differentiability

variable {EM' : Type*} [NormedAddCommGroup EM']
  [NormedSpace 𝕜 EM'] {H' : Type*} [TopologicalSpace H'] (I' : ModelWithCorners 𝕜 EM' H')
  {M' : Type*} [TopologicalSpace M'] [ChartedSpace H' M']

/-! Some basic tests: a simple function, both in applied and unapplied form -/
section basic

-- General case: a function between two manifolds.
variable {f : M → M'} {s : Set M} {m : M}

/-- info: MDifferentiableWithinAt I I' f s : M → Prop -/
#guard_msgs in
#check MDiffAt[s] f

/-- info: MDifferentiableWithinAt I I' f s m : Prop -/
#guard_msgs in
#check MDiffAt[s] f m

/-- info: MDifferentiableAt I I' f : M → Prop -/
#guard_msgs in
#check MDiffAt f

/-- info: MDifferentiableAt I I' f m : Prop -/
#guard_msgs in
#check MDiffAt f m

/-- info: MDifferentiableOn I I' f s : Prop -/
#guard_msgs in
#check MDiff[s] f

-- A partial homeomorphism or partial equivalence.
variable {φ : OpenPartialHomeomorph M E} {ψ : PartialEquiv M E}

/-- info: MDifferentiableWithinAt I 𝓘(𝕜, E) (↑φ) s : M → Prop -/
#guard_msgs in
#check MDiffAt[s] φ

/-- info: MDifferentiableWithinAt I 𝓘(𝕜, E) (↑ψ) s : M → Prop -/
#guard_msgs in
#check MDiffAt[s] ψ

-- Testing an error message.
section

/--
error: Function expected at
  MDifferentiableOn I I' f s
but this term has type
  Prop

Note: Expected a function because this term is being applied to the argument
  m
-/
#guard_msgs in
#check MDiff[s] f m

/--
error: Function expected at
  MDifferentiableOn I I' f s
but this term has type
  Prop

Note: Expected a function because this term is being applied to the argument
  m
-/
#guard_msgs in
#check MDifferentiableOn I I' f s m

/-- info: MDifferentiable I I' f : Prop -/
#guard_msgs in
#check MDiff f

/--
error: Function expected at
  MDifferentiable I I' f
but this term has type
  Prop

Note: Expected a function because this term is being applied to the argument
  m
-/
#guard_msgs in
#check MDiff f m

end

-- Testing the precedence of parsing of the "within" set: regression test.
section

variable {ι : Type} {i : ι} {s : ι → Set M}

/-- info: MDifferentiableOn I I' f (s i) : Prop -/
#guard_msgs in
#check MDiff[s i] f
/-- info: MDifferentiableWithinAt I I' f (s i) m : Prop -/
#guard_msgs in
#check MDiffAt[s i] f m
/-- info: ContMDiffOn I I' 2 f (s i) : Prop -/
#guard_msgs in
#check CMDiff[s i] 2 f
/-- info: ContMDiffWithinAt I I' 0 f (s i) m : Prop -/
#guard_msgs in
#check CMDiffAt[s i] 0 f m
/-- info: mfderivWithin I I' f (s i) m : TangentSpace I m →L[𝕜] TangentSpace I' (f m) -/
#guard_msgs in
#check mfderiv[s i] f m

end

-- Function from a manifold into a normed space.
variable {g : M → E}

/-- info: MDifferentiableWithinAt I 𝓘(𝕜, E) g s : M → Prop -/
#guard_msgs in
#check MDiffAt[s] g
/-- info: MDifferentiableWithinAt I 𝓘(𝕜, E) g s m : Prop -/
#guard_msgs in
#check MDiffAt[s] g m
/-- info: MDifferentiableAt I 𝓘(𝕜, E) g : M → Prop -/
#guard_msgs in
#check MDiffAt g
/-- info: MDifferentiableAt I 𝓘(𝕜, E) g m : Prop -/
#guard_msgs in
#check MDiffAt g m
/-- info: MDifferentiableOn I 𝓘(𝕜, E) g s : Prop -/
#guard_msgs in
#check MDiff[s] g
-- TODO: fix and enable! #check MDiff[s] g m
/-- info: MDifferentiable I 𝓘(𝕜, E) g : Prop -/
#guard_msgs in
#check MDiff g
-- TODO: fix and enable! #check MDiff g m

-- From a manifold into a field.
variable {h : M → 𝕜}

/-- info: MDifferentiableWithinAt I 𝓘(𝕜, 𝕜) h s : M → Prop -/
#guard_msgs in
#check MDiffAt[s] h
/-- info: MDifferentiableWithinAt I 𝓘(𝕜, 𝕜) h s m : Prop -/
#guard_msgs in
#check MDiffAt[s] h m
/-- info: MDifferentiableAt I 𝓘(𝕜, 𝕜) h : M → Prop -/
#guard_msgs in
#check MDiffAt h
/-- info: MDifferentiableAt I 𝓘(𝕜, 𝕜) h m : Prop -/
#guard_msgs in
#check MDiffAt h m
/-- info: MDifferentiableOn I 𝓘(𝕜, 𝕜) h s : Prop -/
#guard_msgs in
#check MDiff[s] h
-- TODO: fix and enable! #check MDiff[s] h m
/-- info: MDifferentiable I 𝓘(𝕜, 𝕜) h : Prop -/
#guard_msgs in
#check MDiff h
-- TODO: fix and enable! #check MDiff h m

-- The following tests are more spotty, as most code paths are already covered above.
-- Add further details as necessary.

-- From a normed space into a manifold.
variable {f : E → M'} {s : Set E} {x : E}
/-- info: MDifferentiableWithinAt 𝓘(𝕜, E) I' f s : E → Prop -/
#guard_msgs in
#check MDiffAt[s] f
/-- info: MDifferentiableAt 𝓘(𝕜, E) I' f x : Prop -/
#guard_msgs in
#check MDiffAt f x
-- TODO: fix and enable! #check MDiff[s] f x
/-- info: MDifferentiable 𝓘(𝕜, E) I' f : Prop -/
#guard_msgs in
#check MDiff f
-- TODO: should this error? if not, fix and enable! #check MDiff f x
-- same! #check MDifferentiable% f x

-- Between normed spaces.
variable {f : E → E'} {s : Set E} {x : E}

/-- info: MDifferentiableAt 𝓘(𝕜, E) 𝓘(𝕜, E') f x : Prop -/
#guard_msgs in
#check MDiffAt f x
/-- info: MDifferentiableAt 𝓘(𝕜, E) 𝓘(𝕜, E') f : E → Prop -/
#guard_msgs in
#check MDiffAt f
-- should this error or not? #check MDiff[s] f x
/-- info: MDifferentiableWithinAt 𝓘(𝕜, E) 𝓘(𝕜, E') f s : E → Prop -/
#guard_msgs in
#check MDiffAt[s] f
/-- info: MDifferentiableOn 𝓘(𝕜, E) 𝓘(𝕜, E') f s : Prop -/
#guard_msgs in
#check MDiff[s] f


-- Normed space to a field.
variable {f : E → 𝕜} {s : Set E} {x : E}

/-- info: MDifferentiableAt 𝓘(𝕜, E) 𝓘(𝕜, 𝕜) f x : Prop -/
#guard_msgs in
#check MDiffAt f x

-- Field into a manifold.
variable {f : 𝕜 → M'} {u : Set 𝕜} {a : 𝕜}
/-- info: MDifferentiableAt 𝓘(𝕜, 𝕜) I' f a : Prop -/
#guard_msgs in
#check MDiffAt f a
/-- info: MDifferentiableOn 𝓘(𝕜, 𝕜) I' f u : Prop -/
#guard_msgs in
#check MDiff[u] f

-- Field into a normed space.
variable {f : 𝕜 → E'} {u : Set 𝕜} {a : 𝕜}
/-- info: MDifferentiableAt 𝓘(𝕜, 𝕜) 𝓘(𝕜, E') f a : Prop -/
#guard_msgs in
#check MDiffAt f a
/-- info: MDifferentiableOn 𝓘(𝕜, 𝕜) 𝓘(𝕜, E') f u : Prop -/
#guard_msgs in
#check MDiff[u] f

-- On a field.
variable {f : 𝕜 → 𝕜} {u : Set 𝕜} {a : 𝕜}
/-- info: MDifferentiableAt 𝓘(𝕜, 𝕜) 𝓘(𝕜, 𝕜) f a : Prop -/
#guard_msgs in
#check MDiffAt f a
/-- info: MDifferentiableOn 𝓘(𝕜, 𝕜) 𝓘(𝕜, 𝕜) f u : Prop -/
#guard_msgs in
#check MDiff[u] f

end basic
<<<<<<< HEAD

/-! A partial homeomorphism or partial equivalence. More generally, this works for any type
with a coercion to (possibly dependent) functions. -/
section coercion

variable {s : Set M} {m : M}

variable {φ : OpenPartialHomeomorph M E} {ψ : PartialEquiv M E}

/-- info: MDifferentiableWithinAt I 𝓘(𝕜, E) (↑φ) s : M → Prop -/
#guard_msgs in
#check MDiffAt[s] φ

/-- info: MDifferentiableWithinAt I 𝓘(𝕜, E) (↑ψ) s : M → Prop -/
#guard_msgs in
#check MDiffAt[s] ψ

/-- info: MDifferentiableAt I 𝓘(𝕜, E) ↑φ : M → Prop -/
#guard_msgs in
#check MDiffAt φ

/-- info: MDifferentiableAt I 𝓘(𝕜, E) ↑ψ : M → Prop -/
#guard_msgs in
#check MDiffAt ψ

/-- info: MDifferentiableOn I 𝓘(𝕜, E) (↑φ) s : Prop -/
#guard_msgs in
#check MDiff[s] φ

/-- info: MDifferentiableOn I 𝓘(𝕜, E) (↑ψ) s : Prop -/
#guard_msgs in
#check MDiff[s] ψ

/-- info: MDifferentiable I 𝓘(𝕜, E) ↑φ : Prop -/
#guard_msgs in
#check MDiff φ

/-- info: ContMDiffWithinAt I 𝓘(𝕜, E) 2 (↑ψ) s : M → Prop -/
#guard_msgs in
#check CMDiffAt[s] 2 ψ

/-- info: ContMDiffOn I 𝓘(𝕜, E) 2 (↑φ) s : Prop -/
#guard_msgs in
#check CMDiff[s] 2 φ

/-- info: ContMDiffAt I 𝓘(𝕜, E) 2 ↑φ : M → Prop -/
#guard_msgs in
#check CMDiffAt 2 φ

/-- info: ContMDiff I 𝓘(𝕜, E) 2 ↑ψ : Prop -/
#guard_msgs in
#check CMDiff 2 ψ

/-- info: mfderiv I 𝓘(𝕜, E) ↑φ : (x : M) → TangentSpace I x →L[𝕜] TangentSpace 𝓘(𝕜, E) (↑φ x) -/
#guard_msgs in
#check mfderiv% φ

/--
info: mfderivWithin I 𝓘(𝕜, E) (↑ψ) s : (x : M) → TangentSpace I x →L[𝕜] TangentSpace 𝓘(𝕜, E) (↑ψ x)
-/
#guard_msgs in
#check mfderiv[s] ψ

/--
info: mfderivWithin I 𝓘(𝕜, E) (↑ψ) s : (x : M) → TangentSpace I x →L[𝕜] TangentSpace 𝓘(𝕜, E) (↑ψ x)
-/
#guard_msgs in
variable {f : ContMDiffSection I F n V} in
#check mfderiv[s] ψ

/-- info: mfderiv I I' ⇑g : (x : M) → TangentSpace I x →L[𝕜] TangentSpace I' (g x) -/
#guard_msgs in
variable {g : ContMDiffMap I I' M M' n} in
#check mfderiv% g

-- An example of "any type" which coerces to functions.
/-- info: mfderiv I I' ⇑g : (x : M) → TangentSpace I x →L[𝕜] TangentSpace I' (g x) -/
#guard_msgs in
variable {g : Equiv M M'} in
#check mfderiv% g

end coercion
=======
>>>>>>> 2743b710

variable {σ : Π x : M, V x} {σ' : (x : E) → Trivial E E' x} {s : E → E'}
variable (X : (m : M) → TangentSpace I m) [IsManifold I 1 M]

<<<<<<< HEAD
/-! These elaborators can be combined with the total space elaborator. -/
section interaction

-- Note: these tests might be incomplete; extend as needed!

/-- info: MDifferentiableAt I (I.prod 𝓘(𝕜, E)) fun m ↦ TotalSpace.mk' E m (X m) : M → Prop -/
#guard_msgs in
#check MDiffAt (T% X)

/-- info: MDifferentiableAt I (I.prod 𝓘(𝕜, F)) fun x ↦ TotalSpace.mk' F x (σ x) : M → Prop -/
#guard_msgs in
#check MDiffAt (T% σ)

/--
info: MDifferentiableAt 𝓘(𝕜, E) (𝓘(𝕜, E).prod 𝓘(𝕜, E')) fun x ↦ TotalSpace.mk' E' x (σ' x) : E → Prop
-/
#guard_msgs in
#check MDiffAt (T% σ')

end interaction

=======
/-! (Extended) charts -/
>>>>>>> 2743b710
section

variable {φ : OpenPartialHomeomorph M H} {ψ : PartialEquiv M E} {s : Set M}

/-- info: ContMDiff I I 37 ↑φ : Prop -/
#guard_msgs in
#check CMDiff 37 φ

/-- info: MDifferentiable I I ↑φ : Prop -/
#guard_msgs in
#check MDiff φ

/-- info: MDifferentiable I 𝓘(𝕜, E) ↑ψ : Prop -/
#guard_msgs in
#check MDiff ψ

/-- info: MDifferentiableWithinAt I I (↑φ) s : M → Prop -/
#guard_msgs in
#check MDiffAt[s] φ

/-- info: MDifferentiableWithinAt I 𝓘(𝕜, E) (↑ψ) s : M → Prop -/
#guard_msgs in
#check MDiffAt[s] ψ

end

/-! Error messages in case of a forgotten `T%`. -/
section

/--
error: Term `X` is a dependent function, of type `(m : M) → TangentSpace I m`
Hint: you can use the `T%` elaborator to convert a dependent function to a non-dependent one
-/
#guard_msgs in
#check MDiff X

/--
error: Term `σ` is a dependent function, of type `(x : M) → V x`
Hint: you can use the `T%` elaborator to convert a dependent function to a non-dependent one
-/
#guard_msgs in
#check MDiff σ

/--
error: Term `σ'` is a dependent function, of type `(x : E) → Trivial E E' x`
Hint: you can use the `T%` elaborator to convert a dependent function to a non-dependent one
-/
#guard_msgs in
#check MDiff σ'

/--
error: Term `σ'` is a dependent function, of type `(x : E) → Trivial E E' x`
Hint: you can use the `T%` elaborator to convert a dependent function to a non-dependent one
-/
#guard_msgs in
#check MDiff[s] σ'

/--
error: Term `X` is a dependent function, of type `(m : M) → TangentSpace I m`
Hint: you can use the `T%` elaborator to convert a dependent function to a non-dependent one
-/
#guard_msgs in
#check MDiffAt (X)

/--
error: Term `σ` is a dependent function, of type `(x : M) → V x`
Hint: you can use the `T%` elaborator to convert a dependent function to a non-dependent one
-/
#guard_msgs in
#check MDiffAt ((σ))

/--
error: Term `σ'` is a dependent function, of type `(x : E) → Trivial E E' x`
Hint: you can use the `T%` elaborator to convert a dependent function to a non-dependent one
-/
#guard_msgs in
#check MDiff[s] σ'

/--
error: Term `σ'` is a dependent function, of type `(x : E) → Trivial E E' x`
Hint: you can use the `T%` elaborator to convert a dependent function to a non-dependent one
-/
#guard_msgs in
#check MDiffAt σ'

/--
error: Term `σ'` is a dependent function, of type `(x : E) → Trivial E E' x`
Hint: you can use the `T%` elaborator to convert a dependent function to a non-dependent one
-/
#guard_msgs in
#check MDiffAt[s] σ'

end

end differentiability

/-! Tests for the custom elaborators for `ContMDiff{WithinAt,At,On}` -/
section smoothness

-- Copy-pasted the tests for differentiability mutatis mutandis.
-- Start with some basic tests: a simple function, both in applied and unapplied form.
variable {EM' : Type*} [NormedAddCommGroup EM']
  [NormedSpace 𝕜 EM'] {H' : Type*} [TopologicalSpace H'] (I' : ModelWithCorners 𝕜 EM' H')
  {M' : Type*} [TopologicalSpace M'] [ChartedSpace H' M']

-- TODO: add tests for the error message when smoothness hypotheses are missing

-- General case: a function between two manifolds.
variable {f : M → M'} {s : Set M} {m : M}

variable [IsManifold I 1 M] [IsManifold I' 1 M']

-- Testing error messages when forgetting the smoothness exponent or swapping arguments.
section error

-- yields a parse error, "unexpected token '/--'; expected term"
-- TODO: make this parse, but error in the elaborator
-- #check CMDiffAt[s] f

/--
error: Type mismatch
  f
has type
  M → M'
of sort `Type (max u_10 u_4)` but is expected to have type
  WithTop ℕ∞
of sort `Type`
---
error: Expected
  m
of type
  M
to be a function, or to be coercible to a function
-/
#guard_msgs in
#check CMDiffAt[s] f m

/--
error: Type mismatch
  f
has type
  M → M'
of sort `Type (max u_10 u_4)` but is expected to have type
  WithTop ℕ∞
of sort `Type`
---
error: Expected
  m
of type
  M
to be a function, or to be coercible to a function
-/
#guard_msgs in
#check CMDiff[s] f m

-- yields a parse error, "unexpected token '/--'; expected term"
-- #check CMDiffAt f

/--
error: Type mismatch
  f
has type
  M → M'
of sort `Type (max u_10 u_4)` but is expected to have type
  WithTop ℕ∞
of sort `Type`
---
error: Expected
  n
of type
  Option ℕ∞
to be a function, or to be coercible to a function
-/
#guard_msgs in
#check CMDiff f n

end error

/-- info: ContMDiffWithinAt I I' 1 f s : M → Prop -/
#guard_msgs in
#check CMDiffAt[s] 1 f

/-- info: ContMDiffWithinAt I I' 1 f s m : Prop -/
#guard_msgs in
#check CMDiffAt[s] 1 f m

/-- info: ContMDiffWithinAt I I' 1 f s m : Prop -/
#guard_msgs in
#check CMDiffAt[s] 1 f m

/-- info: ContMDiffAt I I' 1 f : M → Prop -/
#guard_msgs in
#check CMDiffAt 1 f

/-- info: ContMDiffAt I I' 2 f m : Prop -/
#guard_msgs in
#check CMDiffAt 2 f m

/-- info: ContMDiffOn I I' 37 f s : Prop -/
#guard_msgs in
#check CMDiff[s] 37 f

-- Testing an error message.
section

/--
error: Function expected at
  ContMDiffOn I I' 2 f s
but this term has type
  Prop

Note: Expected a function because this term is being applied to the argument
  m
-/
#guard_msgs in
#check CMDiff[s] 2 f m

variable {n : WithTop ℕ∞}
/--
error: Function expected at
  ContMDiffOn I I' n f s
but this term has type
  Prop

Note: Expected a function because this term is being applied to the argument
  m
-/
#guard_msgs in
#check ContMDiffOn I I' n f s m

/-- info: MDifferentiable I I' f : Prop -/
#guard_msgs in
#check MDiff f

/--
error: Function expected at
  ContMDiff I I' n f
but this term has type
  Prop

Note: Expected a function because this term is being applied to the argument
  m
-/
#guard_msgs in
#check CMDiff n f m

end

/-! Tests for coercions from `ℕ` or `ℕ∞` to `WithTop ℕ∞` -/
section coercions

variable {k : ℕ} {k' : ℕ∞}

/-- info: ContMDiffWithinAt I I' 0 f s : M → Prop -/
#guard_msgs in
#check CMDiffAt[s] 0 f

/-- info: ContMDiffWithinAt I I' 1 f s : M → Prop -/
#guard_msgs in
#check CMDiffAt[s] 1 f

/-- info: ContMDiffWithinAt I I' 37 f s : M → Prop -/
#guard_msgs in
#check CMDiffAt[s] 37 f

/-- info: ContMDiffWithinAt I I' (↑k) f s : M → Prop -/
#guard_msgs in
#check CMDiffAt[s] k f

/-- info: ContMDiffWithinAt I I' (↑k') f s m : Prop -/
#guard_msgs in
#check CMDiffAt[s] k' f m

/-- info: ContMDiffWithinAt I I' n f s m : Prop -/
#guard_msgs in
#check CMDiffAt[s] n f m

/-- info: ContMDiffAt I I' (↑k) f : M → Prop -/
#guard_msgs in
#check CMDiffAt k f

/-- info: ContMDiffAt I I' (↑k') f m : Prop -/
#guard_msgs in
#check CMDiffAt k' f m

/-- info: ContMDiffOn I I' (↑k) f s : Prop -/
#guard_msgs in
#check CMDiff[s] k f

/--
error: Function expected at
  ContMDiffOn I I' (↑k') f s
but this term has type
  Prop

Note: Expected a function because this term is being applied to the argument
  m
-/
#guard_msgs in
#check CMDiff[s] k' f m

/-- info: ContMDiff I I' (↑k) f : Prop -/
#guard_msgs in
#check CMDiff k f

/--
error: Function expected at
  ContMDiff I I' (↑k') f
but this term has type
  Prop

Note: Expected a function because this term is being applied to the argument
  m
-/
#guard_msgs in
#check CMDiff k' f m

end coercions

/-! Error messages for a missing `T%` elaborator. -/
section dependent

variable {σ : Π x : M, V x} {σ' : (x : E) → Trivial E E' x} {s : E → E'}
variable {ι : Type*} {i : ι} (X : (m : M) → TangentSpace I m) [IsManifold I 1 M]
  (X' : ι → (m : M) → TangentSpace I m)

/--
error: Term `X` is a dependent function, of type `(m : M) → TangentSpace I m`
Hint: you can use the `T%` elaborator to convert a dependent function to a non-dependent one
-/
#guard_msgs in
#check CMDiff 0 X

/--
error: Term `σ` is a dependent function, of type `(x : M) → V x`
Hint: you can use the `T%` elaborator to convert a dependent function to a non-dependent one
-/
#guard_msgs in
#check CMDiff 0 σ

/--
error: Term `σ'` is a dependent function, of type `(x : E) → Trivial E E' x`
Hint: you can use the `T%` elaborator to convert a dependent function to a non-dependent one
-/
#guard_msgs in
#check CMDiff 0 σ'

/--
error: Term `σ'` is a dependent function, of type `(x : E) → Trivial E E' x`
Hint: you can use the `T%` elaborator to convert a dependent function to a non-dependent one
-/
#guard_msgs in
#check CMDiff[s] 0 σ'

/--
error: Term `X` is a dependent function, of type `(m : M) → TangentSpace I m`
Hint: you can use the `T%` elaborator to convert a dependent function to a non-dependent one
-/
#guard_msgs in
#check CMDiffAt 0 (X)

/--
error: Term `σ` is a dependent function, of type `(x : M) → V x`
Hint: you can use the `T%` elaborator to convert a dependent function to a non-dependent one
-/
#guard_msgs in
#check CMDiffAt 0 ((σ))

/--
error: Term `σ'` is a dependent function, of type `(x : E) → Trivial E E' x`
Hint: you can use the `T%` elaborator to convert a dependent function to a non-dependent one
-/
#guard_msgs in
#check CMDiff[s] 0 σ'

/--
error: Term `σ'` is a dependent function, of type `(x : E) → Trivial E E' x`
Hint: you can use the `T%` elaborator to convert a dependent function to a non-dependent one
-/
#guard_msgs in
#check CMDiffAt 0 σ'

/--
error: Term `σ'` is a dependent function, of type `(x : E) → Trivial E E' x`
Hint: you can use the `T%` elaborator to convert a dependent function to a non-dependent one
-/
#guard_msgs in
#check CMDiffAt[s] 0 σ'

/--
error: Term `X' i` is a dependent function, of type `(m : M) → TangentSpace I m`
Hint: you can use the `T%` elaborator to convert a dependent function to a non-dependent one
-/
#guard_msgs in
#check MDiffAt ((X' i)) x

-- This error message is not great: this is missing *both* a T% elaborator
-- and an argument i.
/-- error: Could not find a model with corners for `ι` -/
#guard_msgs in
#check MDiffAt X' x

end dependent

-- Function from a manifold into a normed space.
variable {g : M → E}

/-- info: ContMDiffWithinAt I 𝓘(𝕜, E) 1 g s : M → Prop -/
#guard_msgs in
#check CMDiffAt[s] 1 g
/-- info: ContMDiffWithinAt I 𝓘(𝕜, E) 0 g s m : Prop -/
#guard_msgs in
#check CMDiffAt[s] 0 g m
/-- info: ContMDiffAt I 𝓘(𝕜, E) 1 g : M → Prop -/
#guard_msgs in
#check CMDiffAt 1 g
/-- info: ContMDiffAt I 𝓘(𝕜, E) 1 g m : Prop -/
#guard_msgs in
#check CMDiffAt 1 g m
/-- info: ContMDiffOn I 𝓘(𝕜, E) n g s : Prop -/
#guard_msgs in
#check CMDiff[s] n g
-- TODO: fix and enable! #check CMDiff[s] n g m
/-- info: ContMDiff I 𝓘(𝕜, E) n g : Prop -/
#guard_msgs in
#check CMDiff n g
-- TODO: fix and enable! #check CMDiff n g m

-- From a manifold into a field.
variable {h : M → 𝕜}

/-- info: ContMDiffWithinAt I 𝓘(𝕜, 𝕜) 0 h s : M → Prop -/
#guard_msgs in
#check CMDiffAt[s] 0 h
/-- info: ContMDiffWithinAt I 𝓘(𝕜, 𝕜) 1 h s m : Prop -/
#guard_msgs in
#check CMDiffAt[s] 1 h m
/-- info: ContMDiffAt I 𝓘(𝕜, 𝕜) 2 h : M → Prop -/
#guard_msgs in
#check CMDiffAt 2 h
/-- info: ContMDiffAt I 𝓘(𝕜, 𝕜) n h m : Prop -/
#guard_msgs in
#check CMDiffAt n h m
/-- info: ContMDiffOn I 𝓘(𝕜, 𝕜) n h s : Prop -/
#guard_msgs in
#check CMDiff[s] n h
-- TODO: fix and enable! #check CMDiff[s] n h m
/-- info: ContMDiff I 𝓘(𝕜, 𝕜) 37 h : Prop -/
#guard_msgs in
#check CMDiff 37 h
-- TODO: fix and enable! #check CMDiff 0 h m

-- The following tests are more spotty, as most code paths are already covered above.
-- Add further details as necessary.
-- This list mirrors some of the tests for `MDifferentiable{WithinAt,At,On}`, but not all.

-- From a normed space into a manifold.
variable {f : E → M'} {s : Set E} {x : E}
/-- info: ContMDiffWithinAt 𝓘(𝕜, E) I' 2 f s : E → Prop -/
#guard_msgs in
#check CMDiffAt[s] 2 f
/-- info: ContMDiffAt 𝓘(𝕜, E) I' 3 f x : Prop -/
#guard_msgs in
#check CMDiffAt 3 f x
-- TODO: fix and enable! #check CMDiff[s] 1 f x
/-- info: ContMDiff 𝓘(𝕜, E) I' 1 f : Prop -/
#guard_msgs in
#check CMDiff 1 f
-- TODO: should this error? if not, fix and enable! #check CMDiff 1 f x
-- same! #check MDifferentiable% f x

-- Between normed spaces.
variable {f : E → E'} {s : Set E} {x : E}

/-- info: ContMDiffAt 𝓘(𝕜, E) 𝓘(𝕜, E') 2 f x : Prop -/
#guard_msgs in
#check CMDiffAt 2 f x
/-- info: ContMDiffAt 𝓘(𝕜, E) 𝓘(𝕜, E') 2 f : E → Prop -/
#guard_msgs in
#check CMDiffAt 2 f
-- should this error or not? #check CMDiff[s] 2 f x
/-- info: ContMDiffWithinAt 𝓘(𝕜, E) 𝓘(𝕜, E') 2 f s : E → Prop -/
#guard_msgs in
#check CMDiffAt[s] 2 f
/-- info: ContMDiffOn 𝓘(𝕜, E) 𝓘(𝕜, E') 2 f s : Prop -/
#guard_msgs in
#check CMDiff[s] 2 f

end smoothness

section trace

/- Test that basic tracing works. -/

set_option trace.Elab.DiffGeo true

variable {f : Unit → Unit}

/--
error: Could not find a model with corners for `Unit`
---
trace: [Elab.DiffGeo.MDiff] Finding a model for: Unit
[Elab.DiffGeo.MDiff] ❌️ TotalSpace
  [Elab.DiffGeo.MDiff] Failed with error:
      `Unit` is not a `Bundle.TotalSpace`.
[Elab.DiffGeo.MDiff] ❌️ TangentBundle
  [Elab.DiffGeo.MDiff] Failed with error:
      `Unit` is not a `TangentBundle`
[Elab.DiffGeo.MDiff] ❌️ NormedSpace
  [Elab.DiffGeo.MDiff] Failed with error:
      Couldn't find a `NormedSpace` structure on `Unit` among local instances.
[Elab.DiffGeo.MDiff] ❌️ Manifold
  [Elab.DiffGeo.MDiff] considering instance of type `ChartedSpace H M`
  [Elab.DiffGeo.MDiff] Failed with error:
      Couldn't find a `ChartedSpace` structure on Unit among local instances, and Unit is not the charted space of some type in the local context either.
[Elab.DiffGeo.MDiff] ❌️ NormedField
  [Elab.DiffGeo.MDiff] Failed with error:
      failed to synthesize
        NontriviallyNormedField Unit
      ⏎
      Hint: Additional diagnostic information may be available using the `set_option diagnostics true` command.
-/
#guard_msgs in
#check mfderiv% f

/--
info: fun a ↦ TotalSpace.mk' Unit a (f a) : Unit → TotalSpace Unit (Trivial Unit Unit)
---
trace: [Elab.DiffGeo.TotalSpaceMk] Section of a trivial bundle as a non-dependent function
-/
#guard_msgs in
#check T% f

end trace<|MERGE_RESOLUTION|>--- conflicted
+++ resolved
@@ -343,120 +343,11 @@
 #check MDiff[u] f
 
 end basic
-<<<<<<< HEAD
-
-/-! A partial homeomorphism or partial equivalence. More generally, this works for any type
-with a coercion to (possibly dependent) functions. -/
-section coercion
-
-variable {s : Set M} {m : M}
-
-variable {φ : OpenPartialHomeomorph M E} {ψ : PartialEquiv M E}
-
-/-- info: MDifferentiableWithinAt I 𝓘(𝕜, E) (↑φ) s : M → Prop -/
-#guard_msgs in
-#check MDiffAt[s] φ
-
-/-- info: MDifferentiableWithinAt I 𝓘(𝕜, E) (↑ψ) s : M → Prop -/
-#guard_msgs in
-#check MDiffAt[s] ψ
-
-/-- info: MDifferentiableAt I 𝓘(𝕜, E) ↑φ : M → Prop -/
-#guard_msgs in
-#check MDiffAt φ
-
-/-- info: MDifferentiableAt I 𝓘(𝕜, E) ↑ψ : M → Prop -/
-#guard_msgs in
-#check MDiffAt ψ
-
-/-- info: MDifferentiableOn I 𝓘(𝕜, E) (↑φ) s : Prop -/
-#guard_msgs in
-#check MDiff[s] φ
-
-/-- info: MDifferentiableOn I 𝓘(𝕜, E) (↑ψ) s : Prop -/
-#guard_msgs in
-#check MDiff[s] ψ
-
-/-- info: MDifferentiable I 𝓘(𝕜, E) ↑φ : Prop -/
-#guard_msgs in
-#check MDiff φ
-
-/-- info: ContMDiffWithinAt I 𝓘(𝕜, E) 2 (↑ψ) s : M → Prop -/
-#guard_msgs in
-#check CMDiffAt[s] 2 ψ
-
-/-- info: ContMDiffOn I 𝓘(𝕜, E) 2 (↑φ) s : Prop -/
-#guard_msgs in
-#check CMDiff[s] 2 φ
-
-/-- info: ContMDiffAt I 𝓘(𝕜, E) 2 ↑φ : M → Prop -/
-#guard_msgs in
-#check CMDiffAt 2 φ
-
-/-- info: ContMDiff I 𝓘(𝕜, E) 2 ↑ψ : Prop -/
-#guard_msgs in
-#check CMDiff 2 ψ
-
-/-- info: mfderiv I 𝓘(𝕜, E) ↑φ : (x : M) → TangentSpace I x →L[𝕜] TangentSpace 𝓘(𝕜, E) (↑φ x) -/
-#guard_msgs in
-#check mfderiv% φ
-
-/--
-info: mfderivWithin I 𝓘(𝕜, E) (↑ψ) s : (x : M) → TangentSpace I x →L[𝕜] TangentSpace 𝓘(𝕜, E) (↑ψ x)
--/
-#guard_msgs in
-#check mfderiv[s] ψ
-
-/--
-info: mfderivWithin I 𝓘(𝕜, E) (↑ψ) s : (x : M) → TangentSpace I x →L[𝕜] TangentSpace 𝓘(𝕜, E) (↑ψ x)
--/
-#guard_msgs in
-variable {f : ContMDiffSection I F n V} in
-#check mfderiv[s] ψ
-
-/-- info: mfderiv I I' ⇑g : (x : M) → TangentSpace I x →L[𝕜] TangentSpace I' (g x) -/
-#guard_msgs in
-variable {g : ContMDiffMap I I' M M' n} in
-#check mfderiv% g
-
--- An example of "any type" which coerces to functions.
-/-- info: mfderiv I I' ⇑g : (x : M) → TangentSpace I x →L[𝕜] TangentSpace I' (g x) -/
-#guard_msgs in
-variable {g : Equiv M M'} in
-#check mfderiv% g
-
-end coercion
-=======
->>>>>>> 2743b710
 
 variable {σ : Π x : M, V x} {σ' : (x : E) → Trivial E E' x} {s : E → E'}
 variable (X : (m : M) → TangentSpace I m) [IsManifold I 1 M]
 
-<<<<<<< HEAD
-/-! These elaborators can be combined with the total space elaborator. -/
-section interaction
-
--- Note: these tests might be incomplete; extend as needed!
-
-/-- info: MDifferentiableAt I (I.prod 𝓘(𝕜, E)) fun m ↦ TotalSpace.mk' E m (X m) : M → Prop -/
-#guard_msgs in
-#check MDiffAt (T% X)
-
-/-- info: MDifferentiableAt I (I.prod 𝓘(𝕜, F)) fun x ↦ TotalSpace.mk' F x (σ x) : M → Prop -/
-#guard_msgs in
-#check MDiffAt (T% σ)
-
-/--
-info: MDifferentiableAt 𝓘(𝕜, E) (𝓘(𝕜, E).prod 𝓘(𝕜, E')) fun x ↦ TotalSpace.mk' E' x (σ' x) : E → Prop
--/
-#guard_msgs in
-#check MDiffAt (T% σ')
-
-end interaction
-
-=======
 /-! (Extended) charts -/
->>>>>>> 2743b710
 section
 
 variable {φ : OpenPartialHomeomorph M H} {ψ : PartialEquiv M E} {s : Set M}
