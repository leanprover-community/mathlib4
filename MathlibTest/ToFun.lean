--- conflicted
+++ resolved
@@ -8,21 +8,6 @@
 #guard_msgs in
 #check Function.fun_mul_comm
 
-<<<<<<< HEAD
-
--- Test that it also works when the generated proof is not a `rfl` proof:
-
-@[to_additive (attr := push ← high)]
-lemma Pi.mul_def' {ι : Type*} {M : ι → Type*} [∀ i, Mul (M i)] (f g : ∀ i, M i) :
-    f * g = fun i ↦ f i * g i := (rfl)
-
-@[to_fun]
-theorem Function.mul_comm' (f g : ℝ → ℝ) : f * g = g * f := _root_.mul_comm f g
-
-/-- info: Function.fun_mul_comm' (f g : ℝ → ℝ) : (fun i => f i * g i) = fun i => g i * f i -/
-#guard_msgs in
-#check Function.fun_mul_comm'
-=======
 /-- Look I am the doc-string of `foo`. -/
 @[to_fun]
 theorem foo : 1 = 1 := rfl
@@ -39,4 +24,17 @@
 run_meta
   let some doc  ← findDocString? (← getEnv) ``fun_foo | throwError "no docstring found"
   logInfo doc
->>>>>>> 97c2b335
+
+
+-- Test that it also works when the generated proof is not a `rfl` proof:
+
+@[to_additive (attr := push ← high)]
+lemma Pi.mul_def' {ι : Type*} {M : ι → Type*} [∀ i, Mul (M i)] (f g : ∀ i, M i) :
+    f * g = fun i ↦ f i * g i := (rfl)
+
+@[to_fun]
+theorem Function.mul_comm' (f g : ℝ → ℝ) : f * g = g * f := _root_.mul_comm f g
+
+/-- info: Function.fun_mul_comm' (f g : ℝ → ℝ) : (fun i => f i * g i) = fun i => g i * f i -/
+#guard_msgs in
+#check Function.fun_mul_comm'