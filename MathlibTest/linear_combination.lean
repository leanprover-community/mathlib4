--- conflicted
+++ resolved
@@ -320,11 +320,8 @@
   ℝ
 but is expected to have type
   ℤ
-<<<<<<< HEAD
-=======
 in the application
   Mathlib.Tactic.LinearCombination.mul_const_eq h2 0
->>>>>>> 44e5df9a
 -/
 #guard_msgs in
 example (x y : ℤ) (h1 : x * y + 2 * x = 1) (h2 : x = y) : x * y + 2 * x = 1 := by
