--- conflicted
+++ resolved
@@ -12,11 +12,7 @@
 #guard_msgs in
 #synth Lean.Grind.NoNatZeroDivisors K
 
-<<<<<<< HEAD
-set_option maxHeartbeats 3000 in -- uses about 2400 as of 2025-09-10
-=======
 set_option maxHeartbeats 3000 in -- uses about 2300 as of 2025-09-11
->>>>>>> b57dbaeb
 example : x ^ 3 * x ^ 42 = x ^ 45 := by grind
 
 -- This one is dismally slow (~0.5s, 18_000 heartbeats). However it doesn't affect `grind` directly.
