/-
Copyright (c) 2021 Mario Carneiro. All rights reserved.
Released under Apache 2.0 license as described in the file LICENSE.
Authors: Mario Carneiro, David Renshaw
-/
import Mathlib.Analysis.SpecialFunctions.Pow.Real

example : (2 : ℝ) ^ (3 : ℝ) = 8 := by norm_num1
example : (1 : ℝ) ^ (20 : ℝ) = 1 := by norm_num1
example : (-2 : ℝ) ^ (3 : ℝ) = -8 := by norm_num1
example : (1/5 : ℝ) ^ (2 : ℝ) = 1/25 := by norm_num1
example : (-1/3 : ℝ) ^ (-3 : ℝ) = -27 := by norm_num1
example : (1/2 : ℝ) ^ (-3 : ℝ) = 8 := by norm_num1
example : (2 : ℝ) ^ (-3 : ℝ) = 1/8 := by norm_num1
example : (-2 : ℝ) ^ (-3 : ℝ) = -1/8 := by norm_num1

<<<<<<< HEAD

=======
>>>>>>> 32bd6c7c
example : (8 : ℝ) ^ (2 / 6 : ℝ) = 2 := by norm_num1
example : (0 : ℝ) ^ (1 / 3 : ℝ) = 0 := by norm_num1
example : (8 / 27 : ℝ) ^ (1 / 3 : ℝ) = 2 / 3 := by norm_num1
example : (8 : ℝ) ^ (-1 / 3 : ℝ) = 1 / 2 := by norm_num1
example : (8 / 27 : ℝ) ^ (-1 / 3 : ℝ) = 3 / 2 := by norm_num1
example : (1 / 27 : ℝ) ^ (-1 / 3 : ℝ) = 3 := by norm_num1

example : (0 : ℝ) ^ (0 : ℝ) = 1 := by norm_num1
example : (0 : ℝ) ^ (1 / 3 : ℝ) = 0 := by norm_num1
example : (0 : ℝ) ^ (-1 / 3 : ℝ) = 0 := by norm_num1

-- The following example is incorrect with the current Mathlib definition.
/--
error: unsolved goals
⊢ (-8) ^ (1 / 3) = -2
-/
#guard_msgs in
example : (-8 : ℝ) ^ (1 / 3 : ℝ) = -2 := by
  norm_num1<|MERGE_RESOLUTION|>--- conflicted
+++ resolved
@@ -14,10 +14,6 @@
 example : (2 : ℝ) ^ (-3 : ℝ) = 1/8 := by norm_num1
 example : (-2 : ℝ) ^ (-3 : ℝ) = -1/8 := by norm_num1
 
-<<<<<<< HEAD
-
-=======
->>>>>>> 32bd6c7c
 example : (8 : ℝ) ^ (2 / 6 : ℝ) = 2 := by norm_num1
 example : (0 : ℝ) ^ (1 / 3 : ℝ) = 0 := by norm_num1
 example : (8 / 27 : ℝ) ^ (1 / 3 : ℝ) = 2 / 3 := by norm_num1
