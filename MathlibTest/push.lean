import Mathlib.Tactic.Push
import Mathlib.Data.Nat.Cast.Basic
import Mathlib.Data.Set.Basic
import Mathlib.Data.Set.Insert
import Mathlib.Analysis.SpecialFunctions.Log.Basic

private axiom test_sorry : ∀ {α}, α

section logic

variable {p q r : Prop}

/-- info: (q ∧ (p ∨ q)) ∧ r ∧ (p ∨ r) -/
#guard_msgs in
#push Or False ∧ p ∨ q ∧ r

/-- info: (p ∨ q) ∧ (p ∨ r) -/
#guard_msgs in
#push Or (p ∨ q) ∧ (p ∨ r)

/-- info: (p ∧ q ∨ q) ∨ p ∧ r ∨ r -/
#guard_msgs in
#push And (p ∨ True) ∧ (q ∨ r)

example {r : ℕ → Prop} : ∀ n : ℕ, p ∨ r n ∧ q ∧ n = 1 := by
  push ∀ n, _
  guard_target =ₛ p ∨ (∀ n, r n) ∧ q ∧ ∀ n : ℕ, n = 1
  pull ∀ n, _
  guard_target =ₛ ∀ n : ℕ, p ∨ r n ∧ q ∧ n = 1
  exact test_sorry

example {r : ℕ → Prop} : ∃ n : ℕ, p ∨ r n ∨ q ∧ n = 1 := by
  push ∃ n, _
  guard_target =ₛ p ∨ (∃ n, r n) ∨ q ∧ True
  -- the lemmas `exists_or_left`/`exist_and_left` don't exist, so they can't be tagged for `pull`
  fail_if_success pull ∃ n, _
  exact test_sorry

/-- info: p ∨ ∃ x, q ∧ x = 1 -/
#guard_msgs in
#pull Exists p ∨ q ∧ ∃ n : ℕ, n = 1

/--
info: DiscrTree branch for Or:
  (node
   (* => (node
     (False => (node #[or_false:1000]))
     (And => (node (* => (node (* => (node #[or_and_left:1000]))))))
     (True => (node #[or_true:1000]))))
   (False => (node (* => (node #[false_or:1000]))))
   (And => (node (* => (node (* => (node (* => (node #[and_or_right:1000]))))))))
   (True => (node (* => (node #[true_or:1000])))))
-/
#guard_msgs in
#push_discr_tree Or

end logic

<<<<<<< HEAD
section membership

example (x : Nat) (A : Set Nat) : x ∈ ∅ ∪ Set.univ ∩ ({a | a = 4} \ Aᶜ) := by
  push _ ∈ _
  guard_target =ₛ (False ∨ True ∧ x = 4 ∧ ¬x ∉ A)
  exact test_sorry

example (A : Set Nat) : A ∈ 𝒫 A := by
  push _ ∈ _
  rfl

example (x y : Nat) (A B : Set Nat) : (x, y) ∈ A ×ˢ B := by
  push _ ∈ _
  -- `push _ ∈ _` can unpack the pair `(x, y)` because a specialized lemma has been tagged
  guard_target =ₛ x ∈ A ∧ y ∈ B
  exact test_sorry

example (p : Nat × Nat) (A B : Set Nat) : p ∈ A ×ˢ B := by
  push _ ∈ _
  guard_target =ₛ p.1 ∈ A ∧ p.2 ∈ B
  pull _ ∈ _
  guard_target =ₛ p ∈ A ×ˢ B
  exact test_sorry

example (p : Nat × Nat) (A : Set Nat) : p ∈ Set.diagonal Nat ∪ Set.offDiag A := by
  push _ ∈ _
  guard_target =ₛ p.1 = p.2 ∨ p.1 ∈ A ∧ p.2 ∈ A ∧ p.1 ≠ p.2
  exact test_sorry

example (x y z : Nat) : x ∈ ({x, y, z, y, x} : Set Nat) := by
  push _ ∈ _
  guard_target =ₛ x = x ∨ x = y ∨ x = z ∨ x = y ∨ x = x
  exact test_sorry

example (x : Nat) (A B C : Set Nat) : x ∈ A ∧ ¬ x ∈ B ∨ x ∈ C := by
  pull _ ∈ _
  guard_target =ₛ x ∈ A ∩ Bᶜ ∪ C
  exact test_sorry

example (a b c : α) (s : Set α) : a ∈ (∅ ∪ (Set.univ ∩ (({b, c} \ sᶜᶜ) ∪ {b | b = a}))) := by
  push _ ∈ _
  guard_target =ₛ False ∨ True ∧ ((a = b ∨ a = c) ∧ ¬¬a ∉ s ∨ a = a)
  exact test_sorry

end membership
=======
section lambda

example : (fun x : ℕ ↦ x ^ 2 + 1 * 0 - 5 • 6) = id ^ 2 + 1 * 0 - 5 • 6 := by
  push fun x ↦ _
  with_reducible rfl

example : (fun x : ℕ ↦ x ^ 2 + 1 * 0 - 5 • 6) = id ^ 2 + 1 * 0 - 5 • 6 := by
  simp only [pushFun]

example : (fun x : ℕ ↦ x ^ 2 + 1 * 0 - 5 • 6) = id ^ 2 + 1 * 0 - 5 • 6 := by
  pull fun _ ↦ _
  with_reducible rfl

example : (fun x : ℕ ↦ x ^ 2 + 1 * 0 - 5 • 6) = id ^ 2 + 1 * 0 - 5 • 6 := by
  simp only [pullFun]

end lambda
>>>>>>> 090ad2e7
<|MERGE_RESOLUTION|>--- conflicted
+++ resolved
@@ -56,7 +56,24 @@
 
 end logic
 
-<<<<<<< HEAD
+section lambda
+
+example : (fun x : ℕ ↦ x ^ 2 + 1 * 0 - 5 • 6) = id ^ 2 + 1 * 0 - 5 • 6 := by
+  push fun x ↦ _
+  with_reducible rfl
+
+example : (fun x : ℕ ↦ x ^ 2 + 1 * 0 - 5 • 6) = id ^ 2 + 1 * 0 - 5 • 6 := by
+  simp only [pushFun]
+
+example : (fun x : ℕ ↦ x ^ 2 + 1 * 0 - 5 • 6) = id ^ 2 + 1 * 0 - 5 • 6 := by
+  pull fun _ ↦ _
+  with_reducible rfl
+
+example : (fun x : ℕ ↦ x ^ 2 + 1 * 0 - 5 • 6) = id ^ 2 + 1 * 0 - 5 • 6 := by
+  simp only [pullFun]
+
+end lambda
+
 section membership
 
 example (x : Nat) (A : Set Nat) : x ∈ ∅ ∪ Set.univ ∩ ({a | a = 4} \ Aᶜ) := by
@@ -101,23 +118,4 @@
   guard_target =ₛ False ∨ True ∧ ((a = b ∨ a = c) ∧ ¬¬a ∉ s ∨ a = a)
   exact test_sorry
 
-end membership
-=======
-section lambda
-
-example : (fun x : ℕ ↦ x ^ 2 + 1 * 0 - 5 • 6) = id ^ 2 + 1 * 0 - 5 • 6 := by
-  push fun x ↦ _
-  with_reducible rfl
-
-example : (fun x : ℕ ↦ x ^ 2 + 1 * 0 - 5 • 6) = id ^ 2 + 1 * 0 - 5 • 6 := by
-  simp only [pushFun]
-
-example : (fun x : ℕ ↦ x ^ 2 + 1 * 0 - 5 • 6) = id ^ 2 + 1 * 0 - 5 • 6 := by
-  pull fun _ ↦ _
-  with_reducible rfl
-
-example : (fun x : ℕ ↦ x ^ 2 + 1 * 0 - 5 • 6) = id ^ 2 + 1 * 0 - 5 • 6 := by
-  simp only [pullFun]
-
-end lambda
->>>>>>> 090ad2e7
+end membership