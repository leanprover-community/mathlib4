--- conflicted
+++ resolved
@@ -78,180 +78,99 @@
 warning: add space in the source
 
 This part of the code
-<<<<<<< HEAD
+  'first|assumption|'
+should be written as
+  'first |'
+
+
+Note: This linter can be disabled with `set_option linter.style.commandStart false`
+---
+warning: add space in the source
+
+This part of the code
+  'first|assumption|'
+should be written as
+  '| assumption'
+
+
+Note: This linter can be disabled with `set_option linter.style.commandStart false`
+---
+warning: add space in the source
+
+This part of the code
+  'first|assumption|'
+should be written as
+  'assumption |'
+
+
+Note: This linter can be disabled with `set_option linter.style.commandStart false`
+---
+warning: add space in the source
+
+This part of the code
   '·{exact'
 should be written as
   '· {'
-=======
-  'first|assumption|'
-should be written as
-  'first |'
->>>>>>> 4975ee7e
-
-
-Note: This linter can be disabled with `set_option linter.style.commandStart false`
----
-warning: add space in the source
-
-This part of the code
-<<<<<<< HEAD
+
+
+Note: This linter can be disabled with `set_option linter.style.commandStart false`
+---
+warning: add space in the source
+
+This part of the code
   'done|assumption'
 should be written as
   'done |'
-=======
-  'first|assumption|'
+
+
+Note: This linter can be disabled with `set_option linter.style.commandStart false`
+---
+warning: add space in the source
+
+This part of the code
+  'done|assumption'
 should be written as
   '| assumption'
->>>>>>> 4975ee7e
-
-
-Note: This linter can be disabled with `set_option linter.style.commandStart false`
----
-warning: add space in the source
-
-This part of the code
-<<<<<<< HEAD
-  'done|assumption'
-should be written as
-  '| assumption'
-=======
-  'first|assumption|'
+
+
+Note: This linter can be disabled with `set_option linter.style.commandStart false`
+---
+warning: remove space in the source
+
+This part of the code
+  'done|assumption   |'
 should be written as
   'assumption |'
->>>>>>> 4975ee7e
-
-
-Note: This linter can be disabled with `set_option linter.style.commandStart false`
----
-<<<<<<< HEAD
+
+
+Note: This linter can be disabled with `set_option linter.style.commandStart false`
+---
 warning: remove space in the source
 
 This part of the code
-  'done|assumption   |'
-should be written as
-  'assumption |'
-=======
-warning: add space in the source
-
-This part of the code
-  '·{exact'
-should be written as
-  '· {'
->>>>>>> 4975ee7e
-
-
-Note: This linter can be disabled with `set_option linter.style.commandStart false`
----
-<<<<<<< HEAD
+  '|     trivial'
+should be written as
+  '| trivial'
+
+
+Note: This linter can be disabled with `set_option linter.style.commandStart false`
+---
 warning: remove space in the source
 
 This part of the code
-  '|     trivial'
-should be written as
-  '| trivial'
-=======
-warning: add space in the source
-
-This part of the code
-  'done|assumption'
-should be written as
-  'done |'
->>>>>>> 4975ee7e
-
-
-Note: This linter can be disabled with `set_option linter.style.commandStart false`
----
-<<<<<<< HEAD
-warning: remove space in the source
-
-This part of the code
   'apply  ?_'
 should be written as
   'apply ?_;'
-=======
-warning: add space in the source
-
-This part of the code
-  'done|assumption'
-should be written as
-  '| assumption'
->>>>>>> 4975ee7e
-
-
-Note: This linter can be disabled with `set_option linter.style.commandStart false`
----
-<<<<<<< HEAD
+
+
+Note: This linter can be disabled with `set_option linter.style.commandStart false`
+---
 warning: remove spaces in the source
 
 This part of the code
   '?_    ;'
 should be written as
   '?_;'
-=======
-warning: remove space in the source
-
-This part of the code
-  'done|assumption   |'
-should be written as
-  'assumption |'
->>>>>>> 4975ee7e
-
-
-Note: This linter can be disabled with `set_option linter.style.commandStart false`
----
-<<<<<<< HEAD
-warning: add space in the source
-
-This part of the code
-  'first|assumption|'
-should be written as
-  'first |'
-=======
-warning: remove space in the source
-
-This part of the code
-  '|     trivial'
-should be written as
-  '| trivial'
->>>>>>> 4975ee7e
-
-
-Note: This linter can be disabled with `set_option linter.style.commandStart false`
----
-<<<<<<< HEAD
-warning: add space in the source
-
-This part of the code
-  'first|assumption|'
-should be written as
-  '| assumption'
-=======
-warning: remove space in the source
-
-This part of the code
-  'apply  ?_'
-should be written as
-  'apply ?_;'
->>>>>>> 4975ee7e
-
-
-Note: This linter can be disabled with `set_option linter.style.commandStart false`
----
-<<<<<<< HEAD
-warning: add space in the source
-
-This part of the code
-  'first|assumption|'
-should be written as
-  'assumption |'
-=======
-warning: remove spaces in the source
-
-This part of the code
-  '?_    ;'
-should be written as
-  '?_;'
->>>>>>> 4975ee7e
 
 
 Note: This linter can be disabled with `set_option linter.style.commandStart false`
@@ -274,20 +193,6 @@
 -- Pretty-printing of unification hints: TODO allow for an additional space
 public def Foo := Nat
 
-<<<<<<< HEAD
-/--
-warning: remove space in the source
-
-This part of the code
-  '⊢ Foo'
-should be written as
-  '⊢Foo'
-
-
-Note: This linter can be disabled with `set_option linter.style.commandStart false`
--/
-=======
->>>>>>> 4975ee7e
 #guard_msgs in
 unif_hint (_C : Foo) where
   ⊢ Foo =?= Foo
