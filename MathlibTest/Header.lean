/-
Copyright (c) 2024 Damiano Testa. All rights reserved.
Released under Apache 2.0 license as described in the file LICENSE.
Authors: Damiano Testa
-/

import Mathlib.Tactic.Linter.Header
import Lake
import Mathlib.Tactic.Linter.Header
import /- -/ Mathlib.Tactic -- the `TextBased` linter does not flag this `broadImport`
import Mathlib.Tactic.Have
import Mathlib.Deprecated.Aliases

/--
warning: In the past, importing 'Lake' in mathlib has led to dramatic slow-downs of the linter (see e.g. https://github.com/leanprover-community/mathlib4/pull/13779). Please consider carefully if this import is useful and make sure to benchmark it. If this is fine, feel free to silence this linter.
note: this linter can be disabled with `set_option linter.style.header false`
---
warning: Files in mathlib cannot import the whole tactic folder.
note: this linter can be disabled with `set_option linter.style.header false`
---
warning: 'Mathlib.Tactic.Have' defines a deprecated form of the 'have' tactic; please do not use it in mathlib.
note: this linter can be disabled with `set_option linter.style.header false`
---
warning: Duplicate imports: 'Mathlib.Tactic.Linter.Header' already imported
note: this linter can be disabled with `set_option linter.style.header false`
---
<<<<<<< HEAD
warning:

Modules starting with MathlibTest.Header are not allowed to import modules starting with Mathlib.Deprecated. This module depends on Mathlib.Deprecated.Aliases
which is imported by this module. (Exceptions can be added to `overrideAllowedImportDirs`.)
note: this linter can be disabled with `set_option linter.directoryDependency false`
---
=======
>>>>>>> 97bc5f6d
warning: The module doc-string for a file should be the first command after the imports.
Please, add a module doc-string before `/-!# Tests for the `docModule` linter
-/
`.
note: this linter can be disabled with `set_option linter.style.header false`
-/
#guard_msgs in
set_option linter.style.header true in

/-!
# Tests for the `docModule` linter
-/

/--
A convenience function that replaces `/` with `|`.
This converts `/-` and `-/` into `|-` and `-|` that no longer interfere with the ending of the
`#guard_msgs` doc-string.
-/
def replaceMultilineComments (s : String) : String :=
  s.replace "/" "|"

open Lean Elab Command in
/--
`#check_copyright cop` takes as input the `String` `cop`, expected to be a copyright statement.
It logs details of what the linter would report if the `cop` is "malformed".
-/
elab "#check_copyright " cop:str : command => do
  let cop := cop.getString
  for (s, m) in Mathlib.Linter.copyrightHeaderChecks cop do
    if let some rg := s.getRange? then
      logInfo
        m!"Text: `{replaceMultilineComments s.getAtomVal}`\n\
           Range: {(rg.start, rg.stop)}\n\
           Message: '{replaceMultilineComments m}'"

-- well-formed
#check_copyright
"/-
Copyright (c) 2024 Damiano Testa. All rights reserved.
Released under Apache 2.0 license as described in the file LICENSE.
Authors: Name LastName, Name LastName,
Name LastName,
 Name LastName,
  Name LastName
-/
"

/--
info: Text: ` |-`
Range: (0, 3)
Message: 'Malformed or missing copyright header: `|-` should be alone on its own line.'
-/
#guard_msgs in
#check_copyright
" /-
Copyright (c) 2024 Damiano Testa. All rights reserved.
Released under Apache 2.0 license as described in the file LICENSE.
Authors: Name LastName
-/
"

-- The last line does not end with a newline.
/--
info: Text: `-|`
Range: (149, 151)
Message: 'Malformed or missing copyright header: `-|` should be alone on its own line.'
-/
#guard_msgs in
#check_copyright
"/-
Copyright (c) 2024 Damiano Testa. All rights reserved.
Released under Apache 2.0 license as described in the file LICENSE.
Authors: Name LastName
-/"

/--
info: Text: `Authors: Name LastName

Here comes an implicit docstring which doesn't belong here!`
Range: (126, 209)
Message: 'If an authors line spans multiple lines, each line but the last must end with a trailing comma'
-/
#guard_msgs in
#check_copyright
"/-
Copyright (c) 2024 Damiano Testa. All rights reserved.
Released under Apache 2.0 license as described in the file LICENSE.
Authors: Name LastName

Here comes an implicit docstring which doesn't belong here!
-/
"

/--
info: Text: `Authors: Name LastName
Here comes an implicit docstring which shouldn't be here!`
Range: (126, 206)
Message: 'If an authors line spans multiple lines, each line but the last must end with a trailing comma'
-/
#guard_msgs in
#check_copyright
"/-
Copyright (c) 2024 Damiano Testa. All rights reserved.
Released under Apache 2.0 license as described in the file LICENSE.
Authors: Name LastName
Here comes an implicit docstring which shouldn't be here!
-/
"

/--
info: Text: `-|`
Range: (126, 128)
Message: 'Copyright too short!'
-/
#guard_msgs in
#check_copyright
"/-
Copyright (c) 2024 Damiano Testa. All rights reserved.
Released under Apache 2.0 license as described in the file LICENSE.
-/
"

/--
info: Text: `-|`
Range: (1, 3)
Message: 'Copyright too short!'
-/
#guard_msgs in
#check_copyright ""

/--
info: Text: `-|`
Range: (1, 3)
Message: 'Copyright too short!'
-/
#guard_msgs in
#check_copyright ""

/--
info: Text: `Cpyright (c) 202`
Range: (3, 19)
Message: 'Copyright line should start with 'Copyright (c) YYYY''
-/
#guard_msgs in
#check_copyright
"/-
Cpyright (c) 2024 Damiano Testa. All rights reserved.
Released under Apache 2.0 license as described in the file LICENSE.
Authors: Name LastName
-/
"

/--
info: Text: `a. All rights reserve.`
Range: (34, 56)
Message: 'Copyright line should end with '. All rights reserved.''
-/
#guard_msgs in
#check_copyright
"/-
Copyright (c) 2024 Damiano Testa. All rights reserve.
Released under Apache 2.0 license as described in the file LICENSE.
Authors: Name LastName
-/
"

/--
info: Text: `Rleased under Apache 2.0 license as described in the file LICENSE.`
Range: (58, 124)
Message: 'Second copyright line should be
"Released under Apache 2.0 license as described in the file LICENSE."'
-/
#guard_msgs in
#check_copyright
"/-
Copyright (c) 2024 Damiano Testa. All rights reserved.
Rleased under Apache 2.0 license as described in the file LICENSE.
Authors: Name LastName
-/
"

/--
info: Text: `A uthors:`
Range: (126, 135)
Message: 'The authors line should begin with 'Authors: ''
-/
#guard_msgs in
#check_copyright
"/-
Copyright (c) 2024 Damiano Testa. All rights reserved.
Released under Apache 2.0 license as described in the file LICENSE.
A uthors: Name LastName
-/
"

/--
info: Text: `  `
Range: (139, 141)
Message: 'Double spaces are not allowed.'
-/
#guard_msgs in
#check_copyright
"/-
Copyright (c) 2024 Damiano Testa. All rights reserved.
Released under Apache 2.0 license as described in the file LICENSE.
Authors: Name  LastName
-/
"

/--
info: Text: `.`
Range: (148, 149)
Message: 'Please, do not end the authors' line with a period.'
-/
#guard_msgs in
#check_copyright
"/-
Copyright (c) 2024 Damiano Testa. All rights reserved.
Released under Apache 2.0 license as described in the file LICENSE.
Authors: Name LastName.
-/
"

/--
info: Text: `  `
Range: (149, 151)
Message: 'Double spaces are not allowed.'
-/
#guard_msgs in
#check_copyright
"/-
Copyright (c) 2024 Damiano Testa. All rights reserved.
Released under Apache 2.0 license as described in the file LICENSE.
Authors: Name LastName,
   Name LastName
-/
"

-- The `Copyright` and `Authors` lines are allowed to overflow.
#check_copyright
"/-
Copyright (c) 2019 Reid Barton, Johan Commelin, Jesse Michael Han, Chris Hughes, Robert Y. Lewis,
Patrick Massot. All rights reserved.
Released under Apache 2.0 license as described in the file LICENSE.
Authors: Reid Barton, Johan Commelin, Jesse Michael Han, Chris Hughes, Robert Y. Lewis,
  Patrick Massot
-/
"

-- However, in this case the wrapped lines must end with a comma.
/--
info: Text: `(c) 2024 Damiano Testa`
Range: (13, 35)
Message: 'Copyright line should end with '. All rights reserved.''
---
info: Text: `Released under Apache 2.0 license as described in the file LICENSE.
Authors: Name LastName
  and others.`
Range: (83, 187)
Message: 'If an authors line spans multiple lines, each line but the last must end with a trailing comma'
---
info: Text: `Released `
Range: (83, 92)
Message: 'The authors line should begin with 'Authors: ''
---
info: Text: `  `
Range: (174, 176)
Message: 'Double spaces are not allowed.'
---
info: Text: ` and `
Range: (175, 180)
Message: 'Please, do not use 'and'; use ',' instead.'
---
info: Text: `.`
Range: (106, 107)
Message: 'Please, do not end the authors' line with a period.'
---
info: Text: `  and many other authors. All rights reserved.`
Range: (36, 82)
Message: 'Second copyright line should be "Released under Apache 2.0 license as described in the file LICENSE."'
-/
#guard_msgs in
#check_copyright
"/-
Copyright (c) 2024 Damiano Testa
  and many other authors. All rights reserved.
Released under Apache 2.0 license as described in the file LICENSE.
Authors: Name LastName
  and others.
-/
"<|MERGE_RESOLUTION|>--- conflicted
+++ resolved
@@ -24,15 +24,6 @@
 warning: Duplicate imports: 'Mathlib.Tactic.Linter.Header' already imported
 note: this linter can be disabled with `set_option linter.style.header false`
 ---
-<<<<<<< HEAD
-warning:
-
-Modules starting with MathlibTest.Header are not allowed to import modules starting with Mathlib.Deprecated. This module depends on Mathlib.Deprecated.Aliases
-which is imported by this module. (Exceptions can be added to `overrideAllowedImportDirs`.)
-note: this linter can be disabled with `set_option linter.directoryDependency false`
----
-=======
->>>>>>> 97bc5f6d
 warning: The module doc-string for a file should be the first command after the imports.
 Please, add a module doc-string before `/-!# Tests for the `docModule` linter
 -/
