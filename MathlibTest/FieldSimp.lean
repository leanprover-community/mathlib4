/-
Copyright (c) 2022 Jon Eugster. All rights reserved.
Released under Apache 2.0 license as described in the file LICENSE.
Authors: Jon Eugster, David Renshaw, Heather Macbeth, Michael Rothgang
-/
import Mathlib.Tactic.FieldSimp
import Mathlib.Tactic.Positivity
import Mathlib.Tactic.Ring

/-!
# Tests for the `field_simp` tactic
-/

private axiom test_sorry : ∀ {α}, α

open Lean Elab Tactic in
elab "test_field_simp" : tactic => do
  evalTactic <| ← `(tactic | field_simp)
  liftMetaFinishingTactic fun g ↦ do
    let ty ← g.getType
    logInfo ty
    g.assign (← Meta.mkAppOptM ``test_sorry #[ty])

set_option linter.unusedVariables false

/-! ## Documenting "field_simp normal form" -/
section

variable {P : ℚ → Prop} {x y z : ℚ}

/-- error: `simp` made no progress -/
#guard_msgs in
example : P (1 : ℚ) := by test_field_simp

/-! ### One atom -/

/-- info: P 1 -/
#guard_msgs in
example : P (x ^ 0) := by test_field_simp

/-- info: P x -/
#guard_msgs in
example : P (x ^ 1) := by test_field_simp

/-- error: `simp` made no progress -/
#guard_msgs in
example : P x := by test_field_simp

/-- error: `simp` made no progress -/
#guard_msgs in
example : P (x ^ 2) := by test_field_simp

/-- info: P (x * x ^ 2) -/
#guard_msgs in
example : P (x ^ 1 * x ^ 2) := by test_field_simp

/-- error: `simp` made no progress -/
#guard_msgs in
example : P (x * x) := by test_field_simp

/-- error: `simp` made no progress -/
#guard_msgs in
example : P (x ^ 3 * x ^ 42) := by test_field_simp

/-- error: `simp` made no progress -/
#guard_msgs in
example {k : ℤ} : P (x ^ k * x ^ 2) := by test_field_simp

/-- info: P (1 / (x * x ^ 2)) -/
#guard_msgs in
example : P (x ^ (-1 : ℤ) * x ^ (-2 : ℤ)) := by test_field_simp

-- Cancellation: if x could be zero, we cannot cancel x * x⁻¹.

/-- info: P (1 / x) -/
#guard_msgs in
example : P (x⁻¹) := by test_field_simp

/-- info: P (x / x) -/
#guard_msgs in
example : P (x * x⁻¹) := by test_field_simp

/-- info: P (x / x) -/
#guard_msgs in
example : P (x⁻¹ * x) := by test_field_simp

/-- info: P x -/
#guard_msgs in
example : P (x * x * x⁻¹) := by test_field_simp

/-- error: `simp` made no progress -/
#guard_msgs in
example : P (x / x) := by test_field_simp

-- TODO (new implementation): this should reduce to `P x`
/-- info: P (x ^ 2 / x) -/
#guard_msgs in
example : P (x ^ 2 * x⁻¹) := by test_field_simp

-- TODO (new implementation): this should reduce to `P (x ^ 2)`
/-- info: P (x ^ 3 / x) -/
#guard_msgs in
example : P (x ^ 3 * x⁻¹) := by test_field_simp

-- TODO (new implementation): this should reduce to `P (1 / x ^ 3)`
/-- error: `simp` made no progress -/
#guard_msgs in
example : P (x / x ^ 4) := by test_field_simp

-- TODO (new implementation): this should reduce to `P (x ^ 6)`
/-- error: `simp` made no progress -/
#guard_msgs in
example : P ((x ^ (2:ℤ)) ^ 3) := by test_field_simp

-- TODO (new implementation): this should reduce to `P (1 / x ^ 6)`
/-- info: P (1 / (x ^ 2) ^ 3) -/
#guard_msgs in
example : P ((x ^ (-2:ℤ)) ^ 3) := by test_field_simp

-- Even if we cannot cancel, we can simplify the exponent.

-- TODO (new implementation): this should reduce to P (x / x)
/-- info: P (x ^ 2 / x ^ 2) -/
#guard_msgs in
example : P (x ^ 2 * x ^ (-2 : ℤ)) := by test_field_simp

-- TODO (new implementation): this should reduce to P (x / x)
/-- info: P (x ^ 37 / x ^ 37) -/
#guard_msgs in
example : P (x ^ (-37 : ℤ) * x ^ 37) := by test_field_simp

-- If x is non-zero, we do cancel.

/-- info: P 1 -/
#guard_msgs in
example {hx : x ≠ 0} : P (x * x⁻¹) := by test_field_simp

/-- info: P 1 -/
#guard_msgs in
example {hx : x ≠ 0} : P (x⁻¹ * x) := by test_field_simp

-- TODO (new implementation): this should reduce to P 1
/-- info: P (x ^ 17 / x ^ 17) -/
#guard_msgs in
example {hx : x ≠ 0} : P (x ^ (-17 : ℤ) * x ^ 17) := by test_field_simp

/-- info: P 1 -/
#guard_msgs in
example {hx : x ≠ 0} : P (x ^ 17 / x ^ 17) := by test_field_simp

/-- info: P 1 -/
#guard_msgs in
example {hx : x ≠ 0} : P (x / x) := by test_field_simp

-- TODO (new implementation): this should reduce to `P (x ^ 2)`
/-- info: P (x ^ 3 / x) -/
#guard_msgs in
example {hx : x ≠ 0} : P (x ^ 3 * x⁻¹) := by test_field_simp

-- TODO (new implementation): this should reduce to `P (1 / x ^ 3)`
/-- error: `simp` made no progress -/
#guard_msgs in
example {hx : x ≠ 0} : P (x / x ^ 4) := by test_field_simp

-- We simplify subtracting the same term, even in constants and with literals.
-- These tests document the current behaviour of `field_simp`;
-- these simplifications are not necessarily in scope for `field_simp`.

/-- info: P 0 -/
#guard_msgs in
example : P (x - x) := by test_field_simp

/-- info: P 0 -/
#guard_msgs in
example : P (-x + x) := by test_field_simp

/-- info: P 0 -/
#guard_msgs in
example : P (1 * x - x) := by test_field_simp

/-- info: P 0 -/
#guard_msgs in
example : P ((2 - 2) * x) := by test_field_simp

/-- info: P 0 -/
#guard_msgs in
example {a : Nat} : P (a* x - a * x) := by test_field_simp

/-! ### Two atoms -/

/-- error: `simp` made no progress -/
#guard_msgs in
example : P (x + y) := by test_field_simp

/-- error: `simp` made no progress -/
#guard_msgs in
example : P (x * y) := by test_field_simp

/-- info: P (1 / (x * y)) -/
#guard_msgs in
example : P ((x * y)⁻¹) := by test_field_simp

/-- error: `simp` made no progress -/
#guard_msgs in
example : P ((x * y) / (y * x)) := by test_field_simp

-- TODO(new implementation): combine these two 2 * x * y
/-- error: `simp` made no progress -/
#guard_msgs in
example : P (x * y + y * x) := by test_field_simp

/-- info: P (x * y + x) -/
#guard_msgs in
example : P (x * y + x * 1) := by test_field_simp

/-- info: P (x * y / (y * x)) -/
#guard_msgs in
example : P ((x * y) * (y * x)⁻¹) := by test_field_simp

/-- info: P y -/
#guard_msgs in
example : P (x ^ (0:ℤ) * y) := by test_field_simp

/-- info: P (y * y) -/
#guard_msgs in
example : P (y * (y + x) ^ (0:ℤ) * y) := by test_field_simp

/-- error: `simp` made no progress -/
#guard_msgs in
example : P (x / y) := by test_field_simp

/-- error: `simp` made no progress -/
#guard_msgs in
example : P (x / -y) := by test_field_simp

/-- error: `simp` made no progress -/
#guard_msgs in
example : P (-x / y) := by test_field_simp

/-- info: P ((x + y * (x + 1) / (y + 1)) / (x + 1)) -/
#guard_msgs in
example (hx : x + 1 ≠ 0) : P (x / (x + 1) + y / (y + 1)) := by test_field_simp

/-- info: P ((x * (y + 1) + y * (x + 1)) / ((x + 1) * (y + 1))) -/
#guard_msgs in
example (hx : 0 < x + 1) (hy : 0 < y + 1) : P (x / (x + 1) + y / (y + 1)) := by test_field_simp

-- TODO (new implementation): exploit `AtomM` to combine like terms, i.e. `x * y * x` to `x ^ 2 * y`

/-- info: P (x * x / y) -/
#guard_msgs in
example : P (x / (y / x)) := by test_field_simp

/-- info: P (x * (y ^ 3 * x)) -/
#guard_msgs in
example : P (x / (y ^ (-3:ℤ) / x)) := by test_field_simp

/-- info: P (x * y ^ 3 * x) -/
#guard_msgs in
example : P ((x / y ^ (-3:ℤ)) * x) := by test_field_simp

/-- info: P (x * y * x ^ 2 * y ^ 3) -/
#guard_msgs in
example : P (x ^ 1 * y * x ^ 2 * y ^ 3) := by test_field_simp

/-- info: P (x * y * x ^ 2 / y) -/
#guard_msgs in
example : P (x ^ 1 * y * x ^ 2 * y⁻¹) := by test_field_simp

-- TODO (new implementation): this should reduce to `P (1 / y)`
/-- error: `simp` made no progress -/
#guard_msgs in
example (hx : x ≠ 0) : P (x / (x * y)) := by test_field_simp

-- TODO (new implementation): this should reduce to `P 1`
/-- error: `simp` made no progress -/
#guard_msgs in
example (hx : x ≠ 0) (hy : y ≠ 0) : P ((x * y) / (y * x)) := by test_field_simp

-- TODO (new implementation): this should reduce to `P 1`
/-- info: P (x * y / (y * x)) -/
#guard_msgs in
example (hx : x ≠ 0) (hy : y ≠ 0) : P ((x * y) * (y * x)⁻¹) := by test_field_simp

-- TODO (new implementation): this should reduce to `P (x ^ 3)`
/-- info: P (x * y * x ^ 2 / y) -/
#guard_msgs in
example (hy : y ≠ 0) : P (x ^ 1 * y * x ^ 2 * y⁻¹) := by test_field_simp

/-! ### Three atoms -/

/-- error: `simp` made no progress -/
#guard_msgs in
example : P (x * y * z) := by test_field_simp

/-- error: `simp` made no progress -/
#guard_msgs in
example : P (x * y + x * z) := by test_field_simp

-- TODO (new implementation): this should reduce to `P (1 / (y + z))`
/-- error: `simp` made no progress -/
#guard_msgs in
example (hx : x ≠ 0) : P (x / (x * y + x * z))  := by test_field_simp

-- TODO (new implementation): this should reduce to `P (x / (x * (y + z)))`
/-- error: `simp` made no progress -/
#guard_msgs in
example : P (x / (x * y + x * z))  := by test_field_simp

/-! ### Constants and addition/subtraction -/

-- We simplify multiplication by one, but not by e.g. two, and do not simplify literals.

/-- info: P (2 * x - x) -/
#guard_msgs in
example : P (2 * x - 1 * x) := by test_field_simp

/-- error: `simp` made no progress -/
#guard_msgs in
example : P (2 * x - x - x) := by test_field_simp

/-- error: `simp` made no progress -/
#guard_msgs in
example : P (2 * x - x) := by test_field_simp

/-- error: `simp` made no progress -/
#guard_msgs in
example : P ((3 - 2) * x - x) := by test_field_simp

-- Multiplication with a zero literal is simplified.
/-- info: P 0 -/
#guard_msgs in
example : P (0 * x) := by test_field_simp

/-- info: P 0 -/
#guard_msgs in
example : P (0 * x * y + 0) := by test_field_simp

/-- error: `simp` made no progress -/
#guard_msgs in
example : P ((x * y - y * x) * z) := by test_field_simp

-- Iterated negation is simplified, as is subtraction from zero.
/-- info: P x -/
#guard_msgs in
example : P (-(-x)) := by test_field_simp

/-- info: P x -/
#guard_msgs in
example : P (0 -(0 + (-x))) := by test_field_simp

/-! ### Transparency -/

/-- error: `simp` made no progress -/
#guard_msgs in
example : True := by
  let a := y
  suffices P (x * y + x * a) from test_sorry
  test_field_simp

/-- info: P (x * y + x * y) -/
#guard_msgs in
example : P (x * y + x * (fun t ↦ t) y) := by test_field_simp

-- TODO: fix so the `id` is not seen through, this is more consistent with e.g. `ring_nf`
/-- info: P (x * y + x * y) -/
#guard_msgs in
example : P (x * y + x * id y) := by test_field_simp

end

/-! ## Cancel denominators from equalities -/

/-! ### Most common use case: Cancel denominators to something solvable by `ring`

When (eventually) this is robust enough, there should be a `field` tactic
-/

macro "field" : tactic => `(tactic | (try field_simp) <;> ring1)

example : (1:ℚ) / 3 + 1 / 6 = 1 / 2 := by field
example {x : ℚ} (hx : x ≠ 0) : x * x⁻¹ = 1 := by field
example {a b : ℚ} (h : b ≠ 0) : a / b + 2 * a / b + (-a) / b + (- (2 * a)) / b = 0 := by field
example {x y : ℚ} (hx : x + y ≠ 0) : x / (x + y) + y / (x + y) = 1 := by field

example {x y : ℚ} (hx : 0 < x) :
    ((x ^ 2 - y ^ 2) / (x ^ 2 + y ^ 2)) ^ 2 + (2 * x * y / (x ^ 2 + y ^ 2)) ^ 2 = 1 := by
  field

-- example from the `field_simp` docstring
example {K : Type*} [Field K] (a b c d x y : K) (hx : x ≠ 0) (hy : y ≠ 0) :
    a + b / x + c / x ^ 2 + d / x ^ 3 = a + x⁻¹ * (y * b / y + (d / x + c) / x) := by
  field

-- TODO (new implementation): `field` should solve this, no `b ≠ 0` hypothesis required
/--
error: ring failed, ring expressions not equal
a b : ℚ
ha : a ≠ 0
⊢ a * a⁻¹ * b⁻¹ - b⁻¹ = 0
-/
#guard_msgs in
example {a b : ℚ} (ha : a ≠ 0) : a / (a * b) - 1 / b = 0 := by field

-- TODO (new implementation): `field` should solve this, no `x ≠ 0` hypothesis required
/--
error: ring failed, ring expressions not equal
x : ℚ
⊢ x ^ 2 * x⁻¹ = x
-/
#guard_msgs in
example {x : ℚ} : x ^ 2 * x⁻¹ = x := by field

/-! ### Mid-proof use -/

example {K : Type*} [Semifield K] (x y : K) (hy : y + 1 ≠ 0) : 2 * x / (y + 1) = x := by
  field_simp
  guard_target = 2 * x = x * (y + 1)
  exact test_sorry

example {K : Type*} [Semifield K] (x y : K) : 2 * x / (y + 1) = x := by
  have hy : y + 1 ≠ 0 := test_sorry -- test mdata, context updating, etc
  field_simp
  guard_target = 2 * x = x * (y + 1)
  exact test_sorry

example {x y z w : ℚ} (h : x / y = z / w) (hy : y ≠ 0) (hw : w ≠ 0) : True := by
  field_simp at h
  guard_hyp h : x * w = z * y
  exact trivial

example {K : Type*} [Field K] (x y z : K) (hy : 1 - y ≠ 0) :
    x / (1 - y) / (1 + y / (1 - y)) = z := by
  field_simp
  guard_target = x = z
  exact test_sorry

-- TODO: this annoyance happens often, fix it (want `⊢ x * z = x * y`)
-- it is bad behaviour since is does not preserve the property "goal is an equality"
-- `mul_eq_zero` is already on the `fieldSimpExcluded` list and this example suggests that
-- `mul_eq_mul_left_iff` should be too
example {x y z : ℚ} (hy : y ≠ 0) (hz : z ≠ 0) : x / y = x / z := by
  field_simp
  guard_target = z = y ∨ x = 0
  exact test_sorry

-- TODO (new implementation): here `z ≠ 0`; would be nice to get `⊢ z = y`, not `⊢ x * z = x * y`
example {x y z : ℚ} (hy : y ≠ 0) (hz : z ≠ 0) (hx : x ≠ 0) : x / y = x / z := by
  field_simp
  guard_target = z = y ∨ x = 0
  exact test_sorry

-- TODO: this annoyance happens often, fix it (want "no progress")
-- it is bad behaviour since is does not preserve the property "`h` is an equality"
-- `mul_eq_zero` is already on the `fieldSimpExcluded` list and this example suggests that
-- `mul_eq_mul_left_iff` should be too
example {x y z : ℚ} (h : x * y = x * z) : True := by
  field_simp at h
  guard_hyp h : y = z ∨ x = 0
  exact trivial

section

-- TODO (new implementation): do we want `field_simp` to reduce this to `⊢ x * y = z * y ^ 2`?
-- Or perhaps to `⊢ x / y / y = z / y`?
/-- error: `simp` made no progress -/
#guard_msgs in
example {x y z : ℚ} : x / y ^ 2 = z / y := by
  field_simp

-- why the first idea could work
example {x y z : ℚ} : (x / y ^ 2 = z / y) ↔ (x * y = z * y ^ 2) := by
  obtain rfl | hy := eq_or_ne y 0
  · simp
  field_simp

-- why the second idea could work
example {x y z : ℚ} : (x / y ^ 2 = z / y) ↔ (x / y / y = z / y) := by
  obtain rfl | hy := eq_or_ne y 0
  · simp
  ring_nf

end

-- from PluenneckeRuzsa
example (x y : ℚ≥0) (n : ℕ) (hx : x ≠ 0) : y * ((y / x) ^ n * x) = (y / x) ^ (n + 1) * x * x := by
  field_simp
  ring

/-- Specify a simp config. -/
example (x : ℚ) (h₀ : x ≠ 0) :
    (4 / x)⁻¹ * ((3 * x ^ 3) / x) ^ 2 * ((1 / (2 * x))⁻¹) ^ 3 = 18 * x ^ 8 := by
  fail_if_success field_simp (maxSteps := 0)
  field_simp (config := {})
  ring

/-! ### check that `field_simp` closes goals when the equality reduces to an identity -/

example {x y : ℚ} (h : x + y ≠ 0) : x / (x + y) + y / (x + y) = 1 := by field_simp
example {x : ℚ} (hx : x ≠ 0) : x * x⁻¹ = 1 := by field_simp
example {a b : ℚ} (h : b ≠ 0) : a / b + 2 * a / b + (-a) / b - (2 * a) / b = 0 := by field_simp

/-! TODO: cancel denominators from disequalities and inequalities -/

-- example (hx : x ≠ 0) (h : x ^ 2 * x⁻¹ ≠ x) : True := by field_simp at h

/-! ## Tactic operating recursively -/

example {x y : ℚ} (hx : y ≠ 0) {f : ℚ → ℚ} (hf : ∀ t, f t ≠ 0) :
    f (x * y / y) / f (x / y * y) = 1 := by
  field_simp [hf]

-- TODO (new implementation): with consistent atom ordering this problem would be solved
/--
error: unsolved goals
x y : ℚ
hx : y ≠ 0
f : ℚ → ℚ
hf : ∀ (t : ℚ), f t ≠ 0
⊢ f (y * x) = f (x * y)
-/
#guard_msgs in
example {x y : ℚ} (hx : y ≠ 0) {f : ℚ → ℚ} (hf : ∀ t, f t ≠ 0) :
    f (y * x * y / y) / f (x * y / y * y) = 1 := by
  field_simp [hf]

-- TODO (new implementation): this problem should be solved
/--
error: unsolved goals
x y z : ℚ
hx : y ≠ 0
f : ℚ → ℚ
hf : ∀ (t : ℚ), f t ≠ 0
⊢ f (y * x * z / y ^ 2) = f (z * x / y)
-/
#guard_msgs in
example {x y z : ℚ} (hx : y ≠ 0) {f : ℚ → ℚ} (hf : ∀ t, f t ≠ 0) :
    f (y * x / (y ^ 2 / z)) / f (z / (y / x)) = 1 := by
  field_simp [hf]

/-! ## Performance -/

-- from `InnerProductGeometry.cos_angle_sub_add_angle_sub_rev_eq_neg_cos_angle`
-- 19983 heartbeats!!!
example {V : Type*} [AddCommGroup V] (F : V → ℚ)
    {x y : V} (hx : x ≠ 0) (hy : y ≠ 0)
    (hxn : F x ≠ 0) (hyn : F y ≠ 0) (hxyn : F (x - y) ≠ 0) :
    (F x * F x - (F x * F x + F y * F y - F (x - y) * F (x - y)) / 2) / (F x * F (x - y))
      * ((F y * F y - (F x * F x + F y * F y - F (x - y) * F (x - y)) / 2) / (F y * F (x - y)))
      * F x * F y * F (x - y) * F (x - y)
    - (F x * F x * (F y * F y)
      - (F x * F x + F y * F y - F (x - y) * F (x - y)) / 2
        * ((F x * F x + F y * F y - F (x - y) * F (x - y)) / 2))
    = -((F x * F x + F y * F y - F (x - y) * F (x - y)) / 2 / (F x * F y))
        * F x * F y * F (x - y) * F (x - y) := by
  field_simp
  exact test_sorry

/-! ## Discharger -/

/--
Test that the discharger can clear nontrivial denominators in ℚ.
-/
example (x : ℚ) (h₀ : x ≠ 0) :
    (4 / x)⁻¹ * ((3 * x ^ 3) / x) ^ 2 * ((1 / (2 * x))⁻¹) ^ 3 = 18 * x ^ 8 := by
  field_simp
  ring

/-- Use a custom discharger -/
example (x : ℚ) (h₀ : x ≠ 0) :
    (4 / x)⁻¹ * ((3 * x ^ 3) / x) ^ 2 * ((1 / (2 * x))⁻¹) ^ 3 = 18 * x ^ 8 := by
  field_simp (discharger := simp; assumption)
  ring

-- mimic discharger
example {K : Type*} [Field K] (n : ℕ) (w : K) (h0 : w ≠ 0) : w ^ n ≠ 0 := by simp [h0]

example {K : Type*} [Field K] (n : ℕ) (w : K) (h0 : w ≠ 0) : w ^ n / w ^ n = n := by
  field_simp
  guard_target = (1:K) = n
  exact test_sorry

section
variable {K : Type*} [Field K] [LinearOrder K] [IsStrictOrderedRing K]

-- mimic discharger
example  (hK : ∀ ξ : K, ξ + 1 ≠ 0) (x : K) : |x + 1| ≠ 0 := by simp [hK x]

example  (hK : ∀ ξ : K, ξ + 1 ≠ 0) (x : K) : 1 / |x + 1| = 5 := by
  field_simp [hK x]
  guard_target = 1 = 5 * |x + 1|
  exact test_sorry

/-! the `positivity` part of the discharger can't take help from user-provided terms -/

-- mimic discharger
/-- error: failed to prove positivity/nonnegativity/nonzeroness -/
#guard_msgs in
example (hK : ∀ ξ : K, 0 < ξ + 1) (x : K) : x + 1 ≠ 0 := by positivity

/-- error: `simp` made no progress -/
#guard_msgs in
example (hK : ∀ ξ : K, 0 < ξ + 1) (x : K) : 1 / (x + 1) = 5 := by field_simp [hK x]

-- works when the hypothesis is brought out for use by `positivity`
example (hK : ∀ ξ : K, 0 < ξ + 1) (x : K) : 1 / (x + 1) = 5 := by
  have := hK x
  field_simp
  guard_target = 1 = 5 * (x + 1)
  exact test_sorry

end

/- Bug (some would say "feature"): the implementation uses the `field_simp` discharger on the side
conditions of other simp-lemmas, not just the `field_simp` simp set. -/
example (m n : ℕ) (h : m ≤ n) (hm : (2:ℚ) < n - m) : (n:ℚ) / (n - m) = 1 / ↑(n - m) * n := by
  field_simp

/-! ## Units of a ring, partial division -/

/-
Check that `field_simp` works for units of a ring.
-/

section CommRing
variable {R : Type*} [CommRing R] (a b c d e f g : R) (u₁ u₂ : Rˣ)

/--
Check that `divp_add_divp_same` takes priority over `divp_add_divp`.
-/
example : a /ₚ u₁ + b /ₚ u₁ = (a + b) /ₚ u₁ := by field_simp

/--
Check that `divp_sub_divp_same` takes priority over `divp_sub_divp`.
-/
example : a /ₚ u₁ - b /ₚ u₁ = (a - b) /ₚ u₁ := by field_simp

/-
Combining `eq_divp_iff_mul_eq` and `divp_eq_iff_mul_eq`.
-/
example : a /ₚ u₁ = b /ₚ u₂ ↔ a * u₂ = b * u₁ := by field_simp

/--
Making sure inverses of units are rewritten properly.
-/
example : ↑u₁⁻¹ = 1 /ₚ u₁ := by field_simp

/--
Checking arithmetic expressions.
-/
example : (f - (e + c * -(a /ₚ u₁) * b + d) - g) =
    (f * u₁ - (e * u₁ + c * (-a) * b + d * u₁) - g * u₁) /ₚ u₁ := by field_simp

/--
Division of units.
-/
example : a /ₚ (u₁ / u₂) = a * u₂ /ₚ u₁ := by field_simp

example : a /ₚ u₁ /ₚ u₂ = a /ₚ (u₂ * u₁) := by field_simp

end CommRing

/-! ## Algebraic structures weaker than `Field`

TODO (new implementation): handle `CommGroupWithZero`, not just `Semifield`
-/

set_option pp.mvars false in
/--
error: unsolved goals
<<<<<<< HEAD
R : Type _
inst✝¹ : CommRing R
a b c d e f g : R
u₁ u₂ : Rˣ
=======
>>>>>>> b69b8b67
K : Type
inst✝ : CommGroupWithZero K
x y : K
⊢ y * x ^ 3 * y ^ 3 / x = x ^ 2 * y ^ 5 / y
-/
#guard_msgs in
example {K : Type} [CommGroupWithZero K] {x y : K} : y / x * x ^ 3 * y ^ 3 = x ^ 2 * y ^ 5 / y := by
  field_simp

example {K : Type} [Semifield K] {x y : K} (h : x + y ≠ 0) : x / (x + y) + y / (x + y) = 1 := by
  field_simp

/-! ## Miscellaneous -/

-- An example of "unfolding" `field_simps` to its "definition"
example {aa : ℚ} (ha : (aa : ℚ) ≠ 0) (hb : 2 * aa = 3) : (1 : ℚ) / aa = 2/ 3 := by
  simp (disch := field_simp_discharge) [-one_div, -one_divp, -mul_eq_zero, field_simps]
  rw [hb]<|MERGE_RESOLUTION|>--- conflicted
+++ resolved
@@ -668,13 +668,6 @@
 set_option pp.mvars false in
 /--
 error: unsolved goals
-<<<<<<< HEAD
-R : Type _
-inst✝¹ : CommRing R
-a b c d e f g : R
-u₁ u₂ : Rˣ
-=======
->>>>>>> b69b8b67
 K : Type
 inst✝ : CommGroupWithZero K
 x y : K
