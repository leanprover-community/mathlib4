/-
Copyright (c) 2022 Jon Eugster. All rights reserved.
Released under Apache 2.0 license as described in the file LICENSE.
Authors: Jon Eugster, David Renshaw, Heather Macbeth, Michael Rothgang
-/
import Mathlib.Tactic.FieldSimp
import Mathlib.Tactic.Positivity
import Mathlib.Tactic.Ring

/-!
# Tests for the `field_simp` tactic
-/

private axiom test_sorry : ∀ {α}, α

open Lean Elab Tactic in
elab "test_field_simp" : tactic => do
  evalTactic <| ← `(tactic | field_simp)
  liftMetaFinishingTactic fun g ↦ do
    let ty ← g.getType
    logInfo ty
    g.assign (← Meta.mkAppOptM ``test_sorry #[ty])

set_option linter.unusedVariables false

/-! ## Documenting "field_simp normal form" -/
section

variable {P : ℚ → Prop} {x y z : ℚ}

/-- error: field_simp made no progress on goal -/
#guard_msgs in
example : P (1 : ℚ) := by test_field_simp

/-! ### One atom -/

/-- info: P 1 -/
#guard_msgs in
example : P (x ^ 0) := by test_field_simp

/-- info: P x -/
#guard_msgs in
example : P (x ^ 1) := by test_field_simp

/-- error: field_simp made no progress on goal -/
#guard_msgs in
example : P x := by test_field_simp

/-- info: P (x ^ 2) -/
#guard_msgs in
example : P (x ^ 2) := by test_field_simp

/-- info: P (x ^ 3) -/
#guard_msgs in
example : P (x ^ 1 * x ^ 2) := by test_field_simp

/-- info: P (x ^ 2) -/
#guard_msgs in
example : P (x * x) := by test_field_simp

/-- info: P (x ^ 45) -/
#guard_msgs in
example : P (x ^ 3 * x ^ 42) := by test_field_simp

/-- info: P (x ^ k * x ^ 2) -/
#guard_msgs in
example {k : ℤ} : P (x ^ k * x ^ 2) := by test_field_simp

/-- info: P (1 / x ^ 3) -/
#guard_msgs in
example : P (x ^ (-1 : ℤ) * x ^ (-2 : ℤ)) := by test_field_simp

-- Cancellation: if x could be zero, we cannot cancel x * x⁻¹.

/-- info: P (1 / x) -/
#guard_msgs in
example : P (x⁻¹) := by test_field_simp

/-- info: P (x / x) -/
#guard_msgs in
example : P (x * x⁻¹) := by test_field_simp

/-- info: P (x / x) -/
#guard_msgs in
example : P (x⁻¹ * x) := by test_field_simp

/-- info: P x -/
#guard_msgs in
example : P (x * x * x⁻¹) := by test_field_simp

/-- info: P (x / x) -/
#guard_msgs in
example : P (x / x) := by test_field_simp

/-- info: P x -/
#guard_msgs in
example : P (x ^ 2 * x⁻¹) := by test_field_simp

/-- info: P (x ^ 2) -/
#guard_msgs in
example : P (x ^ 3 * x⁻¹) := by test_field_simp

/-- info: P (1 / x ^ 3) -/
#guard_msgs in
example : P (x / x ^ 4) := by test_field_simp

/-- info: P (x ^ 6) -/
#guard_msgs in
example : P ((x ^ (2:ℤ)) ^ 3) := by test_field_simp

/-- info: P (1 / x ^ 6) -/
#guard_msgs in
example : P ((x ^ (-2:ℤ)) ^ 3) := by test_field_simp

-- Even if we cannot cancel, we can simplify the exponent.

/-- info: P (x / x) -/
#guard_msgs in
example : P (x ^ 2 * x ^ (-2 : ℤ)) := by test_field_simp

/-- info: P (x / x) -/
#guard_msgs in
example : P (x ^ (-37 : ℤ) * x ^ 37) := by test_field_simp

-- If x is non-zero, we do cancel.

/-- info: P 1 -/
#guard_msgs in
example {hx : x ≠ 0} : P (x * x⁻¹) := by test_field_simp

/-- info: P 1 -/
#guard_msgs in
example {hx : x ≠ 0} : P (x⁻¹ * x) := by test_field_simp

/-- info: P 1 -/
#guard_msgs in
example {hx : x ≠ 0} : P (x ^ (-17 : ℤ) * x ^ 17) := by test_field_simp

/-- info: P 1 -/
#guard_msgs in
example {hx : x ≠ 0} : P (x ^ 17 / x ^ 17) := by test_field_simp

/-- info: P 1 -/
#guard_msgs in
example {hx : x ≠ 0} : P (x / x) := by test_field_simp

/-- info: P (x ^ 2) -/
#guard_msgs in
example {hx : x ≠ 0} : P (x ^ 3 * x⁻¹) := by test_field_simp

/-- info: P (1 / x ^ 3) -/
#guard_msgs in
example {hx : x ≠ 0} : P (x / x ^ 4) := by test_field_simp

-- When a term is subtracted from itself,
-- we normalize to the product of the common factor with a difference of constants.
-- The old (pre-2025) `field_simp` implementation subsumed `simp`,
-- so it would clean up such terms further.
-- But such simplifications are not necessarily in scope for `field_simp`.

/-- info: P (x * (1 - 1)) -/
#guard_msgs in
example : P (x - x) := by test_field_simp

/-- info: P (x * (-1 + 1)) -/
#guard_msgs in
example : P (-x + x) := by test_field_simp

/-- info: P (x * (1 - 1)) -/
#guard_msgs in
example : P (1 * x - x) := by test_field_simp

/-- info: P (2 * (1 - 1) * x) -/
#guard_msgs in
example : P ((2 - 2) * x) := by test_field_simp

/-- info: P (↑a * x * (1 - 1)) -/
#guard_msgs in
example {a : Nat} : P (a* x - a * x) := by test_field_simp

/-! ### Two atoms -/

/-- error: field_simp made no progress on goal -/
#guard_msgs in
example : P (x + y) := by test_field_simp

/-- info: P (x * y) -/
#guard_msgs in
example : P (x * y) := by test_field_simp

/-- info: P (1 / (x * y)) -/
#guard_msgs in
example : P ((x * y)⁻¹) := by test_field_simp

/-- info: P (x * y / (x * y)) -/
#guard_msgs in
example : P ((x * y) / (y * x)) := by test_field_simp

/-- info: P (x * y * (1 + 1)) -/
#guard_msgs in
example : P (x * y + y * x) := by test_field_simp

/-- info: P (x * (y + 1)) -/
#guard_msgs in
example : P (x * y + x * 1) := by test_field_simp

/-- info: P (x * y / (x * y)) -/
#guard_msgs in
example : P ((x * y) * (y * x)⁻¹) := by test_field_simp

/-- info: P y -/
#guard_msgs in
example : P (x ^ (0:ℤ) * y) := by test_field_simp

/-- info: P (y ^ 2) -/
#guard_msgs in
example : P (y * (y + x) ^ (0:ℤ) * y) := by test_field_simp

/-- info: P (x / y) -/
#guard_msgs in
example : P (x / y) := by test_field_simp

/-- info: P (-(x / y)) -/
#guard_msgs in
example : P (x / -y) := by test_field_simp

/-- info: P (-(x / y)) -/
#guard_msgs in
example : P (-x / y) := by test_field_simp

/-- info: P ((x + (x + 1) * y / (y + 1)) / (x + 1)) -/
#guard_msgs in
example (hx : x + 1 ≠ 0) : P (x / (x + 1) + y / (y + 1)) := by test_field_simp

/-- info: P ((x * (y + 1) + (x + 1) * y) / ((x + 1) * (y + 1))) -/
#guard_msgs in
example (hx : 0 < x + 1) (hy : 0 < y + 1) : P (x / (x + 1) + y / (y + 1)) := by test_field_simp

/-- info: P (x ^ 2 / y) -/
#guard_msgs in
example : P (x / (y / x)) := by test_field_simp

/-- info: P (x ^ 2 * y ^ 3) -/
#guard_msgs in
example : P (x / (y ^ (-3:ℤ) / x)) := by test_field_simp

/-- info: P (x ^ 2 * y ^ 3) -/
#guard_msgs in
example : P ((x / y ^ (-3:ℤ)) * x) := by test_field_simp

/-- info: P (x ^ 3 * y ^ 4) -/
#guard_msgs in
example : P (x ^ 1 * y * x ^ 2 * y ^ 3) := by test_field_simp

/-- info: P (x ^ 3 * y / y) -/
#guard_msgs in
example : P (x ^ 1 * y * x ^ 2 * y⁻¹) := by test_field_simp

/-- info: P (1 / y) -/
#guard_msgs in
example (hx : x ≠ 0) : P (x / (x * y)) := by test_field_simp

/-- info: P 1 -/
#guard_msgs in
example (hx : x ≠ 0) (hy : y ≠ 0) : P ((x * y) / (y * x)) := by test_field_simp

/-- info: P 1 -/
#guard_msgs in
example (hx : x ≠ 0) (hy : y ≠ 0) : P ((x * y) * (y * x)⁻¹) := by test_field_simp

/-- info: P (x ^ 3) -/
#guard_msgs in
example (hy : y ≠ 0) : P (x ^ 1 * y * x ^ 2 * y⁻¹) := by test_field_simp

/-! ### Three atoms -/

/-- info: P (x * y * z) -/
#guard_msgs in
example : P (x * y * z) := by test_field_simp

/-- info: P (x * (y + z)) -/
#guard_msgs in
example : P (x * y + x * z) := by test_field_simp

/-- info: P (1 / (y + z)) -/
#guard_msgs in
example (hx : x ≠ 0) : P (x / (x * y + x * z))  := by test_field_simp

/-- info: P (x / (x * (y + z))) -/
#guard_msgs in
example : P (x / (x * y + x * z))  := by test_field_simp

/-! ### Constants and addition/subtraction -/

-- We do not simplify literals.

/-- info: P (x * (2 - 1)) -/
#guard_msgs in
example : P (2 * x - 1 * x) := by test_field_simp

/-- info: P (x * (2 - 1 - 1)) -/
#guard_msgs in
example : P (2 * x - x - x) := by test_field_simp

/-- info: P (x * (2 - 1)) -/
#guard_msgs in
example : P (2 * x - x) := by test_field_simp

/-- info: P (x * (3 - 2 - 1)) -/
#guard_msgs in
example : P ((3 - 2) * x - x) := by test_field_simp

-- There is no special handling of zero,
-- in particular multiplication with a zero literal is not simplified.

/-- info: P (0 * x) -/
#guard_msgs in
example : P (0 * x) := by test_field_simp

/-- info: P (0 * (x * y + 1)) -/
#guard_msgs in
example : P (0 * x * y + 0) := by test_field_simp

/-- info: P (x * y * (1 - 1) * z) -/
#guard_msgs in
example : P ((x * y - y * x) * z) := by test_field_simp

-- Iterated negation is simplified.
/-- info: P x -/
#guard_msgs in
example : P (-(-x)) := by test_field_simp

-- Subtraction from zero is not simplified.
/-- info: P (0 - (0 + -x)) -/
#guard_msgs in
example : P (0 -(0 + (-x))) := by test_field_simp

/-! ### Transparency

As is standard in Mathlib tactics for algebra, `field_simp` respects let-bindings and identifies
atoms only up to reducible defeq. -/

/-- info: P (x * (y + a)) -/
#guard_msgs in
example : True := by
  let a := y
  suffices P (x * y + x * a) from test_sorry
  test_field_simp

/-- info: P (x * y * (1 + 1)) -/
#guard_msgs in
example : P (x * y + x * (fun t ↦ t) y) := by test_field_simp

/-- info: P (x * (y + id y)) -/
#guard_msgs in
example : P (x * y + x * id y) := by test_field_simp

end

/-! ## Cancel denominators from equalities -/

/-! ### Most common use case: Cancel denominators to something solvable by `ring`

When (eventually) this is robust enough, there should be a `field` tactic
-/

macro "field" : tactic => `(tactic | (try field_simp) <;> ring1)

example : (1:ℚ) / 3 + 1 / 6 = 1 / 2 := by field
example {x : ℚ} (hx : x ≠ 0) : x * x⁻¹ = 1 := by field
example {a b : ℚ} (h : b ≠ 0) : a / b + 2 * a / b + (-a) / b + (- (2 * a)) / b = 0 := by field
example {x y : ℚ} (hx : x + y ≠ 0) : x / (x + y) + y / (x + y) = 1 := by field

example {x y : ℚ} (hx : 0 < x) :
    ((x ^ 2 - y ^ 2) / (x ^ 2 + y ^ 2)) ^ 2 + (2 * x * y / (x ^ 2 + y ^ 2)) ^ 2 = 1 := by
  field

-- example from the `field_simp` docstring
example {K : Type*} [Field K] (a b c d x y : K) (hx : x ≠ 0) (hy : y ≠ 0) :
    a + b / x + c / x ^ 2 + d / x ^ 3 = a + x⁻¹ * (y * b / y + (d / x + c) / x) := by
  field

example {a b : ℚ} (ha : a ≠ 0) : a / (a * b) - 1 / b = 0 := by field
example {x : ℚ} : x ^ 2 * x⁻¹ = x := by field

/-! ### Mid-proof use -/

example {K : Type*} [Semifield K] (x y : K) (hy : y + 1 ≠ 0) : 2 * x / (y + 1) = x := by
  field_simp
  guard_target = 2 * x = x * (y + 1)
  exact test_sorry

example {K : Type*} [Semifield K] (x y : K) : 2 * x / (y + 1) = x := by
  have hy : y + 1 ≠ 0 := test_sorry -- test mdata, context updating, etc
  field_simp
  guard_target = 2 * x = x * (y + 1)
  exact test_sorry

example {x y z w : ℚ} (h : x / y = z / w) (hy : y ≠ 0) (hw : w ≠ 0) : True := by
  field_simp at h
  guard_hyp h : x * w = y * z
  exact trivial

example {K : Type*} [Field K] (x y z : K) (hy : 1 - y ≠ 0) :
    x / (1 - y) / (1 + y / (1 - y)) = z := by
  field_simp
  guard_target = x = (1 - y + y) * z
  exact test_sorry

example {K : Type*} [Field K] (x y z : K) (hy : 1 - y ≠ 0) :
    x / (1 - y) / (1 + y / (1 - y)) = z := by
  simp [field]
  guard_target = x = z
  exact test_sorry

example {x y z : ℚ} (hy : y ≠ 0) (hz : z ≠ 0) : x / y = x / z := by
  field_simp
  guard_target = x * z = x * y
  exact test_sorry

example {x y z : ℚ} (hy : y ≠ 0) (hz : z ≠ 0) (hx : x ≠ 0) : x / y = x / z := by
  field_simp
  guard_target = z = y
  exact test_sorry

example {x y z : ℚ} (h : x * y = x * z) : True := by
  field_simp at h
  guard_hyp h : x * y = x * z
  exact trivial

section

-- TODO (new implementation): do we want `field_simp` to reduce this to `⊢ x * y = z * y ^ 2`?
-- Or perhaps to `⊢ x / y / y = z / y`?
example {x y z : ℚ} : x / y ^ 2 = z / y := by
  field_simp
  guard_target = x / y ^ 2 = z / y
  exact test_sorry

-- why the first idea could work
example {x y z : ℚ} : (x / y ^ 2 = z / y) ↔ (x * y = z * y ^ 2) := by
  obtain rfl | hy := eq_or_ne y 0
  · simp
  field_simp

-- why the second idea could work
example {x y z : ℚ} : (x / y ^ 2 = z / y) ↔ (x / y / y = z / y) := by
  obtain rfl | hy := eq_or_ne y 0
  · simp
  ring_nf

end

/-! From PluenneckeRuzsa: new `field_simp` doesn't handle variable exponents -/

example (x y : ℚ≥0) (n : ℕ) (hx : x ≠ 0) : y * ((y / x) ^ n * x) = (y / x) ^ (n + 1) * x * x := by
  field_simp
  guard_target =  y * (y / x) ^ n = x * (y / x) ^ (n + 1)
  exact test_sorry

example (x y : ℚ≥0) (n : ℕ) (hx : x ≠ 0) : y * ((y / x) ^ n * x) = (y / x) ^ (n + 1) * x * x := by
  simp [field, pow_add]

/-

/-- Specify a simp config. -/
-- this feature was dropped in the August 2025 `field_simp` refactor
example (x : ℚ) (h₀ : x ≠ 0) :
    (4 / x)⁻¹ * ((3 * x ^ 3) / x) ^ 2 * ((1 / (2 * x))⁻¹) ^ 3 = 18 * x ^ 8 := by
  fail_if_success field_simp (maxSteps := 0)
  field_simp (config := {})
  ring

-/

/-! ### check that `field_simp` closes goals when the equality reduces to an identity -/

example {x y : ℚ} (h : x + y ≠ 0) : x / (x + y) + y / (x + y) = 1 := by field_simp
example {x : ℚ} (hx : x ≠ 0) : x * x⁻¹ = 1 := by field_simp
example {x : ℚ} : x ^ 2 * x⁻¹ = x := by field_simp

/-! TODO: cancel denominators from disequalities and inequalities -/

-- example (hx : x ≠ 0) (h : x ^ 2 * x⁻¹ ≠ x) : True := by field_simp at h

/-! ## Tactic operating recursively -/

example {x y : ℚ} (hx : y ≠ 0) {f : ℚ → ℚ} (hf : ∀ t, f t ≠ 0) :
    f (x * y / y) / f (x / y * y) = 1 := by
  field_simp [hf]

-- test for consistent atom ordering across subterms
example {x y : ℚ} (hx : y ≠ 0) {f : ℚ → ℚ} (hf : ∀ t, f t ≠ 0) :
    f (y * x * y / y) / f (x * y / y * y) = 1 := by
  field_simp [hf]

example {x y z : ℚ} (hx : y ≠ 0) {f : ℚ → ℚ} (hf : ∀ t, f t ≠ 0) :
    f (y * x / (y ^ 2 / z)) / f (z / (y / x)) = 1 := by
  field_simp [hf]

/-! ## Performance -/

-- from `InnerProductGeometry.cos_angle_sub_add_angle_sub_rev_eq_neg_cos_angle`
-- old implementation: 19983 heartbeats!!!
-- new implementation: 2979 heartbeats
example {V : Type*} [AddCommGroup V] (F : V → ℚ)
    {x y : V} (hx : x ≠ 0) (hy : y ≠ 0)
    (hxn : F x ≠ 0) (hyn : F y ≠ 0) (hxyn : F (x - y) ≠ 0) :
    (F x * F x - (F x * F x + F y * F y - F (x - y) * F (x - y)) / 2) / (F x * F (x - y))
      * ((F y * F y - (F x * F x + F y * F y - F (x - y) * F (x - y)) / 2) / (F y * F (x - y)))
      * F x * F y * F (x - y) * F (x - y)
    - (F x * F x * (F y * F y)
      - (F x * F x + F y * F y - F (x - y) * F (x - y)) / 2
        * ((F x * F x + F y * F y - F (x - y) * F (x - y)) / 2))
    = -((F x * F x + F y * F y - F (x - y) * F (x - y)) / 2 / (F x * F y))
        * F x * F y * F (x - y) * F (x - y) := by
  field_simp
  exact test_sorry

/-! ## Discharger -/

/--
Test that the discharger can clear nontrivial denominators in ℚ.
-/
example (x : ℚ) (h₀ : x ≠ 0) :
    (4 / x)⁻¹ * ((3 * x ^ 3) / x) ^ 2 * ((1 / (2 * x))⁻¹) ^ 3 = 18 * x ^ 8 := by
  field_simp
  ring

/-- Use a custom discharger -/
example (x : ℚ) (h₀ : x ≠ 0) :
    (4 / x)⁻¹ * ((3 * x ^ 3) / x) ^ 2 * ((1 / (2 * x))⁻¹) ^ 3 = 18 * x ^ 8 := by
  field_simp (discharger := simp; assumption)
  ring

/-- warning: Custom `field_simp` dischargers do not make use of the `field_simp` arguments list -/
#guard_msgs in
example (x : ℚ) (h₀ : x ≠ 0) :
    (4 / x)⁻¹ * ((3 * x ^ 3) / x) ^ 2 * ((1 / (2 * x))⁻¹) ^ 3 = 18 * x ^ 8 := by
  field_simp (discharger := simp; assumption) [h₀]
  ring

-- mimic discharger
example {K : Type*} [Field K] (n : ℕ) (w : K) (h0 : w ≠ 0) : w ^ n ≠ 0 := by simp [h0]

example {K : Type*} [Field K] (n : ℕ) (w : K) (h0 : w ≠ 0) : w ^ n / w ^ n = n := by
  field_simp
  guard_target = (1:K) = n
  exact test_sorry

section
variable {K : Type*} [Field K] [LinearOrder K] [IsStrictOrderedRing K]

-- mimic discharger
example  (hK : ∀ ξ : K, ξ + 1 ≠ 0) (x : K) : |x + 1| ≠ 0 := by simp [hK x]

example  (hK : ∀ ξ : K, ξ + 1 ≠ 0) (x : K) : 1 / |x + 1| = 5 := by
  field_simp [hK x]
  guard_target = 1 = |x + 1| * 5
  exact test_sorry

/-! the `positivity` part of the discharger can't take help from user-provided terms -/

-- mimic discharger
/-- error: failed to prove positivity/nonnegativity/nonzeroness -/
#guard_msgs in
example (hK : ∀ ξ : K, 0 < ξ + 1) (x : K) : x + 1 ≠ 0 := by positivity

/--
error: unsolved goals
K : Type u_1
inst✝² : Field K
inst✝¹ : LinearOrder K
inst✝ : IsStrictOrderedRing K
hK : ∀ (ξ : K), 0 < ξ + 1
x : K
⊢ 1 / (x + 1) = 5
-/
#guard_msgs in
example (hK : ∀ ξ : K, 0 < ξ + 1) (x : K) : 1 / (x + 1) = 5 := by field_simp [hK x]

-- works when the hypothesis is brought out for use by `positivity`
example (hK : ∀ ξ : K, 0 < ξ + 1) (x : K) : 1 / (x + 1) = 5 := by
  have := hK x
  field_simp
  guard_target = 1 = (x + 1) * 5
  exact test_sorry

end

/- Bug (some would say "feature") of the old implementation: the implementation used the
`field_simp` discharger on the side conditions of other simp-lemmas, not just the `field_simp` simp
set.

Such behaviour can be invoked in the new implementation by running `simp` with the `field_simp`
simprocs and a discharger.
-/

example (m n : ℕ) (h : m ≤ n) (hm : (2:ℚ) < n - m) : (n:ℚ) / (n - m) = 1 / ↑(n - m) * n := by
  simp [field]
  guard_target = (n:ℚ) = ↑n * (↑n - ↑m) / ↑(n - m)
  exact test_sorry

example (m n : ℕ) (h : m ≤ n) (hm : (2:ℚ) < n - m) : (n:ℚ) / (n - m) = 1 / ↑(n - m) * n := by
  simp (disch := assumption) [field]

/-! ### Non-confluence issues

We need to ensure that the "normal form" of the simproc `field` does not conflict with the direction
of any Mathlib simp-lemmas, otherwise we can get infinite loops.  -/

-- Mathlib simp-lemmas `neg_mul` and `mul_neg`
example {K : Type*} [Field K] {a b c x : K} : -(c * a * x) + -b = 7 := by
  simp [field]
  fail_if_success rw [neg_mul]
  fail_if_success rw [mul_neg]
  exact test_sorry

-- Mathlib simp-lemma `one_div`
example (a b : ℚ) : a * b⁻¹ = 7 := by
  simp [field]
  fail_if_success rw [one_div]
  exact test_sorry

-- Mathlib simp-lemma `mul_inv_rev`
-- from `Analysis.SpecialFunctions.Stirling`
example (m n : ℚ) : (m * n)⁻¹ = 7 := by
  simp [field]
  fail_if_success rw [mul_inv_rev]
  exact test_sorry

-- undiagnosed non-confluence
-- from `LinearAlgebra.QuadraticForm.Real`
/--
error: Tactic `simp` failed with a nested error:
maximum recursion depth has been reached
use `set_option maxRecDepth <num>` to increase limit
use `set_option diagnostics true` to get diagnostic information
-/
#guard_msgs in
example {t : ℚ} (ht : t ≠ 0) (a : ∀ t, t ≠ 0 → ℚ) : (if h : t = 0 then 1 else a t h) = 1 := by
  simp only [field]

/-! ## Units of a ring, partial division

This feature was dropped in the August 2025 `field_simp` refactor.
-/

/-

/-
Check that `field_simp` works for units of a ring.
-/

section CommRing
variable {R : Type*} [CommRing R] (a b c d e f g : R) (u₁ u₂ : Rˣ)

/--
Check that `divp_add_divp_same` takes priority over `divp_add_divp`.
-/
example : a /ₚ u₁ + b /ₚ u₁ = (a + b) /ₚ u₁ := by field_simp

/--
Check that `divp_sub_divp_same` takes priority over `divp_sub_divp`.
-/
example : a /ₚ u₁ - b /ₚ u₁ = (a - b) /ₚ u₁ := by field_simp

/-
Combining `eq_divp_iff_mul_eq` and `divp_eq_iff_mul_eq`.
-/
example : a /ₚ u₁ = b /ₚ u₂ ↔ a * u₂ = b * u₁ := by field_simp

/--
Making sure inverses of units are rewritten properly.
-/
example : ↑u₁⁻¹ = 1 /ₚ u₁ := by field_simp

/--
Checking arithmetic expressions.
-/
example : (f - (e + c * -(a /ₚ u₁) * b + d) - g) =
    (f * u₁ - (e * u₁ + c * (-a) * b + d * u₁) - g * u₁) /ₚ u₁ := by field_simp

/--
Division of units.
-/
example : a /ₚ (u₁ / u₂) = a * u₂ /ₚ u₁ := by field_simp

example : a /ₚ u₁ /ₚ u₂ = a /ₚ (u₂ * u₁) := by field_simp

end CommRing

-/

<<<<<<< HEAD
set_option pp.mvars false in
/--
error: unsolved goals
K : Type
inst✝ : CommGroupWithZero K
x y : K
⊢ y * x ^ 3 * y ^ 3 / x = x ^ 2 * y ^ 5 / y
-/
#guard_msgs in
=======
/-! ## Algebraic structures weaker than `Field` -/

>>>>>>> da03f176
example {K : Type} [CommGroupWithZero K] {x y : K} : y / x * x ^ 3 * y ^ 3 = x ^ 2 * y ^ 5 / y := by
  field_simp

example {K : Type} [Semifield K] {x y : K} (h : x + y ≠ 0) : x / (x + y) + y / (x + y) = 1 := by
  field_simp

-- Extracted from `Analysis/SpecificLimits/Basic.lean`

-- `field_simp` assumes commutativity: in its absence, it does nothing.
/-- error: field_simp made no progress on goal -/
#guard_msgs in
example {K : Type*} [DivisionRing K] {n' x : K} (h : n' ≠ 0) (h' : n' + x ≠ 0) :
    1 / (1 + x / n') = n' / (n' + x) := by
  field_simp

-- For comparison: the same test passes when working over a field.
example {K : Type*} [Field K] {n' x : K} (hn : n' ≠ 0) :
    1 / (1 + x / n') = n' / (n' + x) := by
  field_simp<|MERGE_RESOLUTION|>--- conflicted
+++ resolved
@@ -692,20 +692,8 @@
 
 -/
 
-<<<<<<< HEAD
-set_option pp.mvars false in
-/--
-error: unsolved goals
-K : Type
-inst✝ : CommGroupWithZero K
-x y : K
-⊢ y * x ^ 3 * y ^ 3 / x = x ^ 2 * y ^ 5 / y
--/
-#guard_msgs in
-=======
 /-! ## Algebraic structures weaker than `Field` -/
 
->>>>>>> da03f176
 example {K : Type} [CommGroupWithZero K] {x y : K} : y / x * x ^ 3 * y ^ 3 = x ^ 2 * y ^ 5 / y := by
   field_simp
 
