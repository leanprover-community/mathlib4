/-
Copyright (c) 2022 Jon Eugster. All rights reserved.
Released under Apache 2.0 license as described in the file LICENSE.
Authors: Jon Eugster, David Renshaw, Heather Macbeth, Michael Rothgang
-/
import Mathlib.Tactic.FieldSimp
import Mathlib.Tactic.Positivity
import Mathlib.Tactic.Ring

/-!
# Tests for the `field_simp` tactic
-/

private axiom test_sorry : ∀ {α}, α

open Lean Elab Tactic in
elab "test_field_simp" : tactic => do
  evalTactic <| ← `(tactic | field_simp)
  liftMetaFinishingTactic fun g ↦ do
    let ty ← g.getType
    logInfo ty
    g.assign (← Meta.mkAppOptM ``test_sorry #[ty])

set_option linter.unusedVariables false

/-! ## Documenting "field_simp normal form" -/
section

variable {P : ℚ → Prop} {x y z : ℚ}

/-- error: field_simp made no progress on goal -/
#guard_msgs in
example : P (1 : ℚ) := by test_field_simp

/-! ### One atom -/

/-- info: P 1 -/
#guard_msgs in
example : P (x ^ 0) := by test_field_simp

/-- info: P x -/
#guard_msgs in
example : P (x ^ 1) := by test_field_simp

/-- error: field_simp made no progress on goal -/
#guard_msgs in
example : P x := by test_field_simp

/-- info: P (x ^ 2) -/
#guard_msgs in
example : P (x ^ 2) := by test_field_simp

/-- info: P (x ^ 3) -/
#guard_msgs in
example : P (x ^ 1 * x ^ 2) := by test_field_simp

/-- info: P (x ^ 2) -/
#guard_msgs in
example : P (x * x) := by test_field_simp

/-- info: P (x ^ 45) -/
#guard_msgs in
example : P (x ^ 3 * x ^ 42) := by test_field_simp

/-- info: P (x ^ k * x ^ 2) -/
#guard_msgs in
example {k : ℤ} : P (x ^ k * x ^ 2) := by test_field_simp

/-- info: P (1 / x ^ 3) -/
#guard_msgs in
example : P (x ^ (-1 : ℤ) * x ^ (-2 : ℤ)) := by test_field_simp

-- Cancellation: if x could be zero, we cannot cancel x * x⁻¹.

/-- info: P (1 / x) -/
#guard_msgs in
example : P (x⁻¹) := by test_field_simp

/-- info: P (x / x) -/
#guard_msgs in
example : P (x * x⁻¹) := by test_field_simp

/-- info: P (x / x) -/
#guard_msgs in
example : P (x⁻¹ * x) := by test_field_simp

/-- info: P x -/
#guard_msgs in
example : P (x * x * x⁻¹) := by test_field_simp

/-- info: P (x / x) -/
#guard_msgs in
example : P (x / x) := by test_field_simp

/-- info: P x -/
#guard_msgs in
example : P (x ^ 2 * x⁻¹) := by test_field_simp

/-- info: P (x ^ 2) -/
#guard_msgs in
example : P (x ^ 3 * x⁻¹) := by test_field_simp

/-- info: P (1 / x ^ 3) -/
#guard_msgs in
example : P (x / x ^ 4) := by test_field_simp

/-- info: P (x ^ 6) -/
#guard_msgs in
example : P ((x ^ (2:ℤ)) ^ 3) := by test_field_simp

/-- info: P (1 / x ^ 6) -/
#guard_msgs in
example : P ((x ^ (-2:ℤ)) ^ 3) := by test_field_simp

-- Even if we cannot cancel, we can simplify the exponent.

/-- info: P (x / x) -/
#guard_msgs in
example : P (x ^ 2 * x ^ (-2 : ℤ)) := by test_field_simp

/-- info: P (x / x) -/
#guard_msgs in
example : P (x ^ (-37 : ℤ) * x ^ 37) := by test_field_simp

-- If x is non-zero, we do cancel.

/-- info: P 1 -/
#guard_msgs in
example {hx : x ≠ 0} : P (x * x⁻¹) := by test_field_simp

/-- info: P 1 -/
#guard_msgs in
example {hx : x ≠ 0} : P (x⁻¹ * x) := by test_field_simp

/-- info: P 1 -/
#guard_msgs in
example {hx : x ≠ 0} : P (x ^ (-17 : ℤ) * x ^ 17) := by test_field_simp

/-- info: P 1 -/
#guard_msgs in
example {hx : x ≠ 0} : P (x ^ 17 / x ^ 17) := by test_field_simp

/-- info: P 1 -/
#guard_msgs in
example {hx : x ≠ 0} : P (x / x) := by test_field_simp

/-- info: P (x ^ 2) -/
#guard_msgs in
example {hx : x ≠ 0} : P (x ^ 3 * x⁻¹) := by test_field_simp

/-- info: P (1 / x ^ 3) -/
#guard_msgs in
example {hx : x ≠ 0} : P (x / x ^ 4) := by test_field_simp

-- When a term is subtracted from itself,
-- we normalize to the product of the common factor with a difference of constants.
-- The old (pre-2025) `field_simp` implementation subsumed `simp`,
-- so it would clean up such terms further.
-- But such simplifications are not necessarily in scope for `field_simp`.

/-- info: P (x * (1 - 1)) -/
#guard_msgs in
example : P (x - x) := by test_field_simp

/-- info: P (x * (-1 + 1)) -/
#guard_msgs in
example : P (-x + x) := by test_field_simp

/-- info: P (x * (1 - 1)) -/
#guard_msgs in
example : P (1 * x - x) := by test_field_simp

/-- info: P (2 * (1 - 1) * x) -/
#guard_msgs in
example : P ((2 - 2) * x) := by test_field_simp

/-- info: P (↑a * x * (1 - 1)) -/
#guard_msgs in
example {a : Nat} : P (a* x - a * x) := by test_field_simp

/-! ### Two atoms -/

/-- error: field_simp made no progress on goal -/
#guard_msgs in
example : P (x + y) := by test_field_simp

/-- info: P (x * y) -/
#guard_msgs in
example : P (x * y) := by test_field_simp

/-- info: P (1 / (x * y)) -/
#guard_msgs in
example : P ((x * y)⁻¹) := by test_field_simp

/-- info: P (x * y / (x * y)) -/
#guard_msgs in
example : P ((x * y) / (y * x)) := by test_field_simp

/-- info: P (x * y * (1 + 1)) -/
#guard_msgs in
example : P (x * y + y * x) := by test_field_simp

/-- info: P (x * (y + 1)) -/
#guard_msgs in
example : P (x * y + x * 1) := by test_field_simp

/-- info: P (x * y / (x * y)) -/
#guard_msgs in
example : P ((x * y) * (y * x)⁻¹) := by test_field_simp

/-- info: P y -/
#guard_msgs in
example : P (x ^ (0:ℤ) * y) := by test_field_simp

/-- info: P (y ^ 2) -/
#guard_msgs in
example : P (y * (y + x) ^ (0:ℤ) * y) := by test_field_simp

/-- info: P (x / y) -/
#guard_msgs in
example : P (x / y) := by test_field_simp

/-- info: P (-(x / y)) -/
#guard_msgs in
example : P (x / -y) := by test_field_simp

/-- info: P (-(x / y)) -/
#guard_msgs in
example : P (-x / y) := by test_field_simp

/-- info: P ((x + (x + 1) * y / (y + 1)) / (x + 1)) -/
#guard_msgs in
example (hx : x + 1 ≠ 0) : P (x / (x + 1) + y / (y + 1)) := by test_field_simp

/-- info: P ((x * (y + 1) + (x + 1) * y) / ((x + 1) * (y + 1))) -/
#guard_msgs in
example (hx : 0 < x + 1) (hy : 0 < y + 1) : P (x / (x + 1) + y / (y + 1)) := by test_field_simp

/-- info: P (x ^ 2 / y) -/
#guard_msgs in
example : P (x / (y / x)) := by test_field_simp

/-- info: P (x ^ 2 * y ^ 3) -/
#guard_msgs in
example : P (x / (y ^ (-3:ℤ) / x)) := by test_field_simp

/-- info: P (x ^ 2 * y ^ 3) -/
#guard_msgs in
example : P ((x / y ^ (-3:ℤ)) * x) := by test_field_simp

/-- info: P (x ^ 3 * y ^ 4) -/
#guard_msgs in
example : P (x ^ 1 * y * x ^ 2 * y ^ 3) := by test_field_simp

/-- info: P (x ^ 3 * y / y) -/
#guard_msgs in
example : P (x ^ 1 * y * x ^ 2 * y⁻¹) := by test_field_simp

/-- info: P (1 / y) -/
#guard_msgs in
example (hx : x ≠ 0) : P (x / (x * y)) := by test_field_simp

/-- info: P 1 -/
#guard_msgs in
example (hx : x ≠ 0) (hy : y ≠ 0) : P ((x * y) / (y * x)) := by test_field_simp

/-- info: P 1 -/
#guard_msgs in
example (hx : x ≠ 0) (hy : y ≠ 0) : P ((x * y) * (y * x)⁻¹) := by test_field_simp

/-- info: P (x ^ 3) -/
#guard_msgs in
example (hy : y ≠ 0) : P (x ^ 1 * y * x ^ 2 * y⁻¹) := by test_field_simp

/-! ### Three atoms -/

/-- info: P (x * y * z) -/
#guard_msgs in
example : P (x * y * z) := by test_field_simp

/-- info: P (x * (y + z)) -/
#guard_msgs in
example : P (x * y + x * z) := by test_field_simp

/-- info: P (1 / (y + z)) -/
#guard_msgs in
example (hx : x ≠ 0) : P (x / (x * y + x * z))  := by test_field_simp

/-- info: P (x / (x * (y + z))) -/
#guard_msgs in
example : P (x / (x * y + x * z))  := by test_field_simp

/-! ### Constants and addition/subtraction -/

-- We do not simplify literals.

/-- info: P (x * (2 - 1)) -/
#guard_msgs in
example : P (2 * x - 1 * x) := by test_field_simp

/-- info: P (x * (2 - 1 - 1)) -/
#guard_msgs in
example : P (2 * x - x - x) := by test_field_simp

/-- info: P (x * (2 - 1)) -/
#guard_msgs in
example : P (2 * x - x) := by test_field_simp

/-- info: P (x * (3 - 2 - 1)) -/
#guard_msgs in
example : P ((3 - 2) * x - x) := by test_field_simp

-- There is no special handling of zero,
-- in particular multiplication with a zero literal is not simplified.

/-- info: P (0 * x) -/
#guard_msgs in
example : P (0 * x) := by test_field_simp

/-- info: P (0 * (x * y + 1)) -/
#guard_msgs in
example : P (0 * x * y + 0) := by test_field_simp

/-- info: P (x * y * (1 - 1) * z) -/
#guard_msgs in
example : P ((x * y - y * x) * z) := by test_field_simp

-- Iterated negation is simplified.
/-- info: P x -/
#guard_msgs in
example : P (-(-x)) := by test_field_simp

-- Subtraction from zero is not simplified.
/-- info: P (0 - (0 + -x)) -/
#guard_msgs in
example : P (0 -(0 + (-x))) := by test_field_simp

/-! ### Transparency

As is standard in Mathlib tactics for algebra, `field_simp` respects let-bindings and identifies
atoms only up to reducible defeq. -/

/-- info: P (x * (y + a)) -/
#guard_msgs in
example : True := by
  let a := y
  suffices P (x * y + x * a) from test_sorry
  test_field_simp

/-- info: P (x * y * (1 + 1)) -/
#guard_msgs in
example : P (x * y + x * (fun t ↦ t) y) := by test_field_simp

/-- info: P (x * (y + id y)) -/
#guard_msgs in
example : P (x * y + x * id y) := by test_field_simp

end

/-! ## Cancel denominators from equalities -/

/-! ### Most common use case: Cancel denominators to something solvable by `ring`

When (eventually) this is robust enough, there should be a `field` tactic
-/

macro "field" : tactic => `(tactic | (try field_simp) <;> ring1)

example : (1:ℚ) / 3 + 1 / 6 = 1 / 2 := by field
example {x : ℚ} (hx : x ≠ 0) : x * x⁻¹ = 1 := by field
example {a b : ℚ} (h : b ≠ 0) : a / b + 2 * a / b + (-a) / b + (- (2 * a)) / b = 0 := by field
example {x y : ℚ} (hx : x + y ≠ 0) : x / (x + y) + y / (x + y) = 1 := by field

example {x y : ℚ} (hx : 0 < x) :
    ((x ^ 2 - y ^ 2) / (x ^ 2 + y ^ 2)) ^ 2 + (2 * x * y / (x ^ 2 + y ^ 2)) ^ 2 = 1 := by
  field

-- example from the `field_simp` docstring
example {K : Type*} [Field K] (a b c d x y : K) (hx : x ≠ 0) (hy : y ≠ 0) :
    a + b / x + c / x ^ 2 + d / x ^ 3 = a + x⁻¹ * (y * b / y + (d / x + c) / x) := by
  field

example {a b : ℚ} (ha : a ≠ 0) : a / (a * b) - 1 / b = 0 := by field
example {x : ℚ} : x ^ 2 * x⁻¹ = x := by field

/-! ### Mid-proof use -/

example {K : Type*} [Semifield K] (x y : K) (hy : y + 1 ≠ 0) : 2 * x / (y + 1) = x := by
  field_simp
  guard_target = 2 * x = x * (y + 1)
  exact test_sorry

example {K : Type*} [Semifield K] (x y : K) : 2 * x / (y + 1) = x := by
  have hy : y + 1 ≠ 0 := test_sorry -- test mdata, context updating, etc
  field_simp
  guard_target = 2 * x = x * (y + 1)
  exact test_sorry

example {x y z w : ℚ} (h : x / y = z / w) (hy : y ≠ 0) (hw : w ≠ 0) : True := by
  field_simp at h
  guard_hyp h : x * w = y * z
  exact trivial

example {K : Type*} [Field K] (x y z : K) (hy : 1 - y ≠ 0) :
    x / (1 - y) / (1 + y / (1 - y)) = z := by
  field_simp
  guard_target = x = (1 - y + y) * z
  exact test_sorry

example {K : Type*} [Field K] (x y z : K) (hy : 1 - y ≠ 0) :
    x / (1 - y) / (1 + y / (1 - y)) = z := by
  simp [field]
  guard_target = x = z
  exact test_sorry

example {x y z : ℚ} (hy : y ≠ 0) (hz : z ≠ 0) : x / y = x / z := by
  field_simp
  guard_target = x * z = x * y
  exact test_sorry

example {x y z : ℚ} (hy : y ≠ 0) (hz : z ≠ 0) (hx : x ≠ 0) : x / y = x / z := by
  field_simp
  guard_target = z = y
  exact test_sorry

example {x y z : ℚ} (h : x * y = x * z) : True := by
  field_simp at h
  guard_hyp h : x * y = x * z
  exact trivial

section

-- TODO (new implementation): do we want `field_simp` to reduce this to `⊢ x * y = z * y ^ 2`?
-- Or perhaps to `⊢ x / y / y = z / y`?
example {x y z : ℚ} : x / y ^ 2 = z / y := by
  field_simp
  guard_target = x / y ^ 2 = z / y
  exact test_sorry

-- why the first idea could work
example {x y z : ℚ} : (x / y ^ 2 = z / y) ↔ (x * y = z * y ^ 2) := by
  obtain rfl | hy := eq_or_ne y 0
  · simp
  field_simp

-- why the second idea could work
example {x y z : ℚ} : (x / y ^ 2 = z / y) ↔ (x / y / y = z / y) := by
  obtain rfl | hy := eq_or_ne y 0
  · simp
  ring_nf

end

/-! From PluenneckeRuzsa: new `field_simp` doesn't handle variable exponents -/

example (x y : ℚ≥0) (n : ℕ) (hx : x ≠ 0) : y * ((y / x) ^ n * x) = (y / x) ^ (n + 1) * x * x := by
  field_simp
  guard_target =  y * (y / x) ^ n = x * (y / x) ^ (n + 1)
  exact test_sorry

example (x y : ℚ≥0) (n : ℕ) (hx : x ≠ 0) : y * ((y / x) ^ n * x) = (y / x) ^ (n + 1) * x * x := by
  simp [field, pow_add]

/-

/-- Specify a simp config. -/
-- this feature was dropped in the August 2025 `field_simp` refactor
example (x : ℚ) (h₀ : x ≠ 0) :
    (4 / x)⁻¹ * ((3 * x ^ 3) / x) ^ 2 * ((1 / (2 * x))⁻¹) ^ 3 = 18 * x ^ 8 := by
  fail_if_success field_simp (maxSteps := 0)
  field_simp (config := {})
  ring

-/

/-! ### check that `field_simp` closes goals when the equality reduces to an identity -/

example {x y : ℚ} (h : x + y ≠ 0) : x / (x + y) + y / (x + y) = 1 := by field_simp
example {x : ℚ} (hx : x ≠ 0) : x * x⁻¹ = 1 := by field_simp
example {x : ℚ} : x ^ 2 * x⁻¹ = x := by field_simp

/-! TODO: cancel denominators from disequalities and inequalities -/

-- example (hx : x ≠ 0) (h : x ^ 2 * x⁻¹ ≠ x) : True := by field_simp at h

/-! ## Tactic operating recursively -/

example {x y : ℚ} (hx : y ≠ 0) {f : ℚ → ℚ} (hf : ∀ t, f t ≠ 0) :
    f (x * y / y) / f (x / y * y) = 1 := by
  field_simp [hf]

-- test for consistent atom ordering across subterms
example {x y : ℚ} (hx : y ≠ 0) {f : ℚ → ℚ} (hf : ∀ t, f t ≠ 0) :
    f (y * x * y / y) / f (x * y / y * y) = 1 := by
  field_simp [hf]

example {x y z : ℚ} (hx : y ≠ 0) {f : ℚ → ℚ} (hf : ∀ t, f t ≠ 0) :
    f (y * x / (y ^ 2 / z)) / f (z / (y / x)) = 1 := by
  field_simp [hf]

/-! ## Performance -/

-- from `InnerProductGeometry.cos_angle_sub_add_angle_sub_rev_eq_neg_cos_angle`
-- old implementation: 19983 heartbeats!!!
-- new implementation: 2979 heartbeats
example {V : Type*} [AddCommGroup V] (F : V → ℚ)
    {x y : V} (hx : x ≠ 0) (hy : y ≠ 0)
    (hxn : F x ≠ 0) (hyn : F y ≠ 0) (hxyn : F (x - y) ≠ 0) :
    (F x * F x - (F x * F x + F y * F y - F (x - y) * F (x - y)) / 2) / (F x * F (x - y))
      * ((F y * F y - (F x * F x + F y * F y - F (x - y) * F (x - y)) / 2) / (F y * F (x - y)))
      * F x * F y * F (x - y) * F (x - y)
    - (F x * F x * (F y * F y)
      - (F x * F x + F y * F y - F (x - y) * F (x - y)) / 2
        * ((F x * F x + F y * F y - F (x - y) * F (x - y)) / 2))
    = -((F x * F x + F y * F y - F (x - y) * F (x - y)) / 2 / (F x * F y))
        * F x * F y * F (x - y) * F (x - y) := by
  field_simp
  exact test_sorry

/-! ## Discharger -/

/--
Test that the discharger can clear nontrivial denominators in ℚ.
-/
example (x : ℚ) (h₀ : x ≠ 0) :
    (4 / x)⁻¹ * ((3 * x ^ 3) / x) ^ 2 * ((1 / (2 * x))⁻¹) ^ 3 = 18 * x ^ 8 := by
  field_simp
  ring

/-- Use a custom discharger -/
example (x : ℚ) (h₀ : x ≠ 0) :
    (4 / x)⁻¹ * ((3 * x ^ 3) / x) ^ 2 * ((1 / (2 * x))⁻¹) ^ 3 = 18 * x ^ 8 := by
  field_simp (discharger := simp; assumption)
  ring

/-- warning: Custom `field_simp` dischargers do not make use of the `field_simp` arguments list -/
#guard_msgs in
example (x : ℚ) (h₀ : x ≠ 0) :
    (4 / x)⁻¹ * ((3 * x ^ 3) / x) ^ 2 * ((1 / (2 * x))⁻¹) ^ 3 = 18 * x ^ 8 := by
  field_simp (discharger := simp; assumption) [h₀]
  ring

-- mimic discharger
example {K : Type*} [Field K] (n : ℕ) (w : K) (h0 : w ≠ 0) : w ^ n ≠ 0 := by simp [h0]

example {K : Type*} [Field K] (n : ℕ) (w : K) (h0 : w ≠ 0) : w ^ n / w ^ n = n := by
  field_simp
  guard_target = (1:K) = n
  exact test_sorry

section
variable {K : Type*} [Field K] [LinearOrder K] [IsStrictOrderedRing K]

-- mimic discharger
example  (hK : ∀ ξ : K, ξ + 1 ≠ 0) (x : K) : |x + 1| ≠ 0 := by simp [hK x]

example  (hK : ∀ ξ : K, ξ + 1 ≠ 0) (x : K) : 1 / |x + 1| = 5 := by
  field_simp [hK x]
  guard_target = 1 = |x + 1| * 5
  exact test_sorry

/-! the `positivity` part of the discharger can't take help from user-provided terms -/

-- mimic discharger
/-- error: failed to prove positivity/nonnegativity/nonzeroness -/
#guard_msgs in
example (hK : ∀ ξ : K, 0 < ξ + 1) (x : K) : x + 1 ≠ 0 := by positivity

/--
error: unsolved goals
K : Type u_1
inst✝² : Field K
inst✝¹ : LinearOrder K
inst✝ : IsStrictOrderedRing K
hK : ∀ (ξ : K), 0 < ξ + 1
x : K
⊢ 1 / (x + 1) = 5
-/
#guard_msgs in
example (hK : ∀ ξ : K, 0 < ξ + 1) (x : K) : 1 / (x + 1) = 5 := by field_simp [hK x]

-- works when the hypothesis is brought out for use by `positivity`
example (hK : ∀ ξ : K, 0 < ξ + 1) (x : K) : 1 / (x + 1) = 5 := by
  have := hK x
  field_simp
  guard_target = 1 = (x + 1) * 5
  exact test_sorry

end

/- Bug (some would say "feature") of the old implementation: the implementation used the
`field_simp` discharger on the side conditions of other simp-lemmas, not just the `field_simp` simp
set.

Such behaviour can be invoked in the new implementation by running `simp` with the `field_simp`
simprocs and a discharger.
-/

example (m n : ℕ) (h : m ≤ n) (hm : (2:ℚ) < n - m) : (n:ℚ) / (n - m) = 1 / ↑(n - m) * n := by
  simp [field]
  guard_target = (n:ℚ) = ↑n * (↑n - ↑m) / ↑(n - m)
  exact test_sorry

example (m n : ℕ) (h : m ≤ n) (hm : (2:ℚ) < n - m) : (n:ℚ) / (n - m) = 1 / ↑(n - m) * n := by
  simp (disch := assumption) [field]

/-! ### Non-confluence issues

We need to ensure that the "normal form" of the simproc `field` does not conflict with the direction
of any Mathlib simp-lemmas, otherwise we can get infinite loops.  -/

-- Mathlib simp-lemmas `neg_mul` and `mul_neg`
example {K : Type*} [Field K] {a b c x : K} : -(c * a * x) + -b = 7 := by
  simp [field]
  fail_if_success rw [neg_mul]
  fail_if_success rw [mul_neg]
  exact test_sorry

-- Mathlib simp-lemma `one_div`
example (a b : ℚ) : a * b⁻¹ = 7 := by
  simp [field]
  fail_if_success rw [one_div]
  exact test_sorry

-- Mathlib simp-lemma `mul_inv_rev`
-- from `Analysis.SpecialFunctions.Stirling`
example (m n : ℚ) : (m * n)⁻¹ = 7 := by
  simp [field]
  fail_if_success rw [mul_inv_rev]
  exact test_sorry

-- undiagnosed non-confluence
-- from `LinearAlgebra.QuadraticForm.Real`
/--
error: Tactic `simp` failed with a nested error:
maximum recursion depth has been reached
use `set_option maxRecDepth <num>` to increase limit
use `set_option diagnostics true` to get diagnostic information
-/
#guard_msgs in
example {t : ℚ} (ht : t ≠ 0) (a : ∀ t, t ≠ 0 → ℚ) : (if h : t = 0 then 1 else a t h) = 1 := by
  simp only [field]

/-! ## Units of a ring, partial division

This feature was dropped in the August 2025 `field_simp` refactor.
-/

/-

/-
Check that `field_simp` works for units of a ring.
-/

section CommRing
variable {R : Type*} [CommRing R] (a b c d e f g : R) (u₁ u₂ : Rˣ)

/--
Check that `divp_add_divp_same` takes priority over `divp_add_divp`.
-/
example : a /ₚ u₁ + b /ₚ u₁ = (a + b) /ₚ u₁ := by field_simp

/--
Check that `divp_sub_divp_same` takes priority over `divp_sub_divp`.
-/
example : a /ₚ u₁ - b /ₚ u₁ = (a - b) /ₚ u₁ := by field_simp

/-
Combining `eq_divp_iff_mul_eq` and `divp_eq_iff_mul_eq`.
-/
example : a /ₚ u₁ = b /ₚ u₂ ↔ a * u₂ = b * u₁ := by field_simp

/--
Making sure inverses of units are rewritten properly.
-/
example : ↑u₁⁻¹ = 1 /ₚ u₁ := by field_simp

/--
Checking arithmetic expressions.
-/
example : (f - (e + c * -(a /ₚ u₁) * b + d) - g) =
    (f * u₁ - (e * u₁ + c * (-a) * b + d * u₁) - g * u₁) /ₚ u₁ := by field_simp

/--
Division of units.
-/
example : a /ₚ (u₁ / u₂) = a * u₂ /ₚ u₁ := by field_simp

example : a /ₚ u₁ /ₚ u₂ = a /ₚ (u₂ * u₁) := by field_simp

end CommRing

-/

<<<<<<< HEAD
set_option pp.mvars false in
/--
error: unsolved goals
K : Type
inst✝ : CommGroupWithZero K
x y : K
⊢ y * x ^ 3 * y ^ 3 / x = x ^ 2 * y ^ 5 / y
-/
#guard_msgs in
=======
/-! ## Algebraic structures weaker than `Field` -/

>>>>>>> d60062a6
example {K : Type} [CommGroupWithZero K] {x y : K} : y / x * x ^ 3 * y ^ 3 = x ^ 2 * y ^ 5 / y := by
  field_simp

example {K : Type} [Semifield K] {x y : K} (h : x + y ≠ 0) : x / (x + y) + y / (x + y) = 1 := by
  field_simp

/-! ## Miscellaneous -/

-- An example of "unfolding" `field_simps` to its "definition"
example {aa : ℚ} (ha : (aa : ℚ) ≠ 0) (hb : 2 * aa = 3) : (1 : ℚ) / aa = 2/ 3 := by
  simp (disch := field_simp_discharge) [-one_div, -one_divp, -mul_eq_zero, field_simps]
  rw [hb]<|MERGE_RESOLUTION|>--- conflicted
+++ resolved
@@ -692,7 +692,6 @@
 
 -/
 
-<<<<<<< HEAD
 set_option pp.mvars false in
 /--
 error: unsolved goals
@@ -702,10 +701,6 @@
 ⊢ y * x ^ 3 * y ^ 3 / x = x ^ 2 * y ^ 5 / y
 -/
 #guard_msgs in
-=======
-/-! ## Algebraic structures weaker than `Field` -/
-
->>>>>>> d60062a6
 example {K : Type} [CommGroupWithZero K] {x y : K} : y / x * x ^ 3 * y ^ 3 = x ^ 2 * y ^ 5 / y := by
   field_simp
 
