--- conflicted
+++ resolved
@@ -173,11 +173,8 @@
   ℕ
 but is expected to have type
   String
-<<<<<<< HEAD
-=======
 in the application
   idStr Nat.zero
->>>>>>> 44e5df9a
 ---
 warning: Was not able to generate a pretty printer for this notation. If you do not expect it to be pretty printable, then you can use `notation3 (prettyPrint := false)`. If the notation expansion refers to section variables, be sure to do `local notation3`. Otherwise, you might be able to adjust the notation expansion to make it matchable; pretty printing relies on deriving an expression matcher from the expansion. (Use `set_option trace.notation3 true` to get some debug information.)
 -/
