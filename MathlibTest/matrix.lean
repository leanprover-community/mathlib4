/-
manually ported from
https://github.com/leanprover-community/mathlib/blob/4f4a1c875d0baa92ab5d92f3fb1bb258ad9f3e5b/test/matrix.lean
-/
import Mathlib.Data.Matrix.Notation
import Mathlib.GroupTheory.Perm.Fin
import Mathlib.LinearAlgebra.Matrix.Determinant.Basic
import Qq

open Qq

variable {α β : Type} [Semiring α] [Ring β]

namespace Matrix

/-! Test that the dimensions are inferred correctly, even for empty matrices -/
section dimensions

-- set_option pp.universes true
-- set_option pp.all true

section elaborators
open Lean Meta Elab Command

/-- `dims% e` elaborates `e` as a Matrix and returns its dimensions as a `Nat × Nat`. -/
elab "dims% " e:term : term => do
  let elem_t ← mkFreshTypeMVar
  let m ← mkFreshExprMVar (mkConst ``Nat)
  let n ← mkFreshExprMVar (mkConst ``Nat)
  let matrix_t := mkAppN (← mkConstWithFreshMVarLevels ``Matrix)
                    #[mkApp (mkConst ``Fin) m, mkApp (mkConst ``Fin) n, elem_t]
  let _ ← Term.elabTermEnsuringType e (some matrix_t)
  let m ← instantiateMVars m
  let n ← instantiateMVars n
  mkAppM ``Prod.mk #[m, n]

end elaborators

-- we test equality of expressions here to ensure that we have `2` and not `1.succ` in the type
#guard_expr dims% !![]        =ₛ (0, 0)
#guard_expr dims% !![;]       =ₛ (1, 0)
#guard_expr dims% !![;;]      =ₛ (2, 0)
#guard_expr dims% !![,]       =ₛ (0, 1)
#guard_expr dims% !![,,]      =ₛ (0, 2)
#guard_expr dims% !![1]       =ₛ (1, 1)
#guard_expr dims% !![1,]      =ₛ (1, 1)
#guard_expr dims% !![1;]      =ₛ (1, 1)
#guard_expr dims% !![1,2;3,4] =ₛ (2, 2)

end dimensions

section safety
open Lean Meta Elab Command

def mkMatrix (rows : Array (Array Term)) : Term := Unhygienic.run `(!![$[$[$rows],*];*])

def mkColumnVector (elems : Array Term) : Term := Unhygienic.run `(!![$[$elems];*])

-- Check that the `!![$[$[$rows],*];*]` case can deal with empty arrays even though it uses sepBy1
run_cmd liftTermElabM do
  let e ← Term.elabTerm (mkMatrix #[]) q(Matrix (Fin 0) (Fin 0) Nat)
  Term.synthesizeSyntheticMVarsUsingDefault
  let e ← instantiateMVars e
  guard <| e == q(!![] : Matrix (Fin 0) (Fin 0) Nat)

  let e ← Term.elabTerm (mkColumnVector #[]) q(Matrix (Fin 0) (Fin 0) Nat)
  Term.synthesizeSyntheticMVarsUsingDefault
  let e ← instantiateMVars e
  guard <| e == q(!![] : Matrix (Fin 0) (Fin 0) Nat)

end safety

#guard !![1;2]       = of ![![1], ![2]]
#guard !![1,3]       = of ![![1,3]]
#guard !![1,2;3,4]   = of ![![1,2], ![3,4]]
#guard !![1,2;3,4;]  = of ![![1,2], ![3,4]]
#guard !![1,2,;3,4,] = of ![![1,2], ![3,4]]

/-- info: !![0, 1, 2; 3, 4, 5] : Matrix (Fin 2) (Fin 3) ℕ -/
#guard_msgs in #check (!![0, 1, 2; 3, 4, 5] : Matrix (Fin 2) (Fin 3) ℕ)

/-- info: !![0, 1, 2; 3, 4, 5] 1 1 : ℕ -/
#guard_msgs in #check (!![0, 1, 2; 3, 4, 5] : Matrix (Fin 2) (Fin 3) ℕ) 1 1

/-- info: !![,,,] : Matrix (Fin 0) (Fin 3) ℕ -/
#guard_msgs in #check (!![,,,] : Matrix (Fin 0) (Fin 3) ℕ)

/-- info: !![;;;] : Matrix (Fin 3) (Fin 0) ℕ -/
#guard_msgs in #check (!![;;;] : Matrix (Fin 3) (Fin 0) ℕ)

/-- info: !![] : Matrix (Fin 0) (Fin 0) ℕ -/
#guard_msgs in #check (!![] : Matrix (Fin 0) (Fin 0) ℕ)

example {a a' b b' c c' d d' : α} :
  !![a, b; c, d] + !![a', b'; c', d'] = !![a + a', b + b'; c + c', d + d'] := by
  simp

example {a a' b b' c c' d d' : β} :
  !![a, b; c, d] - !![a', b'; c', d'] = !![a - a', b - b'; c - c', d - d'] := by
  simp

example {a a' b b' c c' d d' : α} :
  !![a, b; c, d] * !![a', b'; c', d'] =
    !![a * a' + b * c', a * b' + b * d'; c * a' + d * c', c * b' + d * d'] := by
  simp

example {a b c d x y : α} :
  !![a, b; c, d] *ᵥ ![x, y] = ![a * x + b * y, c * x + d * y] := by
  simp

/-!
TODO: the below lemmas rely on simp lemmas assuming the indexing numerals are assembled from
`bit0` and `bit1`, so no longer work in Lean 4
-/
/-
example {a b c d : α} : submatrix !![a, b; c, d] ![1, 0] ![0] = !![c; a] := by
  ext; simp

example {a b c : α} : ![a, b, c] 0 = a := by simp
example {a b c : α} : ![a, b, c] 1 = b := by simp
example {a b c : α} : ![a, b, c] 2 = c := by simp

example {a b c d : α} : ![a, b, c, d] 0 = a := by simp
example {a b c d : α} : ![a, b, c, d] 1 = b := by simp
example {a b c d : α} : ![a, b, c, d] 2 = c := by simp
example {a b c d : α} : ![a, b, c, d] 3 = d := by simp
example {a b c d : α} : ![a, b, c, d] 42 = c := by simp

example {a b c d e : α} : ![a, b, c, d, e] 0 = a := by simp
example {a b c d e : α} : ![a, b, c, d, e] 1 = b := by simp
example {a b c d e : α} : ![a, b, c, d, e] 2 = c := by simp
example {a b c d e : α} : ![a, b, c, d, e] 3 = d := by simp
example {a b c d e : α} : ![a, b, c, d, e] 4 = e := by simp
example {a b c d e : α} : ![a, b, c, d, e] 5 = a := by simp
example {a b c d e : α} : ![a, b, c, d, e] 6 = b := by simp
example {a b c d e : α} : ![a, b, c, d, e] 7 = c := by simp
example {a b c d e : α} : ![a, b, c, d, e] 8 = d := by simp
example {a b c d e : α} : ![a, b, c, d, e] 9 = e := by simp
example {a b c d e : α} : ![a, b, c, d, e] 123 = d := by simp
example {a b c d e : α} : ![a, b, c, d, e] 123456789 = e := by simp

example {a b c d e f g h : α} : ![a, b, c, d, e, f, g, h] 5 = f := by simp
example {a b c d e f g h : α} : ![a, b, c, d, e, f, g, h] 7 = h := by simp
example {a b c d e f g h : α} : ![a, b, c, d, e, f, g, h] 37 = f := by simp
example {a b c d e f g h : α} : ![a, b, c, d, e, f, g, h] 99 = d := by simp
-/

example {α : Type _} [CommRing α] {a b c d : α} :
    Matrix.det !![a, b; c, d] = a * d - b * c := by
  simp? [Matrix.det_succ_row_zero, Fin.sum_univ_succ] says
    simp only [det_succ_row_zero, Nat.succ_eq_add_one, Nat.reduceAdd, Fin.isValue, of_apply,
      cons_val', cons_val_fin_one, cons_val_zero, det_unique, Fin.default_eq_zero, submatrix_apply,
      Fin.succ_zero_eq_one, cons_val_one, head_fin_const, Fin.sum_univ_succ, Fin.val_zero, pow_zero,
      one_mul, Fin.zero_succAbove, head_cons, Finset.univ_unique, Fin.val_succ, Fin.val_eq_zero,
      zero_add, pow_one, cons_val_succ, neg_mul, Fin.succ_succAbove_zero, Finset.sum_neg_distrib,
      Finset.sum_const, Finset.card_singleton, one_smul]
  ring

example {α : Type _} [CommRing α] {a b c d e f g h i : α} :
    Matrix.det !![a, b, c; d, e, f; g, h, i] =
      a * e * i - a * f * h - b * d * i + b * f * g + c * d * h - c * e * g := by
  simp? [Matrix.det_succ_row_zero, Fin.sum_univ_succ] says
    simp only [det_succ_row_zero, Nat.succ_eq_add_one, Nat.reduceAdd, Fin.isValue, of_apply,
      cons_val', cons_val_fin_one, cons_val_zero, submatrix_apply, Fin.succ_zero_eq_one,
      cons_val_one, head_cons, submatrix_submatrix, det_unique, Fin.default_eq_zero,
      Function.comp_apply, Fin.succ_one_eq_two, cons_val_two, tail_cons, head_fin_const,
      Fin.sum_univ_succ, Fin.val_zero, pow_zero, one_mul, Fin.zero_succAbove, Finset.univ_unique,
      Fin.val_succ, Fin.val_eq_zero, zero_add, pow_one, neg_mul, Fin.succ_succAbove_zero,
      Finset.sum_neg_distrib, Finset.sum_singleton, cons_val_succ, Fin.succ_succAbove_one, even_two,
      Even.neg_pow, one_pow, Finset.sum_const, Finset.card_singleton, one_smul]
  ring

example {R : Type*} [Semiring R] {a b c d : R} :
    !![a, b] * (transpose !![c, d]) = !![a * c + b * d] := by
  ext i j
  fin_cases i
  fin_cases j
  simp [Matrix.vecHead, Matrix.vecTail]

/- Check that matrix notation works with `row` and `col` -/
<<<<<<< HEAD
example : Matrix.rowConst _ ![1, 1] = !![1, 1] := by
  ext i j
  simp

example : Matrix.colConst _ ![1, 1] = !![1; 1] := by
  ext i j
  fin_cases i <;> simp

example (ι : Type*) [Inhabited ι] : Matrix.rowConst ι (fun (_ : Fin 3) => 0) = 0 := by
  simp_all
  rfl

example (ι : Type*) [Inhabited ι] : Matrix.colConst ι (fun (_ : Fin 3) => 0) = 0 := by
=======
example : Matrix.replicateRow _ ![1, 1] = !![1, 1] := by
  ext i j
  simp

example : Matrix.replicateCol _ ![1, 1] = !![1; 1] := by
  ext i j
  fin_cases i <;> simp

example (ι : Type*) [Inhabited ι] : Matrix.replicateRow ι (fun (_ : Fin 3) => 0) = 0 := by
  simp_all
  rfl

example (ι : Type*) [Inhabited ι] : Matrix.replicateCol ι (fun (_ : Fin 3) => 0) = 0 := by
>>>>>>> ec63a83c
  simp_all
  rfl

end Matrix<|MERGE_RESOLUTION|>--- conflicted
+++ resolved
@@ -178,21 +178,6 @@
   simp [Matrix.vecHead, Matrix.vecTail]
 
 /- Check that matrix notation works with `row` and `col` -/
-<<<<<<< HEAD
-example : Matrix.rowConst _ ![1, 1] = !![1, 1] := by
-  ext i j
-  simp
-
-example : Matrix.colConst _ ![1, 1] = !![1; 1] := by
-  ext i j
-  fin_cases i <;> simp
-
-example (ι : Type*) [Inhabited ι] : Matrix.rowConst ι (fun (_ : Fin 3) => 0) = 0 := by
-  simp_all
-  rfl
-
-example (ι : Type*) [Inhabited ι] : Matrix.colConst ι (fun (_ : Fin 3) => 0) = 0 := by
-=======
 example : Matrix.replicateRow _ ![1, 1] = !![1, 1] := by
   ext i j
   simp
@@ -206,7 +191,6 @@
   rfl
 
 example (ι : Type*) [Inhabited ι] : Matrix.replicateCol ι (fun (_ : Fin 3) => 0) = 0 := by
->>>>>>> ec63a83c
   simp_all
   rfl
 
