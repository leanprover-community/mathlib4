--- conflicted
+++ resolved
@@ -6,11 +6,7 @@
 import Mathlib.Data.Nat.Basic
 import Mathlib.Order.Basic
 
-<<<<<<< HEAD
-example (a b : ℕ) (foo : False)  : a < b := by
-=======
 example (a b : ℕ) (foo : False) : a < b := by
->>>>>>> 2ddd611e
   by_contra!
   guard_hyp this : b ≤ a
   exact foo
@@ -30,23 +26,6 @@
   guard_hyp this : 2 ≤ 1
   contradiction
 
-<<<<<<< HEAD
-example (P : Prop) (bar : False) : ¬ ¬ ¬ ¬ ¬ ¬ P := by
-  by_contra! foo : ¬ ¬ ¬ P -- normalises to ¬ P, as does ¬ (goal).
-  guard_hyp foo : ¬ ¬ ¬ P
-  exact bar
-
-example (P : Prop) (bar : False) : ¬ ¬ ¬ ¬ ¬ ¬ P := by
-  by_contra! : ¬ ¬ ¬ P
-  guard_hyp this : ¬ ¬ ¬ P
-  exact bar
-
-example (P Q : Prop) (h' : False) : P ∧ Q := by
-  fail_if_success by_contra! +fdsewfjdsk h
-  by_contra! +distrib h
-  guard_hyp h : ¬P ∨ ¬Q
-  exact h'
-=======
 example (p : Prop) (bar : False) : ¬ ¬ ¬ ¬ ¬ ¬ p := by
   by_contra! foo : ¬ ¬ ¬ p -- normalises to ¬ p, as does ¬ (goal).
   guard_hyp foo : ¬ ¬ ¬ p
@@ -74,8 +53,13 @@
 example (a b : ℕ) : a < b := by
   by_contra! : a ≤ b
 
+example (P Q : Prop) (h' : False) : P ∧ Q := by
+  fail_if_success by_contra! +fdsewfjdsk h
+  by_contra! +distrib h
+  guard_hyp h : ¬P ∨ ¬Q
+  exact h'
+
 section order
->>>>>>> 2ddd611e
 
 variable {α} [LinearOrder α] [One α] [Mul α]
 
